--- conflicted
+++ resolved
@@ -64,16 +64,13 @@
         /// <inheritdoc/>
         public override Pickup Spawn(Vector3 position)
         {
-<<<<<<< HEAD
             Item item = new Item(Type);
 
             if (item is Firearm firearm && !Attachments.IsEmpty())
                 firearm.AddAttachment(Attachments);
 
             Pickup pickup = item.Spawn(position);
-=======
             Pickup pickup = new Item(Type).Spawn(position);
->>>>>>> 3f7b2f32
             pickup.Weight = Weight;
 
             TrackedSerials.Add(pickup.Serial);
