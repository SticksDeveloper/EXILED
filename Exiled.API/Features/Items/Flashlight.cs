// -----------------------------------------------------------------------
// <copyright file="Flashlight.cs" company="Exiled Team">
// Copyright (c) Exiled Team. All rights reserved.
// Licensed under the CC BY-SA 3.0 license.
// </copyright>
// -----------------------------------------------------------------------

namespace Exiled.API.Features.Items
{
    using System;

<<<<<<< HEAD
    using Exiled.API.Features.Core.Attributes;

=======
>>>>>>> 1aff717d
    using Exiled.API.Interfaces;
    using InventorySystem.Items.ToggleableLights;
    using InventorySystem.Items.ToggleableLights.Flashlight;
    using InventorySystem.Items.ToggleableLights.Lantern;
    using Utils.Networking;

    /// <summary>
    /// A wrapped class for <see cref="ToggleableLightItemBase"/>.
    /// </summary>
    public class Flashlight : Item, IWrapper<ToggleableLightItemBase>
    {
        /// <summary>
        /// Initializes a new instance of the <see cref="Flashlight"/> class.
        /// </summary>
        /// <param name="itemBase">The base <see cref="ToggleableLightItemBase"/> class.</param>
        public Flashlight(ToggleableLightItemBase itemBase)
            : base(itemBase)
        {
            Base = itemBase;
        }

        /// <summary>
        /// Initializes a new instance of the <see cref="Flashlight"/> class, as well as a new Flashlight item.
        /// </summary>
        /// <param name="type"><see cref="ItemType.Flashlight"/> or <see cref="ItemType.Lantern"/>.</param>
        internal Flashlight(ItemType type)
            : this((ToggleableLightItemBase)Server.Host.Inventory.CreateItemInstance(new(type, 0), false))
        {
        }

        /// <summary>
        /// Gets the <see cref="ToggleableLightItemBase"/> that this class is encapsulating.
        /// </summary>
        /// <remarks>Can be <see cref="FlashlightItem"/> or <see cref="LanternItem"/>.</remarks>
        public new ToggleableLightItemBase Base { get; }

        /// <inheritdoc cref="IsEmittingLight"/>
        [Obsolete("Use IsEmittingLight instead.")]
        public bool Active
        {
            get => IsEmittingLight;
            set => IsEmittingLight = value;
        }

        /// <summary>
        /// Gets or sets a value indicating whether the item is emitting light.
        /// </summary>
<<<<<<< HEAD
        [EProperty(category: nameof(Flashlight))]
        public new bool IsEmittingLight
=======
        public bool IsEmittingLight
>>>>>>> 1aff717d
        {
            get => Base.IsEmittingLight;
            set
            {
                Base.IsEmittingLight = value;
                new FlashlightNetworkHandler.FlashlightMessage(Serial, value).SendToAuthenticated(0);
            }
        }

        /// <summary>
        /// Gets or sets time since level loaded when player will be able to change <see cref="IsEmittingLight"/> again.
        /// </summary>
        [EProperty(category: nameof(Flashlight))]
        public float NextAllowedTime
        {
            get => Base.NextAllowedTime;
            set => Base.NextAllowedTime = value;
        }

        /// <inheritdoc/>
        public override Item Clone() => new Flashlight(Type)
        {
            IsEmittingLight = IsEmittingLight,
            NextAllowedTime = NextAllowedTime,
        };

        /// <summary>
        /// Returns the item in a human readable format.
        /// </summary>
        /// <returns>A string containing item-related data.</returns>
        public override string ToString() => $"{Type} ({Serial}) [{Weight}] *{Scale}* |{IsEmittingLight}| /{NextAllowedTime}/";
    }
}<|MERGE_RESOLUTION|>--- conflicted
+++ resolved
@@ -9,11 +9,8 @@
 {
     using System;
 
-<<<<<<< HEAD
     using Exiled.API.Features.Core.Attributes;
 
-=======
->>>>>>> 1aff717d
     using Exiled.API.Interfaces;
     using InventorySystem.Items.ToggleableLights;
     using InventorySystem.Items.ToggleableLights.Flashlight;
@@ -61,12 +58,8 @@
         /// <summary>
         /// Gets or sets a value indicating whether the item is emitting light.
         /// </summary>
-<<<<<<< HEAD
         [EProperty(category: nameof(Flashlight))]
         public new bool IsEmittingLight
-=======
-        public bool IsEmittingLight
->>>>>>> 1aff717d
         {
             get => Base.IsEmittingLight;
             set
