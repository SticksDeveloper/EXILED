// -----------------------------------------------------------------------
// <copyright file="ChangingRoleAndSpawned.cs" company="Exiled Team">
// Copyright (c) Exiled Team. All rights reserved.
// Licensed under the CC BY-SA 3.0 license.
// </copyright>
// -----------------------------------------------------------------------

namespace Exiled.Events.Patches.Events.Player
{
    using System;
    using System.Collections.Generic;
    using System.Linq;
    using System.Reflection.Emit;

    using API.Features;
    using API.Features.Pools;

    using API.Features.Roles;
    using Exiled.Events.EventArgs.Player;

    using HarmonyLib;

    using InventorySystem;
    using InventorySystem.Items.Armor;
    using InventorySystem.Items.Pickups;

    using PlayerRoles;

    using static HarmonyLib.AccessTools;

    using Player = Handlers.Player;

    /// <summary>
    /// Patches <see cref="PlayerRoleManager.InitializeNewRole(RoleTypeId, RoleChangeReason, RoleSpawnFlags, Mirror.NetworkReader)" />
    /// Adds the <see cref="Player.ChangingRole" /> event.
    /// </summary>
    [HarmonyPatch(typeof(PlayerRoleManager), nameof(PlayerRoleManager.InitializeNewRole))]
    internal static class ChangingRoleAndSpawned
    {
        private static IEnumerable<CodeInstruction> Transpiler(IEnumerable<CodeInstruction> instructions, ILGenerator generator)
        {
            List<CodeInstruction> newInstructions = ListPool<CodeInstruction>.Pool.Get(instructions);

            Label returnLabel = generator.DefineLabel();
            Label continueLabel = generator.DefineLabel();
            Label jmp = generator.DefineLabel();
            Label skip = generator.DefineLabel();

            LocalBuilder changingRoleEventArgs = generator.DeclareLocal(typeof(ChangingRoleEventArgs));
            LocalBuilder player = generator.DeclareLocal(typeof(API.Features.Player));

            newInstructions.InsertRange(
                0,
                new[]
                {
                    // player = Player.Get(this._hub)
                    new CodeInstruction(OpCodes.Ldarg_0),
                    new(OpCodes.Call, PropertyGetter(typeof(PlayerRoleManager), nameof(PlayerRoleManager.Hub))),
                    new(OpCodes.Call, Method(typeof(API.Features.Player), nameof(API.Features.Player.Get), new[] { typeof(ReferenceHub) })),
                    new(OpCodes.Stloc_S, player.LocalIndex),

                    // if (Player.IsVerified)
                    //  goto jmp
                    new(OpCodes.Ldloc_S, player.LocalIndex),
                    new(OpCodes.Callvirt, PropertyGetter(typeof(API.Features.Player), nameof(API.Features.Player.IsVerified))),
                    new(OpCodes.Brtrue_S, jmp),

                    // if (!Player.IsNpc)
                    //  goto continueLabel;
                    new(OpCodes.Ldloc_S, player.LocalIndex),
                    new(OpCodes.Callvirt, PropertyGetter(typeof(API.Features.Player), nameof(API.Features.Player.IsNPC))),
                    new(OpCodes.Brfalse_S, continueLabel),

                    // jmp
                    // player
                    new CodeInstruction(OpCodes.Ldloc_S, player.LocalIndex).WithLabels(jmp),

                    // newRole
                    new(OpCodes.Ldarg_1),

                    // reason
                    new(OpCodes.Ldarg_2),

                    // spawnFlags
                    new(OpCodes.Ldarg_3),

                    // ChangingRoleEventArgs changingRoleEventArgs = new(Player, RoleTypeId, RoleChangeReason, SpawnFlags)
                    new(OpCodes.Newobj, GetDeclaredConstructors(typeof(ChangingRoleEventArgs))[0]),
                    new(OpCodes.Dup),
                    new(OpCodes.Dup),
                    new(OpCodes.Stloc_S, changingRoleEventArgs.LocalIndex),

                    // Handlers.Player.OnChangingRole(changingRoleEventArgs)
                    new(OpCodes.Call, Method(typeof(Player), nameof(Player.OnChangingRole))),

                    // if (!changingRoleEventArgs.IsAllowed)
                    //    return;
                    new(OpCodes.Callvirt, PropertyGetter(typeof(ChangingRoleEventArgs), nameof(ChangingRoleEventArgs.IsAllowed))),
                    new(OpCodes.Brfalse_S, returnLabel),

                    // newRole = changingRoleEventArgs.NewRole;
                    new(OpCodes.Ldloc_S, changingRoleEventArgs.LocalIndex),
                    new(OpCodes.Dup),
                    new(OpCodes.Dup),
                    new(OpCodes.Callvirt, PropertyGetter(typeof(ChangingRoleEventArgs), nameof(ChangingRoleEventArgs.NewRole))),
                    new(OpCodes.Starg_S, 1),

                    // reason = changingRoleEventArgs.Reason
                    new(OpCodes.Callvirt, PropertyGetter(typeof(ChangingRoleEventArgs), nameof(ChangingRoleEventArgs.Reason))),
                    new(OpCodes.Starg_S, 2),

                    // spawnFlags = changingRoleEventArgs.SpawnFlags
                    new(OpCodes.Callvirt, PropertyGetter(typeof(ChangingRoleEventArgs), nameof(ChangingRoleEventArgs.SpawnFlags))),
                    new(OpCodes.Starg_S, 3),

                    // UpdatePlayerRole(changingRoleEventArgs.NewRole, changingRoleEventArgs.Player)
                    new(OpCodes.Ldloc_S, changingRoleEventArgs.LocalIndex),
                    new(OpCodes.Callvirt, PropertyGetter(typeof(ChangingRoleEventArgs), nameof(ChangingRoleEventArgs.NewRole))),
                    new(OpCodes.Ldloc_S, changingRoleEventArgs.LocalIndex),
                    new(OpCodes.Callvirt, PropertyGetter(typeof(ChangingRoleEventArgs), nameof(ChangingRoleEventArgs.Player))),
                    new(OpCodes.Call, Method(typeof(ChangingRoleAndSpawned), nameof(UpdatePlayerRole))),

                    new CodeInstruction(OpCodes.Nop).WithLabels(continueLabel),
                });

            int offset = 1;
            int index = newInstructions.FindIndex(
                instruction => instruction.Calls(Method(typeof(GameObjectPools.PoolObject), nameof(GameObjectPools.PoolObject.SetupPoolObject)))) + offset;

            newInstructions.InsertRange(
                index,
                new[]
                {
                    // player.Role = Role.Create(roleBase);
                    new CodeInstruction(OpCodes.Ldloc_S, player.LocalIndex),
                    new(OpCodes.Ldloc_2),
                    new(OpCodes.Call, Method(typeof(Role), nameof(Role.Create))),
                    new(OpCodes.Callvirt, PropertySetter(typeof(API.Features.Player), nameof(API.Features.Player.Role))),
                });

            offset = 1;
            index = newInstructions.FindIndex(i => i.Calls(Method(typeof(PlayerRoleManager.RoleChanged), nameof(PlayerRoleManager.RoleChanged.Invoke)))) + offset;

            newInstructions.InsertRange(
                index,
                new CodeInstruction[]
                {
                    // changingRoleEventArgs
                    new(OpCodes.Ldloc_S, changingRoleEventArgs.LocalIndex),

                    // ChangingRole.ChangeInventory(changingRoleEventArgs, oldRoleType);
                    new(OpCodes.Call, Method(typeof(ChangingRoleAndSpawned), nameof(ChangeInventory))),
                });

            newInstructions.InsertRange(
                newInstructions.Count - 1,
                new CodeInstruction[]
                {
<<<<<<< HEAD
                    // if (this.isLocalPlayer)
                    //     return;
                    new(OpCodes.Ldarg_0),
                    new(OpCodes.Callvirt, PropertyGetter(typeof(PlayerRoleManager), nameof(PlayerRoleManager.isLocalPlayer))),
                    new(OpCodes.Brtrue_S, returnLabel),
=======
                    // if (player.ReferenceHub == ReferenceHub.LocalHub)
                    //     goto skip;
                    new(OpCodes.Ldloc_S, player.LocalIndex),
                    new(OpCodes.Callvirt, PropertyGetter(typeof(API.Features.Player), nameof(API.Features.Player.ReferenceHub))),
                    new(OpCodes.Callvirt, PropertyGetter(typeof(ReferenceHub), nameof(ReferenceHub.LocalHub))),
                    new(OpCodes.Call, Method(typeof(ReferenceHub), "op_Equality")),
                    new(OpCodes.Brtrue_S, skip),
>>>>>>> a071507c

                    // player
                    new(OpCodes.Ldloc_S, player.LocalIndex),

                    // OldRole
                    new(OpCodes.Ldloc_0),

                    // SpawnedEventArgs spawnedEventArgs = new(Player, OldRole)
                    new(OpCodes.Newobj, GetDeclaredConstructors(typeof(SpawnedEventArgs))[0]),

                    // Handlers.Player.OnSpawned(spawnedEventArgs)
                    new(OpCodes.Call, Method(typeof(Player), nameof(Player.OnSpawned))),

                    new CodeInstruction(OpCodes.Nop).WithLabels(skip),
                });

            newInstructions[newInstructions.Count - 1].labels.Add(returnLabel);

            for (int z = 0; z < newInstructions.Count; z++)
                yield return newInstructions[z];

            ListPool<CodeInstruction>.Pool.Return(newInstructions);
        }

        private static void UpdatePlayerRole(RoleTypeId newRole, API.Features.Player player)
        {
            if (newRole is RoleTypeId.Scp173)
                Scp173Role.TurnedPlayers.Remove(player);

            player.MaxHealth = default;
        }

        private static void ChangeInventory(ChangingRoleEventArgs ev)
        {
            try
            {
                if (ev.ShouldPreserveInventory || ev.Reason == API.Enums.SpawnReason.Destroyed)
                    return;

                Inventory inventory = ev.Player.Inventory;

                if (ev.Reason == API.Enums.SpawnReason.Escaped)
                {
                    List<ItemPickupBase> list = new();
                    if (inventory.TryGetBodyArmor(out BodyArmor bodyArmor))
                        bodyArmor.DontRemoveExcessOnDrop = true;

                    while (inventory.UserInventory.Items.Count > 0)
                    {
                        int startCount = inventory.UserInventory.Items.Count;
                        ushort key = inventory.UserInventory.Items.ElementAt(0).Key;
                        ItemPickupBase item = inventory.ServerDropItem(key);

                        // If the list wasn't changed, we need to manually remove the item to avoid a softlock.
                        if (startCount == inventory.UserInventory.Items.Count)
                            inventory.UserInventory.Items.Remove(key);
                        else
                            list.Add(item);
                    }

                    InventoryItemProvider.PreviousInventoryPickups[ev.Player.ReferenceHub] = list;
                }
                else
                {
                    while (inventory.UserInventory.Items.Count > 0)
                    {
                        int startCount = inventory.UserInventory.Items.Count;
                        ushort key = inventory.UserInventory.Items.ElementAt(0).Key;
                        inventory.ServerRemoveItem(key, null);

                        // If the list wasn't changed, we need to manually remove the item to avoid a softlock.
                        if (startCount == inventory.UserInventory.Items.Count)
                            inventory.UserInventory.Items.Remove(key);
                    }

                    inventory.UserInventory.ReserveAmmo.Clear();
                    inventory.SendAmmoNextFrame = true;
                }

                foreach (ItemType item in ev.Items)
                    inventory.ServerAddItem(item);

                foreach (KeyValuePair<ItemType, ushort> keyValuePair in ev.Ammo)
                    inventory.ServerAddAmmo(keyValuePair.Key, keyValuePair.Value);

                foreach (KeyValuePair<ushort, InventorySystem.Items.ItemBase> item in inventory.UserInventory.Items)
                    InventoryItemProvider.OnItemProvided?.Invoke(ev.Player.ReferenceHub, item.Value);

                InventoryItemProvider.SpawnPreviousInventoryPickups(ev.Player.ReferenceHub);
            }
            catch (Exception exception)
            {
                Log.Error($"{nameof(ChangingRoleAndSpawned)}.{nameof(ChangeInventory)}: {exception}");
            }
        }
    }
}<|MERGE_RESOLUTION|>--- conflicted
+++ resolved
@@ -156,21 +156,11 @@
                 newInstructions.Count - 1,
                 new CodeInstruction[]
                 {
-<<<<<<< HEAD
                     // if (this.isLocalPlayer)
                     //     return;
                     new(OpCodes.Ldarg_0),
                     new(OpCodes.Callvirt, PropertyGetter(typeof(PlayerRoleManager), nameof(PlayerRoleManager.isLocalPlayer))),
                     new(OpCodes.Brtrue_S, returnLabel),
-=======
-                    // if (player.ReferenceHub == ReferenceHub.LocalHub)
-                    //     goto skip;
-                    new(OpCodes.Ldloc_S, player.LocalIndex),
-                    new(OpCodes.Callvirt, PropertyGetter(typeof(API.Features.Player), nameof(API.Features.Player.ReferenceHub))),
-                    new(OpCodes.Callvirt, PropertyGetter(typeof(ReferenceHub), nameof(ReferenceHub.LocalHub))),
-                    new(OpCodes.Call, Method(typeof(ReferenceHub), "op_Equality")),
-                    new(OpCodes.Brtrue_S, skip),
->>>>>>> a071507c
 
                     // player
                     new(OpCodes.Ldloc_S, player.LocalIndex),
