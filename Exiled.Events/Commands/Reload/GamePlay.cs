--- conflicted
+++ resolved
@@ -37,12 +37,9 @@
         /// <inheritdoc />
         public bool SanitizeResponse { get; }
 
-<<<<<<< HEAD
-=======
         /// <inheritdoc />
         public string Permission { get; } = "ee.reloadgameplay";
 
->>>>>>> ed28355c
         /// <inheritdoc/>
         public bool Execute(ArraySegment<string> arguments, ICommandSender sender, out string response)
         {
