// -----------------------------------------------------------------------
// <copyright file="Round.cs" company="Exiled Team">
// Copyright (c) Exiled Team. All rights reserved.
// Licensed under the CC BY-SA 3.0 license.
// </copyright>
// -----------------------------------------------------------------------

namespace Exiled.Events.Handlers.Internal
{
    using System.Linq;

    using CentralAuth;
    using Exiled.API.Extensions;
    using Exiled.API.Features;
    using Exiled.API.Features.Roles;
    using Exiled.Events.EventArgs.Player;
    using Exiled.Events.EventArgs.Scp049;
    using Exiled.Loader;
    using Exiled.Loader.Features;
    using InventorySystem;
    using InventorySystem.Items.Usables;
    using PlayerRoles;
    using PlayerRoles.RoleAssign;

    /// <summary>
    /// Handles some round clean-up events and some others related to players.
    /// </summary>
    internal static class Round
    {
        /// <inheritdoc cref="Handlers.Player.OnUsedItem" />
        public static void OnServerOnUsingCompleted(ReferenceHub hub, UsableItem usable) => Handlers.Player.OnUsedItem(new(hub, usable));

        /// <inheritdoc cref="Handlers.Server.OnWaitingForPlayers" />
        public static void OnWaitingForPlayers()
        {
            MultiAdminFeatures.CallEvent(MultiAdminFeatures.EventType.WAITING_FOR_PLAYERS);

            if (Events.Instance.Config.ShouldReloadConfigsAtRoundRestart)
                ConfigManager.Reload();

            if (Events.Instance.Config.ShouldReloadTranslationsAtRoundRestart)
                TranslationManager.Reload();

            RoundSummary.RoundLock = false;
        }

        /// <inheritdoc cref="Handlers.Server.OnRestartingRound" />
        public static void OnRestartingRound()
        {
            Scp049Role.TurnedPlayers.Clear();
            Scp173Role.TurnedPlayers.Clear();
            Scp096Role.TurnedPlayers.Clear();
            Scp079Role.TurnedPlayers.Clear();

            MultiAdminFeatures.CallEvent(MultiAdminFeatures.EventType.ROUND_END);

            TeslaGate.IgnoredPlayers.Clear();
            TeslaGate.IgnoredRoles.Clear();
            TeslaGate.IgnoredTeams.Clear();

            API.Features.Round.IgnoredPlayers.Clear();
        }

        /// <inheritdoc cref="Handlers.Server.OnRoundStarted" />
        public static void OnRoundStarted() => MultiAdminFeatures.CallEvent(MultiAdminFeatures.EventType.ROUND_START);

        /// <inheritdoc cref="Handlers.Player.OnChangingRole(ChangingRoleEventArgs)" />
        public static void OnChangingRole(ChangingRoleEventArgs ev)
        {
            if (!ev.Player.IsHost && ev.NewRole == RoleTypeId.Spectator && ev.Reason != API.Enums.SpawnReason.Destroyed && Events.Instance.Config.ShouldDropInventory)
                ev.Player.Inventory.ServerDropEverything();
        }

        /// <inheritdoc cref="Scp049.OnActivatingSense(ActivatingSenseEventArgs)" />
        public static void OnActivatingSense(ActivatingSenseEventArgs ev)
        {
            if (ev.Target is null)
                return;
            if ((Events.Instance.Config.CanScp049SenseTutorial || ev.Target.Role.Type is not RoleTypeId.Tutorial) && !Scp049Role.TurnedPlayers.Contains(ev.Target))
                return;
            ev.Target = ev.Scp049.SenseAbility.CanFindTarget(out ReferenceHub hub) ? Player.Get(hub) : null;
        }

        /// <inheritdoc cref="Handlers.Player.OnVerified(VerifiedEventArgs)" />
        public static void OnVerified(VerifiedEventArgs ev)
        {
            RoleAssigner.CheckLateJoin(ev.Player.ReferenceHub, ClientInstanceMode.ReadyClient);

<<<<<<< HEAD
            foreach (Player player in Player.List)
            {
                if (player.Role is FpcRole { FakeAppearance: not null } fpcRole)
                    player.ChangeAppearance(fpcRole.FakeAppearance.Value, new[] { ev.Player });
=======
            // TODO: Remove if this has been fixed for https://trello.com/c/CzPD304L/5983-networking-blackout-is-not-synchronized-for-the-new-players
            foreach (Room room in Room.List.Where(current => current.AreLightsOff))
            {
                ev.Player.SendFakeSyncVar(room.RoomLightControllerNetIdentity, typeof(RoomLightController), nameof(RoomLightController.NetworkLightsEnabled), true);
                ev.Player.SendFakeSyncVar(room.RoomLightControllerNetIdentity, typeof(RoomLightController), nameof(RoomLightController.NetworkLightsEnabled), false);
>>>>>>> 51addbb2
            }
        }
    }
}<|MERGE_RESOLUTION|>--- conflicted
+++ resolved
@@ -86,18 +86,17 @@
         {
             RoleAssigner.CheckLateJoin(ev.Player.ReferenceHub, ClientInstanceMode.ReadyClient);
 
-<<<<<<< HEAD
             foreach (Player player in Player.List)
             {
                 if (player.Role is FpcRole { FakeAppearance: not null } fpcRole)
                     player.ChangeAppearance(fpcRole.FakeAppearance.Value, new[] { ev.Player });
-=======
+			}
+
             // TODO: Remove if this has been fixed for https://trello.com/c/CzPD304L/5983-networking-blackout-is-not-synchronized-for-the-new-players
             foreach (Room room in Room.List.Where(current => current.AreLightsOff))
             {
                 ev.Player.SendFakeSyncVar(room.RoomLightControllerNetIdentity, typeof(RoomLightController), nameof(RoomLightController.NetworkLightsEnabled), true);
                 ev.Player.SendFakeSyncVar(room.RoomLightControllerNetIdentity, typeof(RoomLightController), nameof(RoomLightController.NetworkLightsEnabled), false);
->>>>>>> 51addbb2
             }
         }
     }
