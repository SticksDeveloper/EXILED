// -----------------------------------------------------------------------
// <copyright file="Player.cs" company="Exiled Team">
// Copyright (c) Exiled Team. All rights reserved.
// Licensed under the CC BY-SA 3.0 license.
// </copyright>
// -----------------------------------------------------------------------

namespace Exiled.API.Features
{
    using System;
    using System.Collections.Generic;
    using System.Linq;
    using System.Reflection;
    using System.Runtime.CompilerServices;

    using CustomPlayerEffects;

    using Exiled.API.Enums;
    using Exiled.API.Extensions;
    using Exiled.API.Features.Items;
    using Exiled.API.Structs;

    using Footprinting;

    using Hints;

    using InventorySystem;
    using InventorySystem.Disarming;
    using InventorySystem.Items;
    using InventorySystem.Items.Firearms;
    using InventorySystem.Items.Firearms.Attachments;
    using InventorySystem.Items.Firearms.BasicMessages;
    using InventorySystem.Items.Usables.Scp330;

    using MEC;

    using Mirror;
    using Mirror.LiteNetLib4Mirror;

    using NorthwoodLib;
    using NorthwoodLib.Pools;

    using PlayableScps;
    using PlayableScps.ScriptableObjects;

    using PlayerStatsSystem;

    using RemoteAdmin;

    using UnityEngine;

    using Utils.Networking;

    using Firearm = Exiled.API.Features.Items.Firearm;

    /// <summary>
    /// Represents the in-game player, by encapsulating a <see cref="global::ReferenceHub"/>.
    /// </summary>
    public class Player
    {
#pragma warning disable SA1401
        /// <summary>
        /// A list of the player's items.
        /// </summary>
        internal readonly List<Item> ItemsValue = new List<Item>(8);
#pragma warning restore SA1401

        private readonly IReadOnlyCollection<Item> readOnlyItems;
        private ReferenceHub referenceHub;
        private CustomHealthStat healthStat;

        /// <summary>
        /// Initializes a new instance of the <see cref="Player"/> class.
        /// </summary>
        /// <param name="referenceHub">The <see cref="global::ReferenceHub"/> of the player to be encapsulated.</param>
        public Player(ReferenceHub referenceHub)
        {
            readOnlyItems = ItemsValue.AsReadOnly();
            ReferenceHub = referenceHub;
        }

        /// <summary>
        /// Initializes a new instance of the <see cref="Player"/> class.
        /// </summary>
        /// <param name="gameObject">The <see cref="UnityEngine.GameObject"/> of the player.</param>
        public Player(GameObject gameObject)
        {
            readOnlyItems = ItemsValue.AsReadOnly();
            ReferenceHub = ReferenceHub.GetHub(gameObject);
        }

        /// <summary>
        /// Finalizes an instance of the <see cref="Player"/> class.
        /// </summary>
        ~Player() => HashSetPool<int>.Shared.Return(TargetGhostsHashSet);

        /// <summary>
        /// Gets a <see cref="Dictionary{TKey, TValue}"/> containing all <see cref="Player"/>'s on the server.
        /// </summary>
        public static Dictionary<GameObject, Player> Dictionary { get; } = new Dictionary<GameObject, Player>(20);

        /// <summary>
        /// Gets a list of all <see cref="Player"/>'s on the server.
        /// </summary>
        public static IEnumerable<Player> List => Dictionary.Values;

        /// <summary>
        /// Gets a <see cref="Dictionary{TKey, TValue}"/> containing cached <see cref="Player"/> and their user ids.
        /// </summary>
        public static Dictionary<string, Player> UserIdsCache { get; } = new Dictionary<string, Player>(20);

        /// <summary>
        /// Gets a <see cref="Dictionary{TKey, TValue}"/> containing cached <see cref="Player"/> and their ids.
        /// </summary>
        public static Dictionary<int, Player> IdsCache { get; } = new Dictionary<int, Player>(20);

        /// <summary>
        /// Gets the encapsulated <see cref="global::ReferenceHub"/>.
        /// </summary>
        public ReferenceHub ReferenceHub
        {
            get => referenceHub;
            private set
            {
                referenceHub = value ?? throw new NullReferenceException("Player's ReferenceHub cannot be null!");
                GameObject = value.gameObject;
                HintDisplay = value.hints;
                Inventory = value.inventory;
                CameraTransform = value.PlayerCameraReference;

                value.playerStats.StatModules[0] = healthStat = new CustomHealthStat();
                if (!value.playerStats._dictionarizedTypes.ContainsKey(typeof(HealthStat)))
                    value.playerStats._dictionarizedTypes.Add(typeof(HealthStat), healthStat);
            }
        }

        /// <summary>
        /// Gets the player's ammo.
        /// </summary>
        public Dictionary<ItemType, ushort> Ammo => Inventory.UserInventory.ReserveAmmo;

        /// <summary>
        /// Gets the encapsulated <see cref="UnityEngine.GameObject"/>.
        /// </summary>
        public GameObject GameObject { get; private set; }

        /// <summary>
        /// Gets a value indicating whether the player is viewing a hint.
        /// </summary>
        public bool HasHint { get; internal set; }

        /// <summary>
        /// Gets the encapsulated <see cref="ReferenceHub"/>'s <see cref="global::Radio"/>.
        /// </summary>
        public global::Radio Radio => ReferenceHub.radio;

        /// <summary>
        /// Gets the <see cref="Hints.HintDisplay"/> of the player.
        /// </summary>
        public HintDisplay HintDisplay { get; private set; }

        /// <summary>
        /// Gets the player's <see cref="InventorySystem.Inventory"/>.
        /// </summary>
        public Inventory Inventory { get; private set; }

        /// <summary>
        /// Gets the encapsulated <see cref="ReferenceHub"/>'s <see cref="Transform">PlayerCameraReference</see>.
        /// </summary>
        public Transform CameraTransform { get; private set; }

        /// <summary>
        /// Gets the player's <see cref="Assets._Scripts.Dissonance.DissonanceUserSetup"/>.
        /// </summary>
        public Assets._Scripts.Dissonance.DissonanceUserSetup DissonanceUserSetup => referenceHub.dissonanceUserSetup;

        /// <summary>
        /// Gets or sets the player's id.
        /// </summary>
        public int Id
        {
            get => ReferenceHub.queryProcessor.NetworkPlayerId;
            set => ReferenceHub.queryProcessor.NetworkPlayerId = value;
        }

        /// <summary>
        /// Gets the player's user id.
        /// </summary>
        public string UserId => referenceHub.characterClassManager.UserId;

        /// <summary>
        /// Gets or sets the player's custom user id.
        /// </summary>
        public string CustomUserId
        {
            get => ReferenceHub.characterClassManager.UserId2;
            set => ReferenceHub.characterClassManager.UserId2 = value;
        }

        /// <summary>
        /// Gets the player's user id without the authentication.
        /// </summary>
        public string RawUserId { get; internal set; }

        /// <summary>
        /// Gets the player's authentication token.
        /// </summary>
        public string AuthenticationToken => ReferenceHub.characterClassManager.AuthToken;

        /// <inheritdoc cref="Enums.AuthenticationType"/>
        public AuthenticationType AuthenticationType
        {
            get
            {
                if (string.IsNullOrEmpty(UserId))
                    return AuthenticationType.Unknown;

                int index = UserId.LastIndexOf('@');

                if (index == -1)
                    return AuthenticationType.Unknown;

                switch (UserId.Substring(index + 1))
                {
                    case "steam":
                        return AuthenticationType.Steam;

                    case "discord":
                        return AuthenticationType.Discord;

                    case "northwood":
                        return AuthenticationType.Northwood;

                    case "patreon":
                        return AuthenticationType.Patreon;

                    default:
                        return AuthenticationType.Unknown;
                }
            }
        }

        /// <summary>
        /// Gets a value indicating whether the player is verified.
        /// </summary>
        /// <remarks>
        /// This is always <see langword="false"/> if <c>online_mode</c> is set to <see langword="false"/>.
        /// </remarks>
        public bool IsVerified { get; internal set; }

        /// <summary>
        /// Gets or sets the player's display nickname.
        /// May be <see langword="null"/>.
        /// </summary>
        public string DisplayNickname
        {
            get => ReferenceHub.nicknameSync.Network_displayName;
            set => ReferenceHub.nicknameSync.Network_displayName = value;
        }

        /// <summary>
        /// Gets the player's nickname.
        /// </summary>
        public string Nickname => ReferenceHub.nicknameSync.Network_myNickSync;

        /// <summary>
        /// Gets or sets the player's player info area bitmask.
        /// This property can be used to hide player name elements, such as the player's name, badges, etc.
        /// </summary>
        public PlayerInfoArea InfoArea
        {
            get => ReferenceHub.nicknameSync.Network_playerInfoToShow;
            set => ReferenceHub.nicknameSync.Network_playerInfoToShow = value;
        }

        /// <summary>
        /// Gets or sets the player's custom player info string. This string is displayed along with the player's <see cref="InfoArea"/>.
        /// </summary>
        public string CustomInfo
        {
            get => ReferenceHub.nicknameSync.Network_customPlayerInfoString;
            set => ReferenceHub.nicknameSync.Network_customPlayerInfoString = value;
        }

        /// <summary>
        /// Gets the dictionary of the player's session variables.
        /// <para>
        /// Session variables can be used to save temporary data on players. Data is stored in a <see cref="Dictionary{TKey, TValue}"/>.
        /// The key of the data is always a <see cref="string"/>, whereas the value can be any <see cref="object"/>.
        /// The data stored in a player's session variables can be accessed by different assemblies; it is recommended to uniquely identify stored data so that it does not conflict with other plugins that may also be using the same name.
        /// Data saved with session variables is not being saved on player disconnect. If the data must be saved after the player's disconnects, a database must be used instead.
        /// </para>
        /// </summary>
        public Dictionary<string, object> SessionVariables { get; } = new Dictionary<string, object>();

        /// <summary>
        /// Gets or sets a value indicating whether the player is invisible.
        /// </summary>
        public bool IsInvisible { get; set; }

        /// <summary>
        /// Gets a value indicating whether or not the player has Do Not Track (DNT) enabled. If this value is <see langword="true"/>, data about the player unrelated to server security shouldn't be stored.
        /// </summary>
        public bool DoNotTrack => ReferenceHub.serverRoles.DoNotTrack;

        /// <summary>
        /// Gets a value indicating whether the player is fully connected to the server.
        /// </summary>
        public bool IsConnected => GameObject != null;

        /// <summary>
        /// Gets a list of player ids who can't see the player.
        /// </summary>
        public HashSet<int> TargetGhostsHashSet { get; } = HashSetPool<int>.Shared.Rent();

        /// <summary>
        /// Gets a value indicating whether the player has Remote Admin access.
        /// </summary>
        public bool RemoteAdminAccess => ReferenceHub.serverRoles.RemoteAdmin;

        /// <summary>
        /// Gets or sets a value indicating whether the player's overwatch is enabled.
        /// </summary>
        public bool IsOverwatchEnabled
        {
            get => ReferenceHub.serverRoles.OverwatchEnabled;
            set => ReferenceHub.serverRoles.SetOverwatchStatus(value);
        }

        /// <summary>
        /// Gets or sets a value indicating the <see cref="Player"/> that currently has the player cuffed.
        /// <para>
        /// This value will be <see langword="null"/> if the player is not cuffed. Setting this value to <see langword="null"/> will uncuff the player if they are cuffed.
        /// </para>
        /// </summary>
        public Player Cuffer
        {
            get
            {
                foreach (DisarmedPlayers.DisarmedEntry disarmed in DisarmedPlayers.Entries)
                {
                    if (Get(disarmed.DisarmedPlayer) == this)
                        return Get(disarmed.Disarmer);
                }

                return null;
            }

            set
            {
                for (int i = 0; i < DisarmedPlayers.Entries.Count; i++)
                {
                    if (DisarmedPlayers.Entries[i].DisarmedPlayer == Inventory.netId)
                    {
                        DisarmedPlayers.Entries.RemoveAt(i);
                        break;
                    }
                }

                if (value != null)
                {
                    Inventory.SetDisarmedStatus(value.Inventory);
                    new DisarmedPlayersListMessage(DisarmedPlayers.Entries).SendToAuthenticated();
                }
            }
        }

        /// <summary>
        /// Gets or sets the player's position.
        /// </summary>
        public Vector3 Position
        {
            get => ReferenceHub.playerMovementSync.GetRealPosition();
            set => ReferenceHub.playerMovementSync.OverridePosition(value, 0f);
        }

        /// <summary>
        /// Gets or sets the player's rotations.
        /// </summary>
        /// <returns>Returns a <see cref="Vector2"/> representing the rotation of the player.</returns>
        public Vector2 Rotations
        {
            get => ReferenceHub.playerMovementSync.RotationSync;
            set => ReferenceHub.playerMovementSync.RotationSync = value;
        }

        /// <summary>
        /// Gets or sets the player's rotation.
        /// </summary>
        /// <returns>Returns the direction he's looking at, useful for Raycasts.</returns>
        public Vector3 Rotation
        {
            get => ReferenceHub.PlayerCameraReference.forward;
            set => ReferenceHub.PlayerCameraReference.forward = value;
        }

        /// <summary>
        /// Gets the player's <see cref="global::Team"/>.
        /// </summary>
        public Team Team => Role.GetTeam();

        /// <summary>
        /// Gets the player's <see cref="Enums.LeadingTeam"/>.
        /// </summary>
        public LeadingTeam LeadingTeam => Team.GetLeadingTeam();

        /// <summary>
        /// Gets or sets the player's <see cref="RoleType"/>.
        /// </summary>
        public RoleType Role
        {
            get => ReferenceHub.characterClassManager.NetworkCurClass;
            set => SetRole(value);
        }

        /// <summary>
        /// Gets the <see cref="Color"/> of the player's <see cref="RoleType">role</see>.
        /// </summary>
        public Color RoleColor => Role.GetColor();

        /// <summary>
        /// Gets a value indicating whether the player is cuffed.
        /// </summary>
        /// <remarks>Players can be cuffed without another player being the cuffer.</remarks>
        public bool IsCuffed => Cuffer != null;

        /// <summary>
        /// Gets a value indicating whether the player is reloading a weapon.
        /// </summary>
        public bool IsReloading => CurrentItem is Firearm firearm && !firearm.Base.AmmoManagerModule.Standby;

        /// <summary>
        /// Gets a value indicating whether the player is aiming with a weapon.
        /// </summary>
        public bool IsAimingDownWeapon => CurrentItem is Firearm firearm && firearm.Aiming;

        /// <summary>
        /// Gets a value indicating whether the player has enabled weapon's flashlight module.
        /// </summary>
        public bool HasFlashlightModuleEnabled => CurrentItem is Firearm firearm && firearm.FlashlightEnabled;

        /// <summary>
        /// Gets or sets the player's current <see cref="PlayerMovementState"/>.
        /// </summary>
        public PlayerMovementState MoveState
        {
            get => ReferenceHub.animationController.MoveState;
            set => ReferenceHub.animationController.MoveState = value;
        }

        /// <summary>
        /// Gets a value indicating whether the player is jumping.
        /// </summary>
        public bool IsJumping => ReferenceHub.fpc.isJumping;

        /// <summary>
        /// Gets a value indicating whether the player is sprinting.
        /// </summary>
        public bool IsSprinting => MoveState == PlayerMovementState.Sprinting;

        /// <summary>
        /// Gets a value indicating whether the player is walking.
        /// </summary>
        public bool IsWalking => MoveState == PlayerMovementState.Walking;

        /// <summary>
        /// Gets a value indicating whether the player is sneaking.
        /// </summary>
        public bool IsSneaking => MoveState == PlayerMovementState.Sneaking;

        /// <summary>
        /// Gets the player's IP address.
        /// </summary>
        public string IPAddress => ReferenceHub.networkIdentity.connectionToClient.address;

        /// <summary>
        /// Gets or sets a value indicating whether the <see cref="Player"/> has No-clip enabled.
        /// </summary>
        /// <returns><see cref="bool"/> indicating status.</returns>
        public bool NoClipEnabled
        {
            get => ReferenceHub.serverRoles.NoclipReady;
            set => ReferenceHub.serverRoles.NoclipReady = value;
        }

        /// <summary>
        /// Gets the player's command sender instance.
        /// </summary>
        public PlayerCommandSender Sender => ReferenceHub.queryProcessor._sender;

        /// <summary>
        /// Gets player's <see cref="NetworkConnection"/>.
        /// </summary>
        public NetworkConnection Connection => ReferenceHub.scp079PlayerScript.connectionToClient;

        /// <summary>
        /// Gets the player's <see cref="Mirror.NetworkIdentity"/>.
        /// </summary>
        public NetworkIdentity NetworkIdentity => ReferenceHub.networkIdentity;

        /// <summary>
        /// Gets a value indicating whether the player is the host.
        /// </summary>
        public bool IsHost => ReferenceHub.isDedicatedServer;

        /// <summary>
        /// Gets a value indicating whether the player is alive.
        /// </summary>
        public bool IsAlive => !IsDead;

        /// <summary>
        /// Gets a value indicating whether the player is dead.
        /// </summary>
        public bool IsDead => Team == Team.RIP;

        /// <summary>
        /// Gets a value indicating whether the player's <see cref="RoleType"/> is any NTF rank.
        /// Equivalent to checking the player's <see cref="Team"/>.
        /// </summary>
        public bool IsNTF => Team == Team.MTF;

        /// <summary>
        /// Gets a value indicating whether or not the player's <see cref="RoleType"/> is any Chaos rank.
        /// Equivalent to checking the player's <see cref="Team"/>.
        /// </summary>
        public bool IsCHI => Team == Team.CHI;

        /// <summary>
        /// Gets a value indicating whether the player's <see cref="RoleType"/> is any SCP rank.
        /// Equivalent to checking the player's <see cref="Team"/>.
        /// </summary>
        public bool IsScp => Team == Team.SCP;

        /// <summary>
        /// Gets a value indicating whether the player's <see cref="RoleType"/> is any human rank (except the tutorial role).
        /// </summary>
        public bool IsHuman => Team == Team.MTF || Team == Team.CDP || Team == Team.CHI || Team == Team.RSC;

        /// <summary>
        /// Gets or sets the camera SCP-079 is currently controlling.
        /// Only applies if the player is SCP-079.
        /// </summary>
        public Camera079 Camera
        {
            get => ReferenceHub.scp079PlayerScript.currentCamera;
            set => SetCamera(value.cameraId);
        }

        /// <summary>
        /// Gets the player's <see cref="Enums.Side"/>.
        /// </summary>
        public Side Side => Team.GetSide();

        /// <summary>
        /// Gets or sets a value indicating whether the player's friendly fire is enabled.
        /// This property only determines if this player can deal damage to players on the same team;
        /// This player can be damaged by other players on their own team even if this property is <see langword="false"/>.
        /// </summary>
        /// <remarks>This property currently does not function, and is planned to be re-implemented in the future.</remarks>
        public bool IsFriendlyFireEnabled { get; set; } = false;

        /// <summary>
        /// Gets or sets the player's scale.
        /// </summary>
        public Vector3 Scale
        {
            get => ReferenceHub.transform.localScale;
            set
            {
                try
                {
                    ReferenceHub.transform.localScale = value;

                    foreach (Player target in List)
                        Server.SendSpawnMessage?.Invoke(null, new object[] { ReferenceHub.characterClassManager.netIdentity, target.Connection });
                }
                catch (Exception exception)
                {
                    Log.Error($"{nameof(Scale)} error: {exception}");
                }
            }
        }

        /// <summary>
        /// Gets or sets a value indicating whether or not the player's bypass mode is enabled.
        /// </summary>
        public bool IsBypassModeEnabled
        {
            get => ReferenceHub.serverRoles.BypassMode;
            set => ReferenceHub.serverRoles.BypassMode = value;
        }

        /// <summary>
        /// Gets or sets a value indicating whether or not the player is muted.
        /// </summary>
        public bool IsMuted
        {
            get => ReferenceHub.dissonanceUserSetup.AdministrativelyMuted;
            set
            {
                ReferenceHub.dissonanceUserSetup.AdministrativelyMuted = value;

                if (value)
                    MuteHandler.IssuePersistentMute(UserId);
                else
                    MuteHandler.RevokePersistentMute(UserId);
            }
        }

        /// <summary>
        /// Gets or sets the player's <see cref="Assets._Scripts.Dissonance.VoicechatMuteStatus"/>.
        /// </summary>
        public Assets._Scripts.Dissonance.VoicechatMuteStatus MuteStatus
        {
            get => ReferenceHub.dissonanceUserSetup.NetworkmuteStatus;
            set => ReferenceHub.dissonanceUserSetup.NetworkmuteStatus = value;
        }

        /// <summary>
        /// Gets or sets the player's <see cref="Assets._Scripts.Dissonance.SpeakingFlags"/>.
        /// </summary>
        /// <remarks>Voicechat channels are handled by the client, therefore any changes will be ignored.</remarks>
        public Assets._Scripts.Dissonance.SpeakingFlags SpeakingFlags
        {
            get => ReferenceHub.dissonanceUserSetup.NetworkspeakingFlags;
            set => ReferenceHub.dissonanceUserSetup.NetworkspeakingFlags = value;
        }

        /// <summary>
        /// Gets or sets a value indicating whether or not the player is intercom muted.
        /// </summary>
        public bool IsIntercomMuted
        {
            get => ReferenceHub.characterClassManager.NetworkIntercomMuted;
            set => ReferenceHub.characterClassManager.NetworkIntercomMuted = value;
        }

        /// <summary>
        /// Gets a value indicating whether or not the player is voice chatting.
        /// </summary>
        public bool IsVoiceChatting => ReferenceHub.radio.UsingVoiceChat;

        /// <summary>
        /// Gets a value indicating whether or not the player is transmitting on a Radio.
        /// </summary>
        public bool IsTransmitting => ReferenceHub.radio.UsingRadio;

        /// <summary>
        /// Gets or sets a value indicating whether or not the player has godmode enabled.
        /// </summary>
        public bool IsGodModeEnabled
        {
            get => ReferenceHub.characterClassManager.GodMode;
            set => ReferenceHub.characterClassManager.GodMode = value;
        }

        /// <summary>
        /// Gets or sets the player's unit name.
        /// </summary>
        public string UnitName
        {
            get => ReferenceHub.characterClassManager.NetworkCurUnitName;
            set => ReferenceHub.characterClassManager.NetworkCurUnitName = value;
        }

        /// <summary>
        /// Gets or sets the player's health.
        /// If the health is greater than the <see cref="MaxHealth"/>, the MaxHealth will also be changed to match the health.
        /// </summary>
        public float Health
        {
            get => healthStat.CurValue;
            set
            {
                healthStat.CurValue = value;

                if (value > MaxHealth)
                    MaxHealth = (int)value;
            }
        }

        /// <summary>
        /// Gets or sets the player's maximum health.
        /// </summary>
        public int MaxHealth
        {
            get => (int)healthStat.MaxValue;
            set => healthStat.CustomMaxValue = value;
        }

        /// <summary>
        /// Gets or sets the player's artificial health.
        /// If the health is greater than the <see cref="MaxArtificialHealth"/>, it will also be changed to match the artificial health.
        /// </summary>
        public float ArtificialHealth
        {
            get => ReferenceHub.playerStats.StatModules[1].CurValue;
            set
            {
                if (value > MaxArtificialHealth)
                    MaxArtificialHealth = Mathf.CeilToInt(value);

                ReferenceHub.playerStats.StatModules[1].CurValue = value;
            }
        }

        /// <summary>
        /// Gets or sets the player's maximum artificial health.
        /// </summary>
        public float MaxArtificialHealth
        {
            get => ((AhpStat)ReferenceHub.playerStats.StatModules[1])._maxSoFar;
            set => ((AhpStat)ReferenceHub.playerStats.StatModules[1])._maxSoFar = value;
        }

        /// <summary>
        /// Gets a list of all active Artificial Health processes on the player.
        /// </summary>
        public List<AhpStat.AhpProcess> ActiveArtificialHealthProcesses
        {
            get => ((AhpStat)ReferenceHub.playerStats.StatModules[1])._activeProcesses;
        }

        /// <summary>
        /// Gets or sets the player's current SCP.
        /// </summary>
        public PlayableScp CurrentScp
        {
            get => ReferenceHub.scpsController.CurrentScp;
            set => ReferenceHub.scpsController.CurrentScp = value;
        }

        /// <summary>
        /// Gets or sets the item in the player's hand, returns the default value if empty.
        /// </summary>
        public Item CurrentItem
        {
            get => Item.Get(Inventory.CurInstance);

            set
            {
                if (value == null || value.Type == ItemType.None)
                {
                    Inventory.ServerSelectItem(0);
                }
                else
                {
                    if (!Inventory.UserInventory.Items.TryGetValue(value.Serial, out _))
                    {
                        AddItem(value.Base);
                    }

                    Timing.CallDelayed(0.5f, () => Inventory.ServerSelectItem(value.Serial));
                }
            }
        }

        /// <summary>
        /// Gets or sets SCP-079's abilities. Can be <see langword="null"/>.
        /// Only applies if the player is SCP-079.
        /// </summary>
        public Scp079PlayerScript.Ability079[] Abilities
        {
            get => ReferenceHub.scp079PlayerScript?.abilities;
            set
            {
                if (ReferenceHub.scp079PlayerScript != null)
                    ReferenceHub.scp079PlayerScript.abilities = value;
            }
        }

        /// <summary>
        /// Gets or sets SCP-079's levels. Can be <see langword="null"/>.
        /// Only applies if the player is SCP-079.
        /// </summary>
        public Scp079PlayerScript.Level079[] Levels
        {
            get => ReferenceHub.scp079PlayerScript?.levels;
            set
            {
                if (ReferenceHub.scp079PlayerScript != null)
                    ReferenceHub.scp079PlayerScript.levels = value;
            }
        }

        /// <summary>
        /// Gets or sets the speaker this player is currently using. Can be <see langword="null"/>.
        /// Only applies if the player is SCP-079.
        /// </summary>
        public string Speaker
        {
            get => ReferenceHub.scp079PlayerScript?.Speaker;
            set
            {
                if (ReferenceHub.scp079PlayerScript != null)
                    ReferenceHub.scp079PlayerScript.Speaker = value;
            }
        }

        /// <summary>
        /// Gets or sets the doors this player has locked. Can be <see langword="null"/>.
        /// Only applies if the player is SCP-079.
        /// </summary>
        public SyncList<uint> LockedDoors
        {
            get => ReferenceHub.scp079PlayerScript?.lockedDoors;
            set
            {
                if (ReferenceHub.scp079PlayerScript != null)
                    ReferenceHub.scp079PlayerScript.lockedDoors = value;
            }
        }

        /// <summary>
        /// Gets or sets the amount of experience this player has.
        /// Only applies if the player is SCP-079.
        /// </summary>
        public float Experience
        {
            get => ReferenceHub.scp079PlayerScript != null ? ReferenceHub.scp079PlayerScript.Exp : float.NaN;
            set
            {
                if (ReferenceHub.scp079PlayerScript == null)
                    return;

                ReferenceHub.scp079PlayerScript.Exp = value;
                ReferenceHub.scp079PlayerScript.OnExpChange();
            }
        }

        /// <summary>
        /// Gets the <see cref="global::Stamina"/> class.
        /// </summary>
        public Stamina Stamina => ReferenceHub.fpc.staminaController;

        /// <summary>
        /// Gets or sets this player's level.
        /// Only applies if the player is SCP-079.
        /// </summary>
        public byte Level
        {
            get => ReferenceHub.scp079PlayerScript != null ? ReferenceHub.scp079PlayerScript.Lvl : byte.MinValue;
            set
            {
                if (ReferenceHub.scp079PlayerScript == null || ReferenceHub.scp079PlayerScript.Lvl == value)
                    return;

                ReferenceHub.scp079PlayerScript.ForceLevel(value, true);
            }
        }

        /// <summary>
        /// Gets or sets this player's max energy.
        /// Only applies if the player is SCP-079.
        /// </summary>
        public float MaxEnergy
        {
            get => ReferenceHub.scp079PlayerScript != null ? ReferenceHub.scp079PlayerScript.NetworkmaxMana : float.NaN;
            set
            {
                if (ReferenceHub.scp079PlayerScript == null)
                    return;

                ReferenceHub.scp079PlayerScript.NetworkmaxMana = value;
                ReferenceHub.scp079PlayerScript.levels[Level].maxMana = value;
            }
        }

        /// <summary>
        /// Gets or sets this player's energy.
        /// Only applies if the player is SCP-079.
        /// </summary>
        public float Energy
        {
            get => ReferenceHub.scp079PlayerScript != null ? ReferenceHub.scp079PlayerScript.Mana : float.NaN;
            set
            {
                if (ReferenceHub.scp079PlayerScript == null)
                    return;

                ReferenceHub.scp079PlayerScript.Mana = value;
            }
        }

        /// <summary>
        /// Gets a value indicating whether the staff bypass is enabled.
        /// </summary>
        public bool IsStaffBypassEnabled => ReferenceHub.serverRoles.BypassStaff;

        /// <summary>
        /// Gets or sets the player's group name.
        /// </summary>
        public string GroupName
        {
            get => ServerStatic.PermissionsHandler._members.TryGetValue(UserId, out string groupName) ? groupName : null;
            set => ServerStatic.PermissionsHandler._members[UserId] = value;
        }

        /// <summary>
        /// Gets the current room the player is in.
        /// </summary>
        public Room CurrentRoom => Map.FindParentRoom(GameObject);

        /// <summary>
        /// Gets the current zone the player is in.
        /// </summary>
        public ZoneType Zone => CurrentRoom.Zone;

        /// <summary>
        /// Gets all currently active <see cref="PlayerEffect">status effects</see>.
        /// </summary>
        public IEnumerable<PlayerEffect> ActiveEffects => referenceHub.playerEffectsController.AllEffects.Values.Where(effect => effect.Intensity > 0);

        /// <summary>
        /// Gets or sets the player's group.
        /// </summary>
        public UserGroup Group
        {
            get => ReferenceHub.serverRoles.Group;
            set => ReferenceHub.serverRoles.SetGroup(value, false);
        }

        /// <summary>
        /// Gets or sets the player's rank color.
        /// </summary>
        public string RankColor
        {
            get => ReferenceHub.serverRoles.Network_myColor;
            set => ReferenceHub.serverRoles.SetColor(value);
        }

        /// <summary>
        /// Gets or sets the player's rank name.
        /// </summary>
        public string RankName
        {
            get => ReferenceHub.serverRoles.Network_myText;
            set => ReferenceHub.serverRoles.SetText(value);
        }

        /// <summary>
        /// Gets the global badge of the player, can be <see langword="null"/> if none.
        /// </summary>
        public Badge? GlobalBadge
        {
            get
            {
                if (string.IsNullOrEmpty(ReferenceHub.serverRoles.NetworkGlobalBadge))
                    return null;

                ServerRoles serverRoles = ReferenceHub.serverRoles;

                return new Badge(serverRoles._bgt, serverRoles._bgc, serverRoles.GlobalBadgeType, true);
            }
        }

        /// <summary>
        /// Gets or sets a value indicating whether or not the player's badge is hidden.
        /// </summary>
        public bool BadgeHidden
        {
            get => !string.IsNullOrEmpty(ReferenceHub.serverRoles.HiddenBadge);
            set
            {
                if (value)
                    ReferenceHub.characterClassManager.UserCode_CmdRequestHideTag();
                else
                    ReferenceHub.characterClassManager.UserCode_CmdRequestShowTag(false);
            }
        }

        /// <summary>
        /// Gets a value indicating whether or not a player is Northwood staff.
        /// </summary>
        public bool IsNorthwoodStaff => ReferenceHub.serverRoles.Staff;

        /// <summary>
        /// Gets a value indicating whether or not a player is a global moderator.
        /// </summary>
        public bool IsGlobalModerator => ReferenceHub.serverRoles.RaEverywhere;

        /// <summary>
        /// Gets a value indicating whether or not the player is in the pocket dimension.
        /// </summary>
        public bool IsInPocketDimension => Map.FindParentRoom(GameObject)?.Type == RoomType.Pocket;

        /// <summary>
        /// Gets or sets a value indicating whether or not the player should use stamina system.
        /// </summary>
        public bool IsUsingStamina { get; set; } = true;

        /// <summary>
        /// Gets the player's ping.
        /// </summary>
        public int Ping => LiteNetLib4MirrorServer.GetPing(Connection.connectionId);

        /// <summary>
        /// Gets the player's items.
        /// </summary>
        public IReadOnlyCollection<Item> Items => readOnlyItems;

        /// <summary>
        /// Gets or sets a value indicating whether or not the player can send inputs.
        /// </summary>
        public bool CanSendInputs
        {
            get => !ReferenceHub.fpc.NetworkforceStopInputs;
            set => ReferenceHub.fpc.NetworkforceStopInputs = !value;
        }

        /// <summary>
        /// Gets a <see cref="Player"/> <see cref="IEnumerable{T}"/> of spectators that are currently spectating this <see cref="Player"/>.
        /// </summary>
        public IEnumerable<Player> CurrentSpectatingPlayers
        {
            get
            {
                foreach (ReferenceHub referenceHub in ReferenceHub.spectatorManager.ServerCurrentSpectatingPlayers)
                {
                    Player spectator = Get(referenceHub);

                    if (spectator == this || spectator.IsDead)
                        yield return spectator;
                }
            }
        }

        /// <summary>
        /// Gets or sets currently spectated player by this <see cref="Player"/>. May be <see langword="null"/>.
        /// </summary>
        public Player SpectatedPlayer
        {
            get
            {
                Player spectatedPlayer = Get(ReferenceHub.spectatorManager.CurrentSpectatedPlayer);

                if (spectatedPlayer == this)
                    return null;

                return spectatedPlayer;
            }

            set
            {
                if (IsAlive)
                    throw new InvalidOperationException("You cannot set Spectated Player when you are alive!");

                ReferenceHub.spectatorManager.CurrentSpectatedPlayer = value.ReferenceHub;
                ReferenceHub.spectatorManager.CmdSendPlayer(value.Id);
            }
        }

        /// <summary>
        /// Gets a <see cref="Dictionary{TKey, TValue}"/> which contains all player's preferences.
        /// </summary>
        public Dictionary<ItemType, AttachmentIdentifier[]> Preferences => Firearm.PlayerPreferences.FirstOrDefault(kvp => kvp.Key == this).Value;

        /// <summary>
        /// Gets the player's <see cref="Footprinting.Footprint"/>.
        /// </summary>
        public Footprint Footprint => new Footprint(ReferenceHub);

        /// <summary>
        /// Gets a dictionary for storing player objects of connected but not yet verified players.
        /// </summary>
        internal static ConditionalWeakTable<ReferenceHub, Player> UnverifiedPlayers => new ConditionalWeakTable<ReferenceHub, Player>();

        /// <summary>
        /// Gets a <see cref="Player"/> <see cref="IEnumerable{T}"/> filtered by side. Can be empty.
        /// </summary>
        /// <param name="side">The players' side.</param>
        /// <returns>Returns the filtered <see cref="IEnumerable{T}"/>.</returns>
        public static IEnumerable<Player> Get(Side side) => List.Where(player => player.Side == side);

        /// <summary>
        /// Gets a <see cref="Player"/> <see cref="IEnumerable{T}"/> filtered by team. Can be empty.
        /// </summary>
        /// <param name="team">The players' team.</param>
        /// <returns>Returns the filtered <see cref="IEnumerable{T}"/>.</returns>
        public static IEnumerable<Player> Get(Team team) => List.Where(player => player.Team == team);

        /// <summary>
        /// Gets a <see cref="Player"/> <see cref="IEnumerable{T}"/> filtered by role. Can be empty.
        /// </summary>
        /// <param name="role">The players' role.</param>
        /// <returns>Returns the filtered <see cref="IEnumerable{T}"/>.</returns>
        public static IEnumerable<Player> Get(RoleType role) => List.Where(player => player.Role == role);

        /// <summary>
        /// Gets the <see cref="Player"/> belonging to the <see cref="CommandSystem.ICommandSender"/>, if any.
        /// </summary>
        /// <param name="sender">The command sender.</param>
        /// <returns>Returns a player or <see langword="null"/> if not found.</returns>
        public static Player Get(CommandSystem.ICommandSender sender) => Get(sender as CommandSender);

        /// <summary>
        /// Gets the <see cref="Player"/> belonging to the <see cref="CommandSender"/>, if any.
        /// </summary>
        /// <param name="sender">The command sender.</param>
        /// <returns>Returns a player or <see langword="null"/> if not found.</returns>
        public static Player Get(CommandSender sender) => Get(sender.SenderId);

        /// <summary>
        /// Gets the Player belonging to the <see cref="global::ReferenceHub"/>, if any.
        /// </summary>
        /// <param name="referenceHub">The player's <see cref="global::ReferenceHub"/>.</param>
        /// <returns>Returns a player or <see langword="null"/> if not found.</returns>
        public static Player Get(ReferenceHub referenceHub) => referenceHub == null ? null : Get(referenceHub.gameObject);

        /// <summary>
        /// Gets the Player belonging to a specific netId, if any.
        /// </summary>
        /// <param name="netId">The player's <see cref="Mirror.NetworkIdentity.netId"/>.</param>
        /// <returns>The player owning the netId, or <see langword="null"/> if not found.</returns>
        public static Player Get(uint netId) => ReferenceHub.TryGetHubNetID(netId, out ReferenceHub hub) ? Get(hub) : null;

        /// <summary>
        /// Gets the Player belonging to the <see cref="UnityEngine.GameObject"/>, if any.
        /// </summary>
        /// <param name="gameObject">The player's <see cref="UnityEngine.GameObject"/>.</param>
        /// <returns>Returns a player or <see langword="null"/> if not found.</returns>
        public static Player Get(GameObject gameObject)
        {
            if (gameObject == null)
                return null;

            Dictionary.TryGetValue(gameObject, out Player player);

            return player;
        }

        /// <summary>
        /// Gets the player belonging to the specified id.
        /// </summary>
        /// <param name="id">The player id.</param>
        /// <returns>Returns the player found or <see langword="null"/> if not found.</returns>
        public static Player Get(int id)
        {
            if (IdsCache.TryGetValue(id, out Player player) && player?.ReferenceHub != null)
                return player;

            foreach (Player playerFound in Dictionary.Values)
            {
                if (playerFound.Id != id)
                    continue;

                IdsCache[id] = playerFound;

                return playerFound;
            }

            return null;
        }

        /// <summary>
        /// Gets the player by identifier.
        /// </summary>
        /// <param name="args">The player's nickname, steamID64 or Discord ID.</param>
        /// <returns>Returns the player found or <see langword="null"/> if not found.</returns>
        public static Player Get(string args)
        {
            try
            {
                if (string.IsNullOrWhiteSpace(args))
                    return null;

                if (UserIdsCache.TryGetValue(args, out Player playerFound) && playerFound?.ReferenceHub != null)
                    return playerFound;

                if (int.TryParse(args, out int id))
                    return Get(id);

                if (args.EndsWith("@steam") || args.EndsWith("@discord") || args.EndsWith("@northwood") || args.EndsWith("@patreon"))
                {
                    foreach (Player player in Dictionary.Values)
                    {
                        if (player.UserId == args)
                        {
                            playerFound = player;
                            break;
                        }
                    }
                }
                else
                {
                    int lastnameDifference = 31;
                    string firstString = args.ToLower();

                    foreach (Player player in Dictionary.Values)
                    {
                        if (!player.IsVerified || player.Nickname == null)
                            continue;

                        if (!player.Nickname.Contains(args, StringComparison.OrdinalIgnoreCase))
                            continue;

                        string secondString = player.Nickname;

                        int nameDifference = secondString.Length - firstString.Length;
                        if (nameDifference < lastnameDifference)
                        {
                            lastnameDifference = nameDifference;
                            playerFound = player;
                        }
                    }
                }

                if (playerFound != null)
                    UserIdsCache[args] = playerFound;

                return playerFound;
            }
            catch (Exception exception)
            {
                Log.Error($"{typeof(Player).FullName}.{nameof(Get)} error: {exception}");
                return null;
            }
        }

        /// <summary>
        /// Sets the camera the player is currently located at.
        /// Only applies if the player is SCP-079.
        /// </summary>
        /// <param name="cameraId">Camera ID.</param>
        public void SetCamera(ushort cameraId) => ReferenceHub.scp079PlayerScript?.RpcSwitchCamera(cameraId, false);

        /// <summary>
        /// Sets the camera the player is currently located at.
        /// Only applies if the player is SCP-079.
        /// </summary>
        /// <param name="camera">The <see cref="Camera079"/> object to switch to.</param>
        public void SetCamera(Camera079 camera) => SetCamera(camera.cameraId);

        /// <summary>
        /// Forces the player to reload their current weapon.
        /// </summary>
        /// <exception cref="InvalidOperationException">If the item is not a firearm.</exception>
        public void ReloadWeapon()
        {
            if (CurrentItem is Firearm firearm)
            {
                firearm.Base.AmmoManagerModule.ServerTryReload();
                Connection.Send(new RequestMessage(firearm.Serial, RequestType.Reload));
            }
            else
            {
                throw new InvalidOperationException("You may only reload weapons.");
            }
        }

        /// <summary>
        /// Tries to get an item from a player's inventory.
        /// </summary>
        /// <param name="serial">The unique identifier of the item.</param>
        /// <param name="item">The <see cref="ItemBase"/> found. <see langword="null"/> if it doesn't exist.</param>
        /// <returns><see langword="true"/> if the item is found, <see langword="false"/> otherwise.</returns>
        public bool TryGetItem(ushort serial, out ItemBase item) => Inventory.UserInventory.Items.TryGetValue(serial, out item);

        /// <summary>
        /// Sets the player's rank.
        /// </summary>
        /// <param name="name">The rank name to be set.</param>
        /// <param name="group">The group to be set.</param>
        public void SetRank(string name, UserGroup group)
        {
            if (ServerStatic.GetPermissionsHandler()._groups.ContainsKey(name))
            {
                ServerStatic.GetPermissionsHandler()._groups[name].BadgeColor = group.BadgeColor;
                ServerStatic.GetPermissionsHandler()._groups[name].BadgeText = name;
                ServerStatic.GetPermissionsHandler()._groups[name].HiddenByDefault = !group.Cover;
                ServerStatic.GetPermissionsHandler()._groups[name].Cover = group.Cover;

                ReferenceHub.serverRoles.SetGroup(ServerStatic.GetPermissionsHandler()._groups[name], false, false, group.Cover);
            }
            else
            {
                ServerStatic.GetPermissionsHandler()._groups.Add(name, group);

                ReferenceHub.serverRoles.SetGroup(group, false, false, group.Cover);
            }

            if (ServerStatic.GetPermissionsHandler()._members.ContainsKey(UserId))
                ServerStatic.GetPermissionsHandler()._members[UserId] = name;
            else
                ServerStatic.GetPermissionsHandler()._members.Add(UserId, name);
        }

        /// <summary>
        /// Handcuff the player.
        /// </summary>
        /// <param name="cuffer">The cuffer player.</param>
        public void Handcuff(Player cuffer)
        {
            if (cuffer?.ReferenceHub == null)
                return;

            if (!IsCuffed && Vector3.Distance(Position, cuffer.Position) <= 130f)
            {
                Cuffer = cuffer;
            }
        }

        /// <summary>
        /// Removes handcuffs.
        /// </summary>
        public void RemoveHandcuffs()
        {
            Inventory.SetDisarmedStatus(null);
            new DisarmedPlayersListMessage(DisarmedPlayers.Entries).SendToAuthenticated();
        }

        /// <summary>
        /// Sets the player's <see cref="RoleType"/>.
        /// </summary>
        /// <param name="newRole">The new <see cref="RoleType"/> to be set.</param>
        /// <param name="reason">The <see cref="SpawnReason"/> defining why the player's role was changed.</param>
        /// <param name="lite">Indicates whether it should preserve the position and inventory after changing the role.</param>
        public void SetRole(RoleType newRole, SpawnReason reason = SpawnReason.ForceClass, bool lite = false)
        {
            ReferenceHub.characterClassManager.SetPlayersClass(newRole, GameObject, (CharacterClassManager.SpawnReason)reason, lite);
        }

        /// <summary>
        /// Broadcasts the given <see cref="Features.Broadcast"/> to the player.
        /// </summary>
        /// <param name="broadcast">The <see cref="Features.Broadcast"/> to be broadcasted.</param>
        /// <param name="shouldClearPrevious">Clears all player's broadcasts before sending the new one.</param>
        public void Broadcast(Broadcast broadcast, bool shouldClearPrevious = false)
        {
            if (broadcast.Show)
                Broadcast(broadcast.Duration, broadcast.Content, broadcast.Type, shouldClearPrevious);
        }

        /// <summary>
        /// Drops an item from the player's inventory.
        /// </summary>
        /// <param name="item">The item to be dropped.</param>
        public void DropItem(Item item) => Inventory.ServerDropItem(item.Serial);

        /// <summary>
        /// Drops the held item.
        /// </summary>
        public void DropHeldItem() => DropItem(CurrentItem);

        /// <summary>
        /// Indicates whether the player has an item.
        /// </summary>
        /// <param name="item">The item to search for.</param>
        /// <returns><see langword="true"/>, if the player has it; otherwise, <see langword="false"/>.</returns>
        public bool HasItem(Item item) => Inventory.UserInventory.Items.ContainsValue(item.Base);

        /// <summary>
        /// Indicates whether the player has an item type.
        /// </summary>
        /// <param name="type">The type to search for.</param>
        /// <returns><see langword="true"/>, if the player has it; otherwise, <see langword="false"/>.</returns>
        public bool HasItem(ItemType type) => Inventory.UserInventory.Items.Any(tempItem => tempItem.Value.ItemTypeId == type);

        /// <summary>
        /// Counts how many items of a certain <see cref="ItemType"/> a player has.
        /// </summary>
        /// <param name="item">The item to search for.</param>
        /// <returns>How many items of that <see cref="ItemType"/> the player has.</returns>
        public int CountItem(ItemType item) => Inventory.UserInventory.Items.Count(tempItem => tempItem.Value.ItemTypeId == item);

        /// <summary>
        /// Removes an <see cref="Item"/> from the player's inventory.
        /// </summary>
        /// <param name="item">The <see cref="Item"/> to remove.</param>
        /// <param name="destroy">Whether or not to destroy the item.</param>
        /// <returns>A value indicating whether the <see cref="Item"/> was removed.</returns>
        public bool RemoveItem(Item item, bool destroy = true)
        {
            if (!ItemsValue.Contains(item))
            {
                return false;
            }

            if (!Inventory.UserInventory.Items.ContainsKey(item.Serial))
            {
                ItemsValue.Remove(item);
                return false;
            }

            if (destroy)
            {
                Inventory.ServerRemoveItem(item.Serial, null);
            }
            else
            {
                if (CurrentItem != null && CurrentItem.Serial == item.Serial)
                    Inventory.NetworkCurItem = ItemIdentifier.None;

                Inventory.UserInventory.Items.Remove(item.Serial);
                ItemsValue.Remove(item);
                Inventory.SendItemsNextFrame = true;
            }

            return true;
        }

        /// <summary>
        /// Removes the held <see cref="ItemBase"/> from the player's inventory.
        /// </summary>
        /// <returns>Returns a value indicating whether the <see cref="ItemBase"/> was removed.</returns>
        public bool RemoveHeldItem() => RemoveItem(CurrentItem);

        /// <summary>
        /// Sends a console message to the player's console.
        /// </summary>
        /// <param name="message">The message to be sent.</param>
        /// <param name="color">The message color.</param>
        public void SendConsoleMessage(string message, string color) => SendConsoleMessage(this, message, color);

        /// <summary>
        /// Sends a console message to a <see cref="Player"/>.
        /// </summary>
        /// <param name="target">The message target.</param>
        /// <param name="message">The message to be sent.</param>
        /// <param name="color">The message color.</param>
        public void SendConsoleMessage(Player target, string message, string color) => ReferenceHub.characterClassManager.TargetConsolePrint(target.Connection, message, color);

        /// <summary>
        /// Disconnects a <see cref="global::ReferenceHub">player</see>.
        /// </summary>
        /// <param name="reason">The disconnection reason.</param>
        public void Disconnect(string reason = null) => ServerConsole.Disconnect(GameObject, string.IsNullOrEmpty(reason) ? string.Empty : reason);

        /// <summary>
        /// Resets the player's stamina.
        /// </summary>
        public void ResetStamina() => ReferenceHub.fpc.ResetStamina();

        /// <summary>
        /// Hurts the player.
        /// </summary>
        /// <param name="damageHandlerBase">The <see cref="DamageHandlerBase"/> used to deal damage.</param>
        public void Hurt(DamageHandlerBase damageHandlerBase)
        {
            if (Health - ((StandardDamageHandler)damageHandlerBase).Damage < 1 && Side != Side.Scp && !string.IsNullOrEmpty(damageHandlerBase.CassieDeathAnnouncement))
                Cassie.Message(damageHandlerBase.CassieDeathAnnouncement);

            ReferenceHub.playerStats.DealDamage(damageHandlerBase);
        }

        /// <summary>
        /// Hurts the player.
        /// </summary>
        /// <param name="damageReason"> The reason for the damage being dealt.</param>
        /// <param name="damage">The amount of damage to deal.</param>
        /// <param name="cassieAnnouncement">The cassie announcement to make.</param>
        public void Hurt(string damageReason, float damage, string cassieAnnouncement = "")
        {
            if (Health - damage < 1 && Side != Side.Scp && !string.IsNullOrEmpty(cassieAnnouncement))
                Cassie.Message(cassieAnnouncement);

            ReferenceHub.playerStats.DealDamage(new CustomReasonDamageHandler(damageReason, damage, cassieAnnouncement));
        }

        /// <summary>
        /// Heals the player.
        /// </summary>
        /// <param name="amount">The amount of health to heal.</param>
        /// <param name="overrideMaxHealth">Whether healing should exceed their max health.</param>
        public void Heal(float amount, bool overrideMaxHealth = false)
        {
            if (!overrideMaxHealth)
                ((HealthStat)ReferenceHub.playerStats.StatModules[0]).ServerHeal(amount);
            else
                Health += amount;
        }

        /// <summary>
        /// Kills the player.
        /// </summary>
        /// <param name="deathReason">The reason the player has been killed.</param>
        /// <param name="cassieAnnouncement">The cassie announcement to make upon death.</param>
        public void Kill(string deathReason, string cassieAnnouncement = "")
        {
            if (Side != Side.Scp && !string.IsNullOrEmpty(cassieAnnouncement))
                Cassie.Message(cassieAnnouncement);

            ReferenceHub.playerStats.KillPlayer(new CustomReasonDamageHandler(deathReason, float.MaxValue, cassieAnnouncement));
        }

        /// <summary>
        /// Bans the player.
        /// </summary>
        /// <param name="duration">The ban duration.</param>
        /// <param name="reason">The ban reason.</param>
        /// <param name="issuer">The ban issuer nickname.</param>
        public void Ban(int duration, string reason, string issuer = "Console") => Server.BanPlayer.BanUser(GameObject, duration, reason, issuer, false);

        /// <summary>
        /// Kicks the player.
        /// </summary>
        /// <param name="reason">The kick reason.</param>
        /// <param name="issuer">The kick issuer nickname.</param>
        public void Kick(string reason, string issuer = "Console") => Ban(0, reason, issuer);

        /// <summary>
        /// Blink the player's tag.
        /// </summary>
        /// <returns>Used to wait.</returns>
        public IEnumerator<float> BlinkTag()
        {
            yield return Timing.WaitForOneFrame;

            BadgeHidden = !BadgeHidden;

            yield return Timing.WaitForOneFrame;

            BadgeHidden = !BadgeHidden;
        }

        /// <summary>
        /// Sends a message to the player's Remote Admin console.
        /// </summary>
        /// <param name="message">The message to be sent.</param>
        /// <param name="success">Indicates whether the message should be highlighted as success.</param>
        /// <param name="pluginName">The plugin name.</param>
        public void RemoteAdminMessage(string message, bool success = true, string pluginName = null)
        {
            Sender.RaReply((pluginName ?? Assembly.GetCallingAssembly().GetName().Name) + "#" + message, success, true, string.Empty);
        }

        /// <summary>
        /// Shows a broadcast to the player. Doesn't get logged to the console and can be monospaced.
        /// </summary>
        /// <param name="duration">The broadcast duration.</param>
        /// <param name="message">The message to be broadcasted.</param>
        /// <param name="type">The broadcast type.</param>
        /// <param name="shouldClearPrevious">Clears all player's broadcasts before sending the new one.</param>
        public void Broadcast(ushort duration, string message, global::Broadcast.BroadcastFlags type = global::Broadcast.BroadcastFlags.Normal, bool shouldClearPrevious = false)
        {
            if (shouldClearPrevious)
                ClearBroadcasts();

            Server.Broadcast.TargetAddElement(Connection, message, duration, type);
        }

        /// <summary>
        /// Clears the player's brodcast. Doesn't get logged to the console.
        /// </summary>
        public void ClearBroadcasts() => Server.Broadcast.TargetClearElements(Connection);

        /// <summary>
        /// Adds the amount of a specified <see cref="AmmoType">ammo type</see> to the player's inventory.
        /// </summary>
        /// <param name="ammoType">The <see cref="AmmoType"/> to be added.</param>
        /// <param name="amount">The amount of ammo to be added.</param>
        public void AddAmmo(AmmoType ammoType, ushort amount) => Inventory.ServerAddAmmo(ammoType.GetItemType(), amount);

        /// <summary>
        /// Sets the amount of a specified <see cref="AmmoType">ammo type</see> to the player's inventory.
        /// </summary>
        /// <param name="ammoType">The <see cref="AmmoType"/> to be set.</param>
        /// <param name="amount">The amount of ammo to be set.</param>
        public void SetAmmo(AmmoType ammoType, ushort amount) => Inventory.ServerSetAmmo(ammoType.GetItemType(), amount);

        /// <summary>
        /// Gets the ammo count of a specified <see cref="AmmoType">ammo type</see> in a player's inventory.
        /// </summary>
        /// <param name="ammoType">The <see cref="AmmoType"/> to be searched for in the player's inventory.</param>
        /// <returns>The specified <see cref="AmmoType">ammo</see> count.</returns>
        public ushort GetAmmo(AmmoType ammoType) => Inventory.GetCurAmmo(ammoType.GetItemType());

        /// <summary>
        /// Drops a specific <see cref="AmmoType"/> out of the player's inventory.
        /// </summary>
        /// <param name="ammoType">The <see cref="AmmoType"/> that will be dropped.</param>
        /// <param name="amount">The amount of ammo that will be dropped.</param>
        /// <param name="checkMinimals">Whether ammo limits will be taken into consideration.</param>
        /// <returns><see langword="true"/> if ammo was dropped; otherwise, <see langword="false"/>.</returns>
        public bool DropAmmo(AmmoType ammoType, ushort amount, bool checkMinimals = false) => Inventory.ServerDropAmmo(ammoType.GetItemType(), amount, checkMinimals);

        /// <summary>
        /// Gets the maximum amount of ammo the player can hold, given the ammo <see cref="ItemType"/>.
        /// This method factors in the armor the player is wearing, as well as server configuration.
        /// For the maximum amount of ammo that can be given regardless of worn armor and server configuration, see <see cref="Ammo.AmmoLimit"/>.
        /// </summary>
        /// <param name="type">The <see cref="ItemType"/> of the ammo to check.</param>
        /// <returns>The maximum amount of ammo this player can carry. Guaranteed to be between <c>0</c> and <see cref="Ammo.AmmoLimit"/>.</returns>
        public int GetAmmoLimit(ItemType type) => InventorySystem.Configs.InventoryLimits.GetAmmoLimit(type, referenceHub);

        /// <summary>
        /// Gets the maximum amount of an <see cref="ItemCategory"/> the player can hold, based on the armor the player is wearing, as well as server configuration.
        /// </summary>
        /// <param name="category">The <see cref="ItemCategory"/> to check.</param>
        /// <returns>The maximum amount of items in the category that the player can hold.</returns>
        public int GetCategoryLimit(ItemCategory category) => InventorySystem.Configs.InventoryLimits.GetCategoryLimit(category, referenceHub);

        /// <summary>
        /// Add an item of the specified type with default durability(ammo/charge) and no mods to the player's inventory.
        /// </summary>
        /// <param name="itemType">The item to be added.</param>
        /// <returns>The <see cref="Item"/> given to the player.</returns>
        public Item AddItem(ItemType itemType)
        {
            Item item = Item.Get(Inventory.ServerAddItem(itemType));
            if (item is Firearm firearm)
            {
                if (Preferences.TryGetValue(itemType, out AttachmentIdentifier[] attachments))
                {
                    firearm.Base.ApplyAttachmentsCode(attachments.GetAttachmentsCode(), true);
                }

                FirearmStatusFlags flags = FirearmStatusFlags.MagazineInserted;
                if (firearm.Base.CombinedAttachments.AdditionalPros.HasFlagFast(AttachmentDescriptiveAdvantages.Flashlight))
                    flags |= FirearmStatusFlags.FlashlightEnabled;
                firearm.Base.Status = new FirearmStatus(firearm.MaxAmmo, flags, firearm.Base.GetCurrentAttachmentsCode());
            }

            return item;
        }

        /// <summary>
        /// Add an item of the specified type with default durability(ammo/charge) and no mods to the player's inventory.
        /// </summary>
        /// <param name="itemType">The item to be added.</param>
        /// <param name="identifiers">The attachments to be added to the item.</param>
        /// <returns>The <see cref="Item"/> given to the player.</returns>
        public Item AddItem(ItemType itemType, IEnumerable<AttachmentIdentifier> identifiers = null)
        {
            Item item = Item.Get(Inventory.ServerAddItem(itemType));
            if (item is Firearm firearm)
            {
                if (identifiers != null)
                {
                    firearm.AddAttachment(identifiers);
                }
                else if (Preferences.TryGetValue(itemType, out AttachmentIdentifier[] attachments))
                {
                    firearm.Base.ApplyAttachmentsCode(attachments.GetAttachmentsCode(), true);
                }

                FirearmStatusFlags flags = FirearmStatusFlags.MagazineInserted;
                if (firearm.Base.CombinedAttachments.AdditionalPros.HasFlagFast(AttachmentDescriptiveAdvantages.Flashlight))
                    flags |= FirearmStatusFlags.FlashlightEnabled;
                firearm.Base.Status = new FirearmStatus(firearm.MaxAmmo, flags, firearm.Base.GetCurrentAttachmentsCode());
            }

            return item;
        }

        /// <summary>
        /// Add the amount of items of the specified type with default durability(ammo/charge) and no mods to the player's inventory.
        /// </summary>
        /// <param name="itemType">The item to be added.</param>
        /// <param name="amount">The amount of items to be added.</param>
        [Obsolete("Please use AddItem(ItemType, int, out IEnumerable<Item>) instead.", true)]
        public void AddItem(ItemType itemType, int amount)
        {
            AddItem(itemType, amount, out _);
        }

        /// <summary>
        /// Add the amount of items of the specified type with default durability(ammo/charge) and no mods to the player's inventory.
        /// </summary>
        /// <param name="itemType">The item to be added.</param>
        /// <param name="amount">The amount of items to be added.</param>
        /// <param name="items">An <see cref="IEnumerable{T}"/> of <see cref="Item"/>s that were added to the player's inventory.</param>
        public void AddItem(ItemType itemType, int amount, out IEnumerable<Item> items)
        {
            if (amount > 0)
            {
                List<Item> returnItems = new List<Item>(amount);
                for (int i = 0; i < amount; i++)
                    returnItems.Add(AddItem(itemType));

                items = returnItems;
                return;
            }

            items = new List<Item>(0);
        }

        /// <summary>
        /// Add the amount of items of the specified type with default durability(ammo/charge) and no mods to the player's inventory.
        /// </summary>
        /// <param name="itemType">The item to be added.</param>
        /// <param name="amount">The amount of items to be added.</param>
        /// <param name="identifiers">The attachments to be added to the item.</param>
        public void AddItem(ItemType itemType, int amount, IEnumerable<AttachmentIdentifier> identifiers)
        {
            if (amount > 0)
            {
                for (int i = 0; i < amount; i++)
                    AddItem(itemType, identifiers);
            }
        }

        /// <summary>
        /// Add the list of items of the specified type with default durability(ammo/charge) and no mods to the player's inventory.
        /// </summary>
        /// <param name="items">The list of items to be added.</param>
<<<<<<< HEAD
        [Obsolete("Please use AddItem(List<ItemType>, out IEnumerable<Item>) instead.", true)]
        public void AddItem(List<ItemType> items)
        {
            AddItem(items, out _);
        }

        /// <summary>
        /// Add the list of items of the specified type with default durability(ammo/charge) and no mods to the player's inventory.
        /// </summary>
        /// <param name="items">The list of items to be added.</param>
        /// <param name="newItems">An <see cref="IEnumerable{T}"/> of <see cref="Item"/>s that were added to the player's inventory.</param>
        public void AddItem(List<ItemType> items, out IEnumerable<Item> newItems)
        {
            if (items.Count > 0)
            {
                List<Item> returnItems = new List<Item>(items.Count);
                for (int i = 0; i < items.Count; i++)
                    returnItems.Add(AddItem(items[i]));

                newItems = returnItems;
                return;
=======
        public void AddItem(IEnumerable<ItemType> items)
        {
            if (items.Count() > 0)
            {
                for (int i = 0; i < items.Count(); i++)
                    AddItem(items.ElementAt(i));
            }
        }

        /// <summary>
        /// Add the list of items of the specified type with default durability(ammo/charge) and no mods to the player's inventory.
        /// </summary>
        /// <param name="items">The list of items to be added.</param>
        [Obsolete("Use Player::AddItem(IEnumerable) instead", true)]
        public void AddItem(List<ItemType> items) => AddItem(items);

        /// <summary>
        /// Add the list of items of the specified type with default durability(ammo/charge) and no mods to the player's inventory.
        /// </summary>
        /// <param name="items">The <see cref="Dictionary{TKey, TValue}"/> of <see cref="ItemType"/> and <see cref="IEnumerable{T}"/> of <see cref="AttachmentIdentifier"/> to be added.</param>
        public void AddItem(Dictionary<ItemType, IEnumerable<AttachmentIdentifier>> items)
        {
            if (items.Count() > 0)
            {
                foreach (KeyValuePair<ItemType, IEnumerable<AttachmentIdentifier>> item in items)
                    AddItem(item.Key, item.Value);
>>>>>>> 14ea3b47
            }

            newItems = new List<Item>(0);
        }

        /// <summary>
        /// Add an item to the player's inventory.
        /// </summary>
        /// <param name="item">The item to be added.</param>
        public void AddItem(Item item)
        {
            try
            {
                if (item.Base == null)
                    item = new Item(item.Type);

                AddItem(item.Base, item);
            }
            catch (Exception e)
            {
                Log.Error($"{nameof(Player)}.{nameof(AddItem)}(Item): {e}");
            }
        }

        /// <summary>
        /// Add an item to the player's inventory.
        /// </summary>
        /// <param name="item">The item to be added.</param>
        /// <param name="identifiers">The attachments to be added to the item.</param>
        public void AddItem(Item item, IEnumerable<AttachmentIdentifier> identifiers)
        {
            try
            {
                if (item.Base == null)
                    item = new Item(item.Type);

                if (item is Firearm firearm && identifiers != null)
                    firearm.AddAttachment(identifiers);

                AddItem(item.Base, item);
            }
            catch (Exception e)
            {
                Log.Error($"{nameof(Player)}.{nameof(AddItem)}(Item): {e}");
            }
        }

        /// <summary>
        /// Adds an item to the player's inventory.
        /// </summary>
        /// <param name="pickup">The <see cref="Pickup"/> of the item to be added.</param>
        /// <returns>The <see cref="Item"/> that was added.</returns>
        public Item AddItem(Pickup pickup) => Item.Get(Inventory.ServerAddItem(pickup.Type, pickup.Serial, pickup.Base));

        /// <summary>
        /// Adds an item to the player's inventory.
        /// </summary>
        /// <param name="pickup">The <see cref="Pickup"/> of the item to be added.</param>
        /// <param name="identifiers">The attachments to be added to <see cref="Pickup"/> of the item.</param>
        /// <returns>The <see cref="Item"/> that was added.</returns>
        public Item AddItem(Pickup pickup, IEnumerable<AttachmentIdentifier> identifiers)
        {
            Item item = Item.Get(Inventory.ServerAddItem(pickup.Type, pickup.Serial, pickup.Base));

            if (item is Firearm firearm)
                firearm.AddAttachment(identifiers);

            return item;
        }

        /// <summary>
        /// Add an item to the player's inventory.
        /// </summary>
        /// <param name="itemBase">The item to be added.</param>
        /// <param name="item">The <see cref="Item"/> object of the item.</param>
        /// <returns>The item that was added.</returns>
        public Item AddItem(ItemBase itemBase, Item item = null)
        {
            try
            {
                if (item == null)
                    item = Item.Get(itemBase);

                int ammo = -1;
                if (item is Firearm firearm1)
                {
                    ammo = firearm1.Ammo;
                }

                itemBase.Owner = ReferenceHub;
                Inventory.UserInventory.Items[item.Serial] = itemBase;
                if (itemBase.PickupDropModel != null)
                {
                    itemBase.OnAdded(itemBase.PickupDropModel);
                }

                if (itemBase is InventorySystem.Items.Firearms.Firearm firearm)
                {
                    if (Preferences.TryGetValue(firearm.ItemTypeId, out AttachmentIdentifier[] attachments))
                    {
                        firearm.ApplyAttachmentsCode(attachments.GetAttachmentsCode(), true);
                    }

                    FirearmStatusFlags flags = FirearmStatusFlags.MagazineInserted;
                    if (firearm.CombinedAttachments.AdditionalPros.HasFlagFast(AttachmentDescriptiveAdvantages
                        .Flashlight))
                        flags |= FirearmStatusFlags.FlashlightEnabled;
                    firearm.Status = new FirearmStatus(ammo > -1 ? (byte)ammo : firearm.AmmoManagerModule.MaxAmmo, flags, firearm.GetCurrentAttachmentsCode());
                }

                if (itemBase is IAcquisitionConfirmationTrigger acquisitionConfirmationTrigger)
                {
                    acquisitionConfirmationTrigger.ServerConfirmAcqusition();
                }

                ItemsValue.Add(item);

                Inventory.SendItemsNextFrame = true;
                return item;
            }
            catch (Exception e)
            {
                Log.Error($"{nameof(Player)}.{nameof(AddItem)}(ItemBase, [Item]): {e}");
            }

            return null;
        }

        /// <summary>
        /// Add the amount of items to the player's inventory.
        /// </summary>
        /// <param name="item">The item to be added.</param>
        /// <param name="amount">The amount of items to be added.</param>
        public void AddItem(Item item, int amount)
        {
            if (amount > 0)
            {
                for (int i = 0; i < amount; i++)
                    AddItem(item);
            }
        }

        /// <summary>
        /// Add the amount of items to the player's inventory.
        /// </summary>
        /// <param name="item">The item to be added.</param>
        /// <param name="amount">The amount of items to be added.</param>
        /// <param name="identifiers">The attachments to be added to the item.</param>
        public void AddItem(Item item, int amount, IEnumerable<AttachmentIdentifier> identifiers)
        {
            if (amount > 0)
            {
                for (int i = 0; i < amount; i++)
                    AddItem(item, identifiers);
            }
        }

        /// <summary>
        /// Add the list of items to the player's inventory.
        /// </summary>
        /// <param name="items">The list of items to be added.</param>
        public void AddItem(IEnumerable<Item> items)
        {
            if (items.Count() > 0)
            {
                for (int i = 0; i < items.Count(); i++)
                    AddItem(items.ElementAt(i));
            }
        }

        /// <summary>
        /// Add the list of items to the player's inventory.
        /// </summary>
        /// <param name="items">The list of items to be added.</param>
        [Obsolete("Use Player::AddItem(IEnumerable) instead.", true)]
        public void AddItem(List<Item> items) => AddItem(items);

        /// <summary>
        /// Add the list of items to the player's inventory.
        /// </summary>
        /// <param name="items">The <see cref="Dictionary{TKey, TValue}"/> of <see cref="Item"/> and <see cref="IEnumerable{T}"/> of <see cref="AttachmentIdentifier"/> to be added.</param>
        public void AddItem(Dictionary<Item, IEnumerable<AttachmentIdentifier>> items)
        {
            if (items.Count() > 0)
            {
                foreach (KeyValuePair<Item, IEnumerable<AttachmentIdentifier>> item in items)
                    AddItem(item.Key, item.Value);
            }
        }

        /// <summary>
        /// Gives the player a specific candy. Will give the player a bag if they do not already have one.
        /// </summary>
        /// <param name="candyType">The <see cref="CandyKindID"/> to give.</param>
        /// <returns><see langword="true"/> if a candy was given.</returns>
        public bool TryAddCandy(CandyKindID candyType)
        {
            bool flag = false;
            if (Scp330Bag.TryGetBag(ReferenceHub, out Scp330Bag bag))
            {
                flag = bag.TryAddSpecific(candyType);
                if (flag)
                    bag.ServerRefreshBag();
                return flag;
            }
            else
            {
                if (Items.Count > 7)
                    return false;

                Scp330 scp330 = (Scp330)AddItem(ItemType.SCP330);
                foreach (CandyKindID candy in scp330.Candies)
                    scp330.RemoveCandy(candy);
                scp330.AddCandy(candyType);

                return true;
            }
        }

        /// <summary>
        /// Resets the player's inventory to the provided list of items, clearing any items it already possess.
        /// </summary>
        /// <param name="newItems">The new items that have to be added to the inventory.</param>
        public void ResetInventory(IEnumerable<ItemType> newItems)
        {
            ClearInventory();

            Timing.CallDelayed(0.5f, () =>
            {
                if (newItems.Count() > 0)
                {
                    foreach (ItemType item in newItems)
                        AddItem(item);
                }
            });
        }

        /// <summary>
        /// Resets the player's inventory to the provided list of items, clearing any items it already possess.
        /// </summary>
        /// <param name="newItems">The new items that have to be added to the inventory.</param>
        [Obsolete("Use Player::ResetInventory(IEnumerable) instead.", true)]
        public void ResetInventory(List<ItemType> newItems) => ResetInventory(newItems);

        /// <summary>
        /// Resets the player's inventory to the provided list of items, clearing any items it already possess.
        /// </summary>
        /// <param name="newItems">The new items that have to be added to the inventory.</param>
        public void ResetInventory(IEnumerable<Item> newItems)
        {
            ClearInventory();

            if (newItems.Count() > 0)
            {
                foreach (Item item in newItems)
                {
                    AddItem(item.Base == null ? new Item(item.Type) : item);
                }
            }
        }

        /// <summary>
        /// Resets the player's inventory to the provided list of items, clearing any items it already possess.
        /// </summary>
        /// <param name="newItems">The new items that have to be added to the inventory.</param>
        [Obsolete("Use Player::ResetInventory(IEnumerable) instead.", true)]
        public void ResetInventory(List<Item> newItems) => ResetInventory(newItems);

        /// <summary>
        /// Clears the player's inventory, including all ammo and items.
        /// </summary>
        /// <param name="destroy">Whether ot not to fully destroy the old items.</param>
        public void ClearInventory(bool destroy = true)
        {
            while (Items.Count > 0)
                RemoveItem(Items.ElementAt(0), destroy);
        }

        /// <summary>
        /// Drops all items in the player's inventory, including all ammo and items.
        /// </summary>
        public void DropItems() => Inventory.ServerDropEverything();

        /// <summary>
        /// Causes the player to throw a grenade.
        /// </summary>
        /// <param name="type">The <see cref="GrenadeType"/> to be thrown.</param>
        /// <param name="fullForce">Whether to throw with full or half force.</param>
        /// <returns>The <see cref="Throwable"/> item that was spawned.</returns>
        public Throwable ThrowGrenade(GrenadeType type, bool fullForce = true)
        {
            Throwable throwable;
            switch (type)
            {
                case GrenadeType.Flashbang:
                    throwable = new FlashGrenade();
                    break;
                default:
                    throwable = new ExplosiveGrenade(type);
                    break;
            }

            ThrowItem(throwable, fullForce);
            return throwable;
        }

        /// <summary>
        /// Throw an item.
        /// </summary>
        /// <param name="throwable">The <see cref="Throwable"/> to be thrown.</param>
        /// <param name="fullForce">Whether to throw with full or half force.</param>
        public void ThrowItem(Throwable throwable, bool fullForce = true)
        {
            throwable.Base.Owner = ReferenceHub;
            throwable.Throw(fullForce);
        }

        /// <summary>
        /// Show a hint to the player.
        /// </summary>
        /// <param name="message">The message to be shown.</param>
        /// <param name="duration">The duration the text will be on screen.</param>
        public void ShowHint(string message, float duration = 3f)
        {
            HintParameter[] parameters = new HintParameter[]
            {
                new StringHintParameter(message),
            };

            HintDisplay.Show(new TextHint(message, parameters, null, duration));
        }

        /// <summary>
        /// Sends a HitMarker to the player.
        /// </summary>
        [Obsolete("Use Player::ShowHitMarker(float) instead.", true)]
        public void ShowHitMarker() => ShowHitMarker(1f);

        /// <summary>
        /// Sends a HitMarker to the player.
        /// </summary>
        /// <param name="size">The size of the hitmarker (Do not exceed <see cref="Hitmarker.MaxSize"/>).</param>
        public void ShowHitMarker(float size = 1f) => Hitmarker.SendHitmarker(Connection, size > Hitmarker.MaxSize ? Hitmarker.MaxSize : size);

        /// <summary>
        /// Safely gets an <see cref="object"/> from <see cref="Player.SessionVariables"/>, then casts it to <typeparamref name="T"/>.
        /// </summary>
        /// <typeparam name="T">The returned object type.</typeparam>
        /// <param name="key">The key of the object to get.</param>
        /// <param name="result">When this method returns, contains the value associated with the specified key, if the key is found; otherwise, the default value for the type of the value parameter is used.</param>
        /// <returns><see langword="true"/> if the SessionVariables contains an element with the specified key; otherwise, <see langword="false"/>.</returns>
        public bool TryGetSessionVariable<T>(string key, out T result)
        {
            if (SessionVariables.TryGetValue(key, out object value) && value is T type)
            {
                result = type;
                return true;
            }

            result = default;
            return false;
        }

        /// <summary>
        /// Gets a <see cref="bool"/> describing whether the given <see cref="PlayerEffect">status effect</see> is currently enabled.
        /// </summary>
        /// <typeparam name="T">The <see cref="PlayerEffect"/> to check.</typeparam>
        /// <returns>A <see cref="bool"/> determining whether the player effect is active.</returns>
        public bool GetEffectActive<T>()
            where T : PlayerEffect
        {
            if (ReferenceHub.playerEffectsController.AllEffects.TryGetValue(typeof(T), out PlayerEffect playerEffect))
                return playerEffect.IsEnabled;

            return false;
        }

        /// <summary>
        /// Disables all currently active <see cref="PlayerEffect">status effects</see>.
        /// </summary>
        public void DisableAllEffects()
        {
            foreach (KeyValuePair<Type, PlayerEffect> effect in ReferenceHub.playerEffectsController.AllEffects)
                effect.Value.IsEnabled = false;
        }

        /// <summary>
        /// Disables a specific <see cref="PlayerEffect">status effect</see> on the player.
        /// </summary>
        /// <typeparam name="T">The <see cref="PlayerEffect"/> to disable.</typeparam>
        public void DisableEffect<T>()
            where T : PlayerEffect => ReferenceHub.playerEffectsController.DisableEffect<T>();

        /// <summary>
        /// Disables a specific <see cref="EffectType">status effect</see> on the player.
        /// </summary>
        /// <param name="effect">The <see cref="EffectType"/> to disable.</param>
        public void DisableEffect(EffectType effect)
        {
            if (TryGetEffect(effect, out PlayerEffect playerEffect))
                playerEffect.IsEnabled = false;
        }

        /// <summary>
        /// Disables a <see cref="IEnumerable{T}"/> of <see cref="EffectType"/> on the player.
        /// </summary>
        /// <param name="effects">The <see cref="IEnumerable{T}"/> of <see cref="EffectType"/> to disable.</param>
        public void DisableEffects(IEnumerable<EffectType> effects)
        {
            foreach (EffectType effect in effects)
                DisableEffect(effect);
        }

        /// <summary>
        /// Enables a <see cref="PlayerEffect">status effect</see> on the player.
        /// </summary>
        /// <typeparam name="T">The <see cref="PlayerEffect"/> to enable.</typeparam>
        /// <param name="duration">The amount of time the effect will be active for.</param>
        /// <param name="addDurationIfActive">If the effect is already active, setting to <see langword="true"/> will add this duration onto the effect.</param>
        public void EnableEffect<T>(float duration = 0f, bool addDurationIfActive = false)
            where T : PlayerEffect => ReferenceHub.playerEffectsController.EnableEffect<T>(duration, addDurationIfActive);

        /// <summary>
        /// Enables a <see cref="PlayerEffect">status effect</see> on the player.
        /// </summary>
        /// <param name="effect">The name of the <see cref="PlayerEffect"/> to enable.</param>
        /// <param name="duration">The amount of time the effect will be active for.</param>
        /// <param name="addDurationIfActive">If the effect is already active, setting to <see langword="true"/> will add this duration onto the effect.</param>
        public void EnableEffect(PlayerEffect effect, float duration = 0f, bool addDurationIfActive = false)
            => ReferenceHub.playerEffectsController.EnableEffect(effect, duration, addDurationIfActive);

        /// <summary>
        /// Enables a <see cref="PlayerEffect">status effect</see> on the player.
        /// </summary>
        /// <param name="effect">The name of the <see cref="PlayerEffect"/> to enable.</param>
        /// <param name="duration">The amount of time the effect will be active for.</param>
        /// <param name="addDurationIfActive">If the effect is already active, setting to <see langword="true"/> will add this duration onto the effect.</param>
        /// <returns>A bool indicating whether the effect was valid and successfully enabled.</returns>
        public bool EnableEffect(string effect, float duration = 0f, bool addDurationIfActive = false)
            => ReferenceHub.playerEffectsController.EnableByString(effect, duration, addDurationIfActive);

        /// <summary>
        /// Enables a <see cref="EffectType">status effect</see> on the player.
        /// </summary>
        /// <param name="effect">The <see cref="EffectType"/> to enable.</param>
        /// <param name="duration">The amount of time the effect will be active for.</param>
        /// <param name="addDurationIfActive">If the effect is already active, setting to <see langword="true"/> will add this duration onto the effect.</param>
        public void EnableEffect(EffectType effect, float duration = 0f, bool addDurationIfActive = false)
        {
            if (TryGetEffect(effect, out PlayerEffect pEffect))
                ReferenceHub.playerEffectsController.EnableEffect(pEffect, duration, addDurationIfActive);
        }

        /// <summary>
        /// Enables a random <see cref="EffectType"/> on the player.
        /// </summary>
        /// <param name="duration">The amount of time the effect will be active for.</param>
        /// <param name="addDurationIfActive">If the effect is already active, setting to <see langword="true"/> will add this duration onto the effect.</param>
        /// <returns>A <see cref="EffectType"/> that was given to the player.</returns>
        public EffectType ApplyRandomEffect(float duration = 0f, bool addDurationIfActive = false)
        {
            EffectType effectType = (EffectType)Enum.GetValues(typeof(EffectType)).GetValue(UnityEngine.Random.Range(0, Enum.GetValues(typeof(EffectType)).Length));
            EnableEffect(effectType, duration, addDurationIfActive);
            return effectType;
        }

        /// <summary>
        /// Enables a <see cref="IEnumerable{T}"/> of <see cref="EffectType"/> on the player.
        /// </summary>
        /// <param name="effects">The <see cref="IEnumerable{T}"/> of <see cref="EffectType"/> to enable.</param>
        /// <param name="duration">The amount of time the effects will be active for.</param>
        /// <param name="addDurationIfActive">If an effect is already active, setting to <see langword="true"/> will add this duration onto the effect.</param>
        public void EnableEffects(IEnumerable<EffectType> effects, float duration = 0f, bool addDurationIfActive = false)
        {
            foreach (EffectType effect in effects)
            {
                if (TryGetEffect(effect, out PlayerEffect pEffect))
                    EnableEffect(pEffect, duration, addDurationIfActive);
            }
        }

        /// <summary>
        /// Gets an instance of <see cref="PlayerEffect"/> by <see cref="EffectType"/>.
        /// </summary>
        /// <param name="effect">The <see cref="EffectType"/>.</param>
        /// <returns>The <see cref="PlayerEffect"/>.</returns>
        public PlayerEffect GetEffect(EffectType effect)
        {
            ReferenceHub.playerEffectsController.AllEffects.TryGetValue(effect.Type(), out PlayerEffect playerEffect);

            return playerEffect;
        }

        /// <summary>
        /// Tries to get an instance of <see cref="PlayerEffect"/> by <see cref="EffectType"/>.
        /// </summary>
        /// <param name="effect">The <see cref="EffectType"/>.</param>
        /// <param name="playerEffect">The <see cref="PlayerEffect"/>.</param>
        /// <returns>A bool indicating whether the <paramref name="playerEffect"/> was successfully gotten.</returns>
        public bool TryGetEffect(EffectType effect, out PlayerEffect playerEffect)
        {
            playerEffect = GetEffect(effect);

            return playerEffect != null;
        }

        /// <summary>
        /// Gets a <see cref="byte"/> indicating the intensity of the given <see cref="PlayerEffect">status effect</see>.
        /// </summary>
        /// <typeparam name="T">The <see cref="PlayerEffect"/> to check.</typeparam>
        /// <exception cref="ArgumentException">Thrown if the given type is not a valid <see cref="PlayerEffect"/>.</exception>
        /// <returns>The intensity of the effect.</returns>
        public byte GetEffectIntensity<T>()
            where T : PlayerEffect
        {
            if (ReferenceHub.playerEffectsController.AllEffects.TryGetValue(typeof(T), out PlayerEffect playerEffect))
                return playerEffect.Intensity;

            throw new ArgumentException("The given type is invalid.");
        }

        /// <summary>
        /// Changes the intensity of a <see cref="PlayerEffect">status effect</see>.
        /// </summary>
        /// <typeparam name="T">The <see cref="PlayerEffect"/> to change the intensity of.</typeparam>
        /// <param name="intensity">The intensity of the effect.</param>
        public void ChangeEffectIntensity<T>(byte intensity)
            where T : PlayerEffect => ReferenceHub.playerEffectsController.ChangeEffectIntensity<T>(intensity);

        /// <summary>
        /// Changes the intensity of a <see cref="PlayerEffect"/>.
        /// </summary>
        /// <param name="type">The <see cref="EffectType"/> to change.</param>
        /// <param name="intensity">The new intensity to use.</param>
        /// <param name="duration">The new duration to add to the effect.</param>
        public void ChangeEffectIntensity(EffectType type, byte intensity, float duration = 0)
        {
            if (TryGetEffect(type, out PlayerEffect pEffect))
            {
                pEffect.Intensity = intensity;
                pEffect.ServerChangeDuration(duration, true);
            }
        }

        /// <summary>
        /// Changes the intensity of a <see cref="PlayerEffect">status effect</see>.
        /// </summary>
        /// <param name="effect">The name of the <see cref="PlayerEffect"/> to enable.</param>
        /// <param name="intensity">The intensity of the effect.</param>
        /// <param name="duration">The new length of the effect. Defaults to infinite length.</param>
        public void ChangeEffectIntensity(string effect, byte intensity, float duration = 0) => ReferenceHub.playerEffectsController.ChangeByString(effect, intensity, duration);

        /// <summary>
        /// Opens the report window.
        /// </summary>
        /// <param name="text">The text to send.</param>
        public void OpenReportWindow(string text) => SendConsoleMessage($"[REPORTING] {text}", "white");

        /// <summary>
        /// Places a Tantrum (SCP-173's ability) under the player.
        /// </summary>
        /// <returns>The tantrum's <see cref="GameObject"/>.</returns>
        public GameObject PlaceTantrum() => Map.PlaceTantrum(Position);

        /// <inheritdoc/>
        public override string ToString() => $"{Id} {Nickname} {UserId} {Role} {Team}";
    }
}<|MERGE_RESOLUTION|>--- conflicted
+++ resolved
@@ -1694,29 +1694,6 @@
         /// Add the list of items of the specified type with default durability(ammo/charge) and no mods to the player's inventory.
         /// </summary>
         /// <param name="items">The list of items to be added.</param>
-<<<<<<< HEAD
-        [Obsolete("Please use AddItem(List<ItemType>, out IEnumerable<Item>) instead.", true)]
-        public void AddItem(List<ItemType> items)
-        {
-            AddItem(items, out _);
-        }
-
-        /// <summary>
-        /// Add the list of items of the specified type with default durability(ammo/charge) and no mods to the player's inventory.
-        /// </summary>
-        /// <param name="items">The list of items to be added.</param>
-        /// <param name="newItems">An <see cref="IEnumerable{T}"/> of <see cref="Item"/>s that were added to the player's inventory.</param>
-        public void AddItem(List<ItemType> items, out IEnumerable<Item> newItems)
-        {
-            if (items.Count > 0)
-            {
-                List<Item> returnItems = new List<Item>(items.Count);
-                for (int i = 0; i < items.Count; i++)
-                    returnItems.Add(AddItem(items[i]));
-
-                newItems = returnItems;
-                return;
-=======
         public void AddItem(IEnumerable<ItemType> items)
         {
             if (items.Count() > 0)
@@ -1743,7 +1720,6 @@
             {
                 foreach (KeyValuePair<ItemType, IEnumerable<AttachmentIdentifier>> item in items)
                     AddItem(item.Key, item.Value);
->>>>>>> 14ea3b47
             }
 
             newItems = new List<Item>(0);
