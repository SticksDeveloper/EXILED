// -----------------------------------------------------------------------
// <copyright file="Patcher.cs" company="Exiled Team">
// Copyright (c) Exiled Team. All rights reserved.
// Licensed under the CC BY-SA 3.0 license.
// </copyright>
// -----------------------------------------------------------------------

namespace Exiled.Patcher
{
    using System;
    using dnlib.DotNet;
    using dnlib.DotNet.Emit;

    /// <summary>
    /// Takes a file path to your assembly as input, and will patch the assembly with the EXILED ModLoader class.
    /// Original Patcher created by KadeDev.
    /// </summary>
    internal class Patcher
    {
        private static void Main(string[] args)
        {
            try
            {
                string path;

                if (args.Length != 1)
                {
                    Console.WriteLine("Missing file location argument!");
                    Console.WriteLine("Provide the location of Assembly-CSharp.dll:");

                    path = Console.ReadLine();
                }
                else
                {
                    path = args[0];
                }

                ModuleDefMD module = ModuleDefMD.Load(path);

                if (module == null)
                {
                    Console.WriteLine("File not found!");
                    return;
                }

<<<<<<< HEAD
                module.IsILOnly = true;
                module.VTableFixups = null;
                module.IsStrongNameSigned = false;
                module.Assembly.PublicKey = null;
                module.Assembly.HasPublicKey = false;

                Console.WriteLine("[Exiled.Patcher] Loaded " + module.Name);

                Console.WriteLine("[Exiled.Patcher] Resolving References...");

                module.Context = ModuleDef.CreateModuleContext();

                ((AssemblyResolver)module.Context.AssemblyResolver).AddToCache(module);
=======
                Console.WriteLine("[Exiled] Loaded " + module.Name);
>>>>>>> a56fa05e

                Console.WriteLine("[Injection] Injecting the Bootstrap Class.");

                ModuleDefMD bootstrap = ModuleDefMD.Load("Exiled.Bootstrap.dll");

                Console.WriteLine("[Injection] Loaded " + bootstrap.Name);

                TypeDef modClass = bootstrap.Types[0];

                foreach (var type in bootstrap.Types)
                {
                    if (type.Name == "Bootstrap")
                    {
                        modClass = type;
                        Console.WriteLine("[Injection] Hooked to: " + type.Namespace + "." + type.Name);
                    }
                }

                var modRefType = modClass;

                bootstrap.Types.Remove(modClass);

                modRefType.DeclaringType = null;

                module.Types.Add(modRefType);

                MethodDef call = FindMethod(modRefType, "Load");

                if (call == null)
                {
                    Console.WriteLine($"Failed to get the \"{call.Name}\" method! Maybe you don't have permission?");
                    return;
                }

                Console.WriteLine("[Injection] Injected!");

                Console.WriteLine("[Exiled.Patcher] Injection completed!");

                Console.WriteLine("[Exiled.Patcher] Patching code...");

                TypeDef typeDef = FindType(module.Assembly, "ServerConsole");

                MethodDef start = FindMethod(typeDef, "Start");

                if (start == null)
                {
                    start = new MethodDefUser("Start", MethodSig.CreateInstance(module.CorLibTypes.Void), MethodImplAttributes.IL | MethodImplAttributes.Managed, MethodAttributes.Private | MethodAttributes.SpecialName | MethodAttributes.RTSpecialName);
                    typeDef.Methods.Add(start);
                }

                start.Body.Instructions.Insert(0, OpCodes.Call.ToInstruction(call));

                module.Write("Assembly-CSharp-Exiled.dll");

                Console.WriteLine("[Exiled.Patcher] Patching completed successfully!");
            }
            catch (Exception exception)
            {
                Console.WriteLine($"[Exiled.Patcher] An error has occurred while patching: {exception}");
            }

            Console.Read();
        }

        private static MethodDef FindMethod(TypeDef type, string methodName)
        {
            if (type != null)
            {
                foreach (var method in type.Methods)
                {
                    if (method.Name == methodName)
                        return method;
                }
            }

            return null;
        }

        private static TypeDef FindType(AssemblyDef asm, string classPath)
        {
            foreach (var module in asm.Modules)
            {
                foreach (var type in module.Types)
                {
                    if (type.FullName == classPath)
                        return type;
                }
            }

            return null;
        }
    }
}<|MERGE_RESOLUTION|>--- conflicted
+++ resolved
@@ -43,23 +43,13 @@
                     return;
                 }
 
-<<<<<<< HEAD
-                module.IsILOnly = true;
-                module.VTableFixups = null;
-                module.IsStrongNameSigned = false;
-                module.Assembly.PublicKey = null;
-                module.Assembly.HasPublicKey = false;
-
-                Console.WriteLine("[Exiled.Patcher] Loaded " + module.Name);
+                Console.WriteLine($"[Exiled.Patcher] Loaded {module.Name}");
 
                 Console.WriteLine("[Exiled.Patcher] Resolving References...");
 
                 module.Context = ModuleDef.CreateModuleContext();
 
                 ((AssemblyResolver)module.Context.AssemblyResolver).AddToCache(module);
-=======
-                Console.WriteLine("[Exiled] Loaded " + module.Name);
->>>>>>> a56fa05e
 
                 Console.WriteLine("[Injection] Injecting the Bootstrap Class.");
 
