// -----------------------------------------------------------------------
// <copyright file="EffectTypeExtension.cs" company="Exiled Team">
// Copyright (c) Exiled Team. All rights reserved.
// Licensed under the CC BY-SA 3.0 license.
// </copyright>
// -----------------------------------------------------------------------

namespace Exiled.API.Extensions
{
    using System;

    using CustomPlayerEffects;

    using Exiled.API.Enums;

    using InventorySystem.Items.Usables.Scp244.Hypothermia;

    /// <summary>
    /// Contains an extension method to get <see cref="System.Type"/> from <see cref="EffectType"/>.
    /// </summary>
    public static class EffectTypeExtension
    {
        /// <summary>
        /// Gets an instance of <see cref="System.Type"/> points to an effect.
        /// </summary>
        /// <param name="effect">The <see cref="EffectType"/> enum.</param>
        /// <returns>The <see cref="System.Type"/>.</returns>
        public static Type Type(this EffectType effect) => effect switch
            {
<<<<<<< HEAD
                case EffectType.Amnesia: return typeof(Amnesia);
                case EffectType.Asphyxiated: return typeof(Asphyxiated);
                case EffectType.Bleeding: return typeof(Bleeding);
                case EffectType.Blinded: return typeof(Blinded);
                case EffectType.Burned: return typeof(Burned);
                case EffectType.Concussed: return typeof(Concussed);
                case EffectType.Corroding: return typeof(Corroding);
                case EffectType.Deafened: return typeof(Deafened);
                case EffectType.Decontaminating: return typeof(Decontaminating);
                case EffectType.Disabled: return typeof(Disabled);
                case EffectType.Ensnared: return typeof(Ensnared);
                case EffectType.Exhausted: return typeof(Exhausted);
                case EffectType.Flashed: return typeof(Flashed);
                case EffectType.Hemorrhage: return typeof(Hemorrhage);
                case EffectType.Invigorated: return typeof(Invigorated);
                case EffectType.BodyshotReduction: return typeof(BodyshotReduction);
                case EffectType.Poisoned: return typeof(Poisoned);
                case EffectType.Scp207: return typeof(Scp207);
                case EffectType.Invisible: return typeof(Invisible);
                case EffectType.SinkHole: return typeof(SinkHole);
                case EffectType.Visuals939: return typeof(Visuals939);
                case EffectType.DamageReduction: return typeof(DamageReduction);
                case EffectType.MovementBoost: return typeof(MovementBoost);
                case EffectType.RainbowTaste: return typeof(RainbowTaste);
                case EffectType.SeveredHands: return typeof(SeveredHands);
                case EffectType.Stained: return typeof(Stained);
                case EffectType.Visual173Blink: return typeof(Visuals173Blink);
                case EffectType.Vitality: return typeof(Vitality);
                case EffectType.Hypothermia: return typeof(Hypothermia);
                case EffectType.Scp1853: return typeof(Scp1853);
            }
=======
                EffectType.Amnesia => typeof(Amnesia),
                EffectType.Asphyxiated => typeof(Asphyxiated),
                EffectType.Bleeding => typeof(Bleeding),
                EffectType.Blinded => typeof(Blinded),
                EffectType.Burned => typeof(Burned),
                EffectType.Concussed => typeof(Concussed),
                EffectType.Corroding => typeof(Corroding),
                EffectType.Deafened => typeof(Deafened),
                EffectType.Decontaminating => typeof(Decontaminating),
                EffectType.Disabled => typeof(Disabled),
                EffectType.Ensnared => typeof(Ensnared),
                EffectType.Exhausted => typeof(Exhausted),
                EffectType.Flashed => typeof(Flashed),
                EffectType.Hemorrhage => typeof(Hemorrhage),
                EffectType.Invigorated => typeof(Invigorated),
                EffectType.BodyshotReduction => typeof(BodyshotReduction),
                EffectType.Poisoned => typeof(Poisoned),
                EffectType.Scp207 => typeof(Scp207),
                EffectType.Invisible => typeof(Invisible),
                EffectType.SinkHole => typeof(SinkHole),
                EffectType.Visuals939 => typeof(Visuals939),
                EffectType.DamageReduction => typeof(DamageReduction),
                EffectType.MovementBoost => typeof(MovementBoost),
                EffectType.RainbowTaste => typeof(RainbowTaste),
                EffectType.SeveredHands => typeof(SeveredHands),
                EffectType.Stained => typeof(Stained),
                EffectType.Visual173Blink => typeof(Visuals173Blink),
                EffectType.Vitality => typeof(Vitality),
                EffectType.Hypothermia => typeof(Hypothermia),
>>>>>>> 91743380

                // This should never happen
                _ => throw new InvalidOperationException("Invalid effect enum provided"),
            };
    }
}<|MERGE_RESOLUTION|>--- conflicted
+++ resolved
@@ -27,39 +27,6 @@
         /// <returns>The <see cref="System.Type"/>.</returns>
         public static Type Type(this EffectType effect) => effect switch
             {
-<<<<<<< HEAD
-                case EffectType.Amnesia: return typeof(Amnesia);
-                case EffectType.Asphyxiated: return typeof(Asphyxiated);
-                case EffectType.Bleeding: return typeof(Bleeding);
-                case EffectType.Blinded: return typeof(Blinded);
-                case EffectType.Burned: return typeof(Burned);
-                case EffectType.Concussed: return typeof(Concussed);
-                case EffectType.Corroding: return typeof(Corroding);
-                case EffectType.Deafened: return typeof(Deafened);
-                case EffectType.Decontaminating: return typeof(Decontaminating);
-                case EffectType.Disabled: return typeof(Disabled);
-                case EffectType.Ensnared: return typeof(Ensnared);
-                case EffectType.Exhausted: return typeof(Exhausted);
-                case EffectType.Flashed: return typeof(Flashed);
-                case EffectType.Hemorrhage: return typeof(Hemorrhage);
-                case EffectType.Invigorated: return typeof(Invigorated);
-                case EffectType.BodyshotReduction: return typeof(BodyshotReduction);
-                case EffectType.Poisoned: return typeof(Poisoned);
-                case EffectType.Scp207: return typeof(Scp207);
-                case EffectType.Invisible: return typeof(Invisible);
-                case EffectType.SinkHole: return typeof(SinkHole);
-                case EffectType.Visuals939: return typeof(Visuals939);
-                case EffectType.DamageReduction: return typeof(DamageReduction);
-                case EffectType.MovementBoost: return typeof(MovementBoost);
-                case EffectType.RainbowTaste: return typeof(RainbowTaste);
-                case EffectType.SeveredHands: return typeof(SeveredHands);
-                case EffectType.Stained: return typeof(Stained);
-                case EffectType.Visual173Blink: return typeof(Visuals173Blink);
-                case EffectType.Vitality: return typeof(Vitality);
-                case EffectType.Hypothermia: return typeof(Hypothermia);
-                case EffectType.Scp1853: return typeof(Scp1853);
-            }
-=======
                 EffectType.Amnesia => typeof(Amnesia),
                 EffectType.Asphyxiated => typeof(Asphyxiated),
                 EffectType.Bleeding => typeof(Bleeding),
@@ -89,7 +56,7 @@
                 EffectType.Visual173Blink => typeof(Visuals173Blink),
                 EffectType.Vitality => typeof(Vitality),
                 EffectType.Hypothermia => typeof(Hypothermia),
->>>>>>> 91743380
+                EffectType.Scp1853 => typeof(Scp1853),
 
                 // This should never happen
                 _ => throw new InvalidOperationException("Invalid effect enum provided"),
