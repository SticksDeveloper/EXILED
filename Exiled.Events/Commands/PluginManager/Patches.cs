// -----------------------------------------------------------------------
// <copyright file="Patches.cs" company="Exiled Team">
// Copyright (c) Exiled Team. All rights reserved.
// Licensed under the CC BY-SA 3.0 license.
// </copyright>
// -----------------------------------------------------------------------

namespace Exiled.Events.Commands.PluginManager
{
    using System;
    using System.Linq;
    using System.Text;

    using CommandSystem;
    using Exiled.API.Interfaces;
    using Exiled.Events.Features;
    using Exiled.Permissions.Extensions;
    using NorthwoodLib.Pools;
    using RemoteAdmin;

    /// <summary>
    /// The command to show all the patches done by plugins.
    /// </summary>
    public sealed class Patches : ICommand, IPermissioned
    {
        /// <summary>
        /// Gets static instance of the <see cref="Patches"/> command.
        /// </summary>
        public static Patches Instance { get; } = new();

        /// <inheritdoc/>
        public string Command { get; } = "patches";

        /// <inheritdoc/>
        public string[] Aliases { get; } = { "patched" };

        /// <inheritdoc/>
        public string Description { get; } = "Returns information about all patches (whether they are patched or not)";

        /// <inheritdoc />
        public bool SanitizeResponse { get; }

<<<<<<< HEAD
=======
        /// <inheritdoc />
        public string Permission { get; } = "ee.showpatches";

>>>>>>> ed28355c
        /// <inheritdoc/>
        public bool Execute(ArraySegment<string> arguments, ICommandSender sender, out string response)
        {
            StringBuilder sb = StringBuilderPool.Shared.Rent();

            sb.AppendLine("All patches:");
            sb.AppendLine("Patched:");

            foreach (Type patch in Patcher.GetAllPatchTypes().Where((type) => !Patcher.UnpatchedTypes.Contains(type)))
            {
                sb.AppendLine($"\t{patch.FullName}");
            }

            sb.AppendLine("Unpatched: ");

            foreach (Type patch in Patcher.UnpatchedTypes)
            {
                sb.AppendLine($"\t{patch.FullName}");
            }

            response = sb.ToString();
            StringBuilderPool.Shared.Return(sb);
            return true;
        }
    }
}<|MERGE_RESOLUTION|>--- conflicted
+++ resolved
@@ -40,12 +40,9 @@
         /// <inheritdoc />
         public bool SanitizeResponse { get; }
 
-<<<<<<< HEAD
-=======
         /// <inheritdoc />
         public string Permission { get; } = "ee.showpatches";
 
->>>>>>> ed28355c
         /// <inheritdoc/>
         public bool Execute(ArraySegment<string> arguments, ICommandSender sender, out string response)
         {
