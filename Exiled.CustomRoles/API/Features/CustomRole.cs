--- conflicted
+++ resolved
@@ -39,11 +39,7 @@
         /// <summary>
         /// Gets a list of all registered custom roles.
         /// </summary>
-<<<<<<< HEAD
-        public static HashSet<CustomRole> Registered { get; } = new();
-=======
         public static IEnumerable<CustomRole> Registered => Objects.Where(obj => obj.Cast(out CustomRole _)).Select(obj => obj.Cast<CustomRole>());
->>>>>>> 6d56bcb3
 
         /// <summary>
         /// Gets or sets the custom RoleID of the role.
