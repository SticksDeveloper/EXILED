--- conflicted
+++ resolved
@@ -122,12 +122,6 @@
 
             for (; ;)
             {
-<<<<<<< HEAD
-=======
-                if (LoaderPlugin.TempReboot)
-                    yield break;
-
->>>>>>> bf9e95e6
                 ServerConsole.AddLog("Exiled support has ended. For updates and new releases, join us at discord.gg/exiledreboot!", ConsoleColor.DarkRed);
                 ServerConsole.AddLog("Exiled Reboot will not load plugins until you acknowledge this message by setting the 'Reboot' Loader config to true.", ConsoleColor.DarkRed);
                 ServerConsole.AddLog("Run the commands 'exiled reboot', 'exiled ack' or 'exiled exboot' to temporary suppress the logs.", ConsoleColor.DarkRed);
