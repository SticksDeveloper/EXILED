--- conflicted
+++ resolved
@@ -53,12 +53,8 @@
 
             // Our Exception handling end
             ExceptionBlock exceptionEnd = new ExceptionBlock(ExceptionBlockType.EndExceptionBlock);
-<<<<<<< HEAD
 
 #pragma warning disable SA1118 // Parameter should not span multiple lines
-=======
-          sable SA1118 // Parameter should not span multiple lines
->>>>>>> 0b538d46
             newInstructions.InsertRange(index, new[]
             {
                 // Load a try wrapper at start
