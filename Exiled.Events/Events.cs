// -----------------------------------------------------------------------
// <copyright file="Events.cs" company="Exiled Team">
// Copyright (c) Exiled Team. All rights reserved.
// Licensed under the CC BY-SA 3.0 license.
// </copyright>
// -----------------------------------------------------------------------

namespace Exiled.Events
{
    using System;
    using System.Diagnostics;

    using API.Enums;
    using API.Features;
    using CentralAuth;
    using Exiled.Events.Features;
    using HarmonyLib;
    using InventorySystem.Items.Pickups;
    using InventorySystem.Items.Usables;
    using PlayerRoles.Ragdolls;
    using PlayerRoles.RoleAssign;
    using PluginAPI.Events;
    using Respawning;
    using UnityEngine.SceneManagement;

    /// <summary>
    /// Patch and unpatch events into the game.
    /// </summary>
    public sealed class Events : Plugin<Config>
    {
        private static Events instance;

        /// <summary>
        /// Gets the plugin instance.
        /// </summary>
        public static Events Instance => instance;

        /// <inheritdoc/>
        public override PluginPriority Priority { get; } = PluginPriority.First;

        /// <summary>
        /// Gets the <see cref="Features.Patcher"/> used to employ all patches.
        /// </summary>
        public Patcher Patcher { get; private set; }

        /// <inheritdoc/>
        public override void OnEnabled()
        {
            instance = this;
            base.OnEnabled();

            Stopwatch watch = Stopwatch.StartNew();

            Patch();

            watch.Stop();

            Log.Info($"{(Config.UseDynamicPatching ? "Non-event" : "All")} patches completed in {watch.Elapsed}");
            PlayerAuthenticationManager.OnInstanceModeChanged -= RoleAssigner.CheckLateJoin;

            SceneManager.sceneUnloaded += Handlers.Internal.SceneUnloaded.OnSceneUnloaded;
            MapGeneration.SeedSynchronizer.OnMapGenerated += Handlers.Internal.MapGenerated.OnMapGenerated;
            UsableItemsController.ServerOnUsingCompleted += Handlers.Internal.Round.OnServerOnUsingCompleted;
            Handlers.Server.WaitingForPlayers += Handlers.Internal.Round.OnWaitingForPlayers;
            Handlers.Server.RestartingRound += Handlers.Internal.Round.OnRestartingRound;
            Handlers.Server.RoundStarted += Handlers.Internal.Round.OnRoundStarted;
            Handlers.Player.ChangingRole += Handlers.Internal.Round.OnChangingRole;
            Handlers.Scp049.ActivatingSense += Handlers.Internal.Round.OnActivatingSense;
            Handlers.Player.Verified += Handlers.Internal.Round.OnVerified;
            Handlers.Map.ChangedIntoGrenade += Handlers.Internal.ExplodingGrenade.OnChangedIntoGrenade;

            CharacterClassManager.OnRoundStarted += Handlers.Server.OnRoundStarted;

            InventorySystem.InventoryExtensions.OnItemAdded += Handlers.Player.OnItemAdded;
            InventorySystem.InventoryExtensions.OnItemRemoved += Handlers.Player.OnItemRemoved;

            RespawnManager.ServerOnRespawned += Handlers.Server.OnRespawnedTeam;

            RagdollManager.OnRagdollSpawned += Handlers.Internal.RagdollList.OnSpawnedRagdoll;
            RagdollManager.OnRagdollRemoved += Handlers.Internal.RagdollList.OnRemovedRagdoll;
            ItemPickupBase.OnPickupAdded += Handlers.Internal.PickupEvent.OnSpawnedPickup;
            ItemPickupBase.OnPickupDestroyed += Handlers.Internal.PickupEvent.OnRemovedPickup;
            ServerConsole.ReloadServerName();

            EventManager.RegisterEvents<Handlers.Player>(this);
        }

        /// <inheritdoc/>
        public override void OnDisabled()
        {
            base.OnDisabled();

            Unpatch();

            SceneManager.sceneUnloaded -= Handlers.Internal.SceneUnloaded.OnSceneUnloaded;
            MapGeneration.SeedSynchronizer.OnMapGenerated -= Handlers.Internal.MapGenerated.OnMapGenerated;
            UsableItemsController.ServerOnUsingCompleted -= Handlers.Internal.Round.OnServerOnUsingCompleted;
<<<<<<< HEAD
=======

>>>>>>> c077b8ae
            Handlers.Server.WaitingForPlayers -= Handlers.Internal.Round.OnWaitingForPlayers;
            Handlers.Server.RestartingRound -= Handlers.Internal.Round.OnRestartingRound;
            Handlers.Server.RoundStarted -= Handlers.Internal.Round.OnRoundStarted;
            Handlers.Player.ChangingRole -= Handlers.Internal.Round.OnChangingRole;
            Handlers.Scp049.ActivatingSense -= Handlers.Internal.Round.OnActivatingSense;
            Handlers.Player.Verified -= Handlers.Internal.Round.OnVerified;
            Handlers.Map.ChangedIntoGrenade -= Handlers.Internal.ExplodingGrenade.OnChangedIntoGrenade;

            CharacterClassManager.OnRoundStarted -= Handlers.Server.OnRoundStarted;

            InventorySystem.InventoryExtensions.OnItemAdded -= Handlers.Player.OnItemAdded;

            RespawnManager.ServerOnRespawned -= Handlers.Server.OnRespawnedTeam;

            RagdollManager.OnRagdollSpawned -= Handlers.Internal.RagdollList.OnSpawnedRagdoll;
            RagdollManager.OnRagdollRemoved -= Handlers.Internal.RagdollList.OnRemovedRagdoll;
            ItemPickupBase.OnPickupAdded -= Handlers.Internal.PickupEvent.OnSpawnedPickup;
            ItemPickupBase.OnPickupDestroyed -= Handlers.Internal.PickupEvent.OnRemovedPickup;

            EventManager.UnregisterEvents<Handlers.Player>(this);
        }

        /// <summary>
        /// Patches all events.
        /// </summary>
        public void Patch()
        {
            try
            {
                Patcher = new Patcher();
#if DEBUG
                bool lastDebugStatus = Harmony.DEBUG;
                Harmony.DEBUG = true;
#endif
                Patcher.PatchAll(!Config.UseDynamicPatching, out int failedPatch);

                if (failedPatch == 0)
                    Log.Debug("Events patched successfully!");
                else
                    Log.Error($"Patching failed! There are {failedPatch} broken patches.");
#if DEBUG
                Harmony.DEBUG = lastDebugStatus;
#endif
            }
            catch (Exception exception)
            {
                Log.Error($"Patching failed!\n{exception}");
            }
        }

        /// <summary>
        /// Unpatches all events.
        /// </summary>
        public void Unpatch()
        {
            Log.Debug("Unpatching events...");
            Patcher.UnpatchAll();
            Patcher = null;
            Log.Debug("All events have been unpatched complete. Goodbye!");
        }
    }
}<|MERGE_RESOLUTION|>--- conflicted
+++ resolved
@@ -95,10 +95,7 @@
             SceneManager.sceneUnloaded -= Handlers.Internal.SceneUnloaded.OnSceneUnloaded;
             MapGeneration.SeedSynchronizer.OnMapGenerated -= Handlers.Internal.MapGenerated.OnMapGenerated;
             UsableItemsController.ServerOnUsingCompleted -= Handlers.Internal.Round.OnServerOnUsingCompleted;
-<<<<<<< HEAD
-=======
 
->>>>>>> c077b8ae
             Handlers.Server.WaitingForPlayers -= Handlers.Internal.Round.OnWaitingForPlayers;
             Handlers.Server.RestartingRound -= Handlers.Internal.Round.OnRestartingRound;
             Handlers.Server.RoundStarted -= Handlers.Internal.Round.OnRoundStarted;
