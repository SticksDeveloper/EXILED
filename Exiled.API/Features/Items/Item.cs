--- conflicted
+++ resolved
@@ -23,10 +23,7 @@
     using InventorySystem.Items.MicroHID;
     using InventorySystem.Items.Pickups;
     using InventorySystem.Items.Radio;
-<<<<<<< HEAD
     using InventorySystem.Items.SwitchableLightSources;
-=======
->>>>>>> 4bbc9f37
     using InventorySystem.Items.SwitchableLightSources.Flashlight;
     using InventorySystem.Items.ThrowableProjectiles;
     using InventorySystem.Items.Usables;
