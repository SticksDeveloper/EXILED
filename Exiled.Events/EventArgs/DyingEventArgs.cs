// -----------------------------------------------------------------------
// <copyright file="DyingEventArgs.cs" company="Exiled Team">
// Copyright (c) Exiled Team. All rights reserved.
// Licensed under the CC BY-SA 3.0 license.
// </copyright>
// -----------------------------------------------------------------------

namespace Exiled.Events.EventArgs
{
#pragma warning disable CS0618
    using System;
    using System.Collections.Generic;
    using System.Linq;

    using Exiled.API.Features;
    using Exiled.API.Features.Items;

    using PlayerStatsSystem;

    /// <summary>
    /// Contains all information before a player dies.
    /// </summary>
    public class DyingEventArgs : EventArgs
    {
        /// <summary>
        /// Initializes a new instance of the <see cref="DyingEventArgs"/> class.
        /// </summary>
        /// <param name="target"><inheritdoc cref="Target"/></param>
        /// <param name="damageHandler"><inheritdoc cref="DamageHandler"/></param>
        public DyingEventArgs(Player target, DamageHandlerBase damageHandler)
        {
            ItemsToDrop = new List<Item>(target.Items.ToList());
            Killer = damageHandler is AttackerDamageHandler attackerDamageHandler ? Player.Get(attackerDamageHandler.Attacker.Hub) : null;
            Target = target;
            DamageHandler = damageHandler;
<<<<<<< HEAD
=======
            Handler = new DamageHandler(target, damageHandler);
>>>>>>> f269a86a
        }

        /// <summary>
        /// Gets the killing player.
        /// </summary>
        public Player Killer { get; }

        /// <summary>
        /// Gets the dying player.
        /// </summary>
        public Player Target { get; }

        /// <summary>
        /// Gets or sets the list of items to be dropped.
        /// </summary>
        public List<Item> ItemsToDrop { get; set; }

        /// <summary>
        /// Gets or sets the damage handler for the event.
<<<<<<< HEAD
        /// </summary>
        public DamageHandlerBase DamageHandler { get; set; }
=======
        /// </summary>
        [Obsolete("Use DyingEventArgs.Handler")]
        public DamageHandlerBase DamageHandler { get => Handler.Base; set => Handler.Base = value; }

        /// <summary>
        /// Gets or sets the <see cref="API.Features.DamageHandler"/>.
        /// </summary>
        public DamageHandler Handler { get; set; }
>>>>>>> f269a86a

        /// <summary>
        /// Gets or sets a value indicating whether or not the player can be killed.
        /// </summary>
        public bool IsAllowed { get; set; } = true;
    }
}<|MERGE_RESOLUTION|>--- conflicted
+++ resolved
@@ -33,10 +33,7 @@
             Killer = damageHandler is AttackerDamageHandler attackerDamageHandler ? Player.Get(attackerDamageHandler.Attacker.Hub) : null;
             Target = target;
             DamageHandler = damageHandler;
-<<<<<<< HEAD
-=======
             Handler = new DamageHandler(target, damageHandler);
->>>>>>> f269a86a
         }
 
         /// <summary>
@@ -56,10 +53,6 @@
 
         /// <summary>
         /// Gets or sets the damage handler for the event.
-<<<<<<< HEAD
-        /// </summary>
-        public DamageHandlerBase DamageHandler { get; set; }
-=======
         /// </summary>
         [Obsolete("Use DyingEventArgs.Handler")]
         public DamageHandlerBase DamageHandler { get => Handler.Base; set => Handler.Base = value; }
@@ -68,7 +61,6 @@
         /// Gets or sets the <see cref="API.Features.DamageHandler"/>.
         /// </summary>
         public DamageHandler Handler { get; set; }
->>>>>>> f269a86a
 
         /// <summary>
         /// Gets or sets a value indicating whether or not the player can be killed.
