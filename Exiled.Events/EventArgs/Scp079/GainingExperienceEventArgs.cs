--- conflicted
+++ resolved
@@ -40,11 +40,7 @@
         public GainingExperienceEventArgs(Player player, Scp079HudTranslation gainType, int amount, RoleTypeId roleType, bool isAllowed = true)
         {
             Player = player;
-<<<<<<< HEAD
             Scp079 = player.Role.As<API.Features.Roles.Scp079Role>();
-=======
-            Scp079 = Player.Role.As<Scp079Role>();
->>>>>>> ce8afc6f
             GainType = gainType;
             RoleType = roleType;
             Amount = amount;
@@ -78,10 +74,6 @@
         public Player Player { get; }
 
         /// <inheritdoc/>
-<<<<<<< HEAD
         public API.Features.Roles.Scp079Role Scp079 { get; }
-=======
-        public Scp079Role Scp079 { get; }
->>>>>>> ce8afc6f
     }
 }