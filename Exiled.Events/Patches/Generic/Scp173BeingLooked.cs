// -----------------------------------------------------------------------
// <copyright file="Scp173BeingLooked.cs" company="Exiled Team">
// Copyright (c) Exiled Team. All rights reserved.
// Licensed under the CC BY-SA 3.0 license.
// </copyright>
// -----------------------------------------------------------------------

namespace Exiled.Events.Patches.Generic
{
#pragma warning disable SA1118
    using System.Collections.Generic;
    using System.Reflection.Emit;

    using Exiled.API.Features;

    using HarmonyLib;

    using MapGeneration;

    using NorthwoodLib.Pools;

    using PlayableScps;

    using UnityEngine;

    using static HarmonyLib.AccessTools;

    /// <summary>
    /// Patches <see cref="PlayableScps.Scp173.UpdateObservers"/>.
    /// </summary>
    [HarmonyPatch(typeof(PlayableScps.Scp173), nameof(PlayableScps.Scp173.UpdateObservers))]
    internal static class Scp173BeingLooked
    {
        private static IEnumerable<CodeInstruction> Transpiler(IEnumerable<CodeInstruction> instructions, ILGenerator generator)
        {
            List<CodeInstruction> newInstructions = ListPool<CodeInstruction>.Shared.Rent(instructions);

            Label jne = generator.DefineLabel();
            Label cnt = generator.DefineLabel();
<<<<<<< HEAD
=======
            Label isTutorial = generator.DefineLabel();
            Label samePlayer = generator.DefineLabel();
>>>>>>> c9e962b4

            int addCheckOffset = 4;
            int addCheck = newInstructions.FindLastIndex(instruction => instruction.Calls(Method(typeof(Physics), nameof(Physics.Linecast), new[] { typeof(Vector3), typeof(Vector3), typeof(int) }))) + addCheckOffset;

            LocalBuilder player = generator.DeclareLocal(typeof(Player));

<<<<<<< HEAD
            newInstructions.InsertRange(addCheck, new CodeInstruction[]
            {
                new(OpCodes.Ldloc_3),
                new(OpCodes.Call, Method(typeof(API.Features.Player), nameof(API.Features.Player.Get), new[] { typeof(ReferenceHub) })),
                new(OpCodes.Dup),
                new(OpCodes.Stloc, player.LocalIndex),
                new(OpCodes.Brfalse, jne),
=======
            LocalBuilder turnedPlayers = generator.DeclareLocal(typeof(HashSet<Player>));

            newInstructions.InsertRange(addCheck, new CodeInstruction[]
            {
                // Player.get(current player in all hub)
                new(OpCodes.Ldloc_3),
                new(OpCodes.Call, Method(typeof(Player), nameof(Player.Get), new[] { typeof(ReferenceHub) })),
                new(OpCodes.Dup),
                new(OpCodes.Stloc, player.LocalIndex),

                // Player is null (Generic static ref hub for example)
                new(OpCodes.Brfalse_S, jne),

                // Player.role == Tutorial
>>>>>>> c9e962b4
                new(OpCodes.Ldloc, player.LocalIndex),
                new(OpCodes.Callvirt, PropertyGetter(typeof(Player), nameof(Player.Role))),
                new(OpCodes.Callvirt, PropertyGetter(typeof(API.Features.Roles.Role), nameof(API.Features.Roles.Role.Type))),
                new(OpCodes.Ldc_I4_S, (int)RoleType.Tutorial),
<<<<<<< HEAD
                new(OpCodes.Bne_Un_S, jne),
                new(OpCodes.Call, PropertyGetter(typeof(Exiled.Events.Events), nameof(Exiled.Events.Events.Instance))),
                new(OpCodes.Callvirt, PropertyGetter(typeof(Exiled.Events.Events), nameof(Exiled.Events.Events.Config))),
                new(OpCodes.Callvirt, PropertyGetter(typeof(Config), nameof(Exiled.Events.Events.Config.CanTutorialBlockScp173))),
                new(OpCodes.Brfalse, cnt),
=======

                // Skip to checking if tutorial should be blocked
                new(OpCodes.Beq_S, isTutorial),

                // Scp173.TurnedPlayers.Remove(Current 173)
                new(OpCodes.Call, PropertyGetter(typeof(API.Features.Scp173), nameof(API.Features.Scp173.TurnedPlayers))),
                new(OpCodes.Stloc, turnedPlayers.LocalIndex),
                new(OpCodes.Ldloc, turnedPlayers.LocalIndex),
                new(OpCodes.Ldarg_0),
                new(OpCodes.Ldfld, Field(typeof(PlayableScp), nameof(PlayableScp.Hub))),
                new(OpCodes.Call, Method(typeof(Player), nameof(Player.Get), new[] { typeof(ReferenceHub) })),
                new(OpCodes.Callvirt, Method(typeof(HashSet<Player>), nameof(HashSet<Player>.Remove))),

                // Scp173.TurnedPlayers.Contains(Current looking player)
                new(OpCodes.Ldloc, turnedPlayers.LocalIndex),
                new(OpCodes.Ldloc, player.LocalIndex),
                new(OpCodes.Callvirt, Method(typeof(HashSet<Player>), nameof(HashSet<Player>.Contains))),

                // If true, skip adding to watching
                new(OpCodes.Brtrue_S, cnt),

                // If the player is tutorial, and allowed to not block, skip adding to watching
                new CodeInstruction(OpCodes.Call, PropertyGetter(typeof(Exiled.Events.Events), nameof(Exiled.Events.Events.Instance))).WithLabels(isTutorial),
                new(OpCodes.Callvirt, PropertyGetter(typeof(Exiled.Events.Events), nameof(Exiled.Events.Events.Config))),
                new(OpCodes.Callvirt, PropertyGetter(typeof(Config), nameof(Exiled.Events.Events.Config.CanTutorialBlockScp173))),
                new(OpCodes.Brfalse_S, cnt),
>>>>>>> c9e962b4
            });

            int offset = -3;
            int defaultLogic = newInstructions.FindIndex(addCheck, instruction => instruction.LoadsField(Field(typeof(PlayableScps.Scp173), nameof(PlayableScps.Scp173._observingPlayers)))) + offset;

            int continueBr = newInstructions.FindIndex(addCheck, instruction => instruction.opcode == OpCodes.Br_S);

            newInstructions[defaultLogic].labels.Add(jne);
            newInstructions[continueBr].labels.Add(cnt);

            for (int z = 0; z < newInstructions.Count; z++)
                yield return newInstructions[z];

            ListPool<CodeInstruction>.Shared.Return(newInstructions);
        }
    }

    ///// <summary>
    ///// Patches <see cref="PlayableScps.Scp173.UpdateObservers"/>.
    ///// </summary>
    //[HarmonyPatch(typeof(PlayableScps.Scp173), nameof(PlayableScps.Scp173.UpdateObservers))]

    //internal static class Scp173BeingLooked
    //{
    //    [HarmonyPrefix]
    //    private static bool dumb(PlayableScps.Scp173 __instance)
    //    {

    //            int count = __instance._observingPlayers.Count;
    //            foreach (KeyValuePair<GameObject, ReferenceHub> allHub in ReferenceHub.GetAllHubs())
    //            {
    //                ReferenceHub value = allHub.Value;
    //                CharacterClassManager characterClassManager = value.characterClassManager;

    //                if (characterClassManager.CurClass == RoleType.Spectator || value == __instance.Hub || characterClassManager.IsAnyScp())
    //                {

    //                    if (__instance._observingPlayers.Contains(value))
    //                    {
    //                        __instance._observingPlayers.Remove(value);
    //                    }

    //                    continue;
    //                }

    //                Vector3 realModelPosition = __instance.Hub.playerMovementSync.RealModelPosition;
    //                bool flag = false;
    //                RoomIdentifier roomIdentifier = RoomIdUtils.RoomAtPosition(__instance.Hub.playerMovementSync.RealModelPosition);
    //                if (VisionInformation.GetVisionInformation(value, realModelPosition, -2f, (roomIdentifier != null && roomIdentifier.Zone == FacilityZone.Surface) ? 80f : 40f, checkFog: false, checkLineOfSight: false, __instance.Hub.localCurrentRoomEffects).IsLooking && (!Physics.Linecast(realModelPosition + new Vector3(0f, 1.5f, 0f), value.PlayerCameraReference.position, VisionInformation.VisionLayerMask) || !Physics.Linecast(realModelPosition + new Vector3(0f, -1f, 0f), value.PlayerCameraReference.position, VisionInformation.VisionLayerMask)))
    //                {
    //                    flag = true;
    //                }

    //                Player temp = Player.Get(value);

    //                if (temp != null)
    //                {
    //                    if (temp.Role.Type == RoleType.Tutorial && !Exiled.Events.Events.Instance.Config.CanTutorialBlockScp173)
    //                    {
    //                        continue;
    //                    }
    //                }

    //                if (flag)
    //                    {
    //                        if (!__instance._observingPlayers.Contains(value))
    //                        {
    //                            __instance._observingPlayers.Add(value);
    //                        }
    //                    }
    //                else if (__instance._observingPlayers.Contains(value))
    //                {
    //                    __instance._observingPlayers.Remove(value);
    //                }
    //            }

    //            __instance._isObserved = (__instance._observingPlayers.Count > 0 || __instance.StareAtDuration > 0f);
    //            if (count != __instance._observingPlayers.Count && __instance._blinkCooldownRemaining > 0f)
    //            {
    //                GameCore.Console.AddDebugLog("SCP173", $"Adjusting blink cooldown. Initial observers: {count}. " + $"New observers: {__instance._observingPlayers.Count}.", MessageImportance.LessImportant);
    //                GameCore.Console.AddDebugLog("SCP173", $"Current blink cooldown: {__instance._blinkCooldownRemaining}", MessageImportance.LeastImportant);
    //                __instance._blinkCooldownRemaining = Mathf.Max(0f, __instance._blinkCooldownRemaining + ((float)(__instance._observingPlayers.Count - count) * (__instance.BreakneckSpeedsActive ? 0f : 0f)));
    //                GameCore.Console.AddDebugLog("SCP173", $"New blink cooldown: {__instance._blinkCooldownRemaining}", MessageImportance.LeastImportant);
    //                if (__instance._blinkCooldownRemaining <= 0f)
    //                {
    //                __instance.BlinkReady = true;
    //                }
    //            }

    //            return false;
    //    }
    //}
}<|MERGE_RESOLUTION|>--- conflicted
+++ resolved
@@ -37,26 +37,14 @@
 
             Label jne = generator.DefineLabel();
             Label cnt = generator.DefineLabel();
-<<<<<<< HEAD
-=======
             Label isTutorial = generator.DefineLabel();
             Label samePlayer = generator.DefineLabel();
->>>>>>> c9e962b4
 
             int addCheckOffset = 4;
             int addCheck = newInstructions.FindLastIndex(instruction => instruction.Calls(Method(typeof(Physics), nameof(Physics.Linecast), new[] { typeof(Vector3), typeof(Vector3), typeof(int) }))) + addCheckOffset;
 
             LocalBuilder player = generator.DeclareLocal(typeof(Player));
 
-<<<<<<< HEAD
-            newInstructions.InsertRange(addCheck, new CodeInstruction[]
-            {
-                new(OpCodes.Ldloc_3),
-                new(OpCodes.Call, Method(typeof(API.Features.Player), nameof(API.Features.Player.Get), new[] { typeof(ReferenceHub) })),
-                new(OpCodes.Dup),
-                new(OpCodes.Stloc, player.LocalIndex),
-                new(OpCodes.Brfalse, jne),
-=======
             LocalBuilder turnedPlayers = generator.DeclareLocal(typeof(HashSet<Player>));
 
             newInstructions.InsertRange(addCheck, new CodeInstruction[]
@@ -71,18 +59,10 @@
                 new(OpCodes.Brfalse_S, jne),
 
                 // Player.role == Tutorial
->>>>>>> c9e962b4
                 new(OpCodes.Ldloc, player.LocalIndex),
                 new(OpCodes.Callvirt, PropertyGetter(typeof(Player), nameof(Player.Role))),
                 new(OpCodes.Callvirt, PropertyGetter(typeof(API.Features.Roles.Role), nameof(API.Features.Roles.Role.Type))),
                 new(OpCodes.Ldc_I4_S, (int)RoleType.Tutorial),
-<<<<<<< HEAD
-                new(OpCodes.Bne_Un_S, jne),
-                new(OpCodes.Call, PropertyGetter(typeof(Exiled.Events.Events), nameof(Exiled.Events.Events.Instance))),
-                new(OpCodes.Callvirt, PropertyGetter(typeof(Exiled.Events.Events), nameof(Exiled.Events.Events.Config))),
-                new(OpCodes.Callvirt, PropertyGetter(typeof(Config), nameof(Exiled.Events.Events.Config.CanTutorialBlockScp173))),
-                new(OpCodes.Brfalse, cnt),
-=======
 
                 // Skip to checking if tutorial should be blocked
                 new(OpCodes.Beq_S, isTutorial),
@@ -109,7 +89,6 @@
                 new(OpCodes.Callvirt, PropertyGetter(typeof(Exiled.Events.Events), nameof(Exiled.Events.Events.Config))),
                 new(OpCodes.Callvirt, PropertyGetter(typeof(Config), nameof(Exiled.Events.Events.Config.CanTutorialBlockScp173))),
                 new(OpCodes.Brfalse_S, cnt),
->>>>>>> c9e962b4
             });
 
             int offset = -3;
@@ -126,80 +105,4 @@
             ListPool<CodeInstruction>.Shared.Return(newInstructions);
         }
     }
-
-    ///// <summary>
-    ///// Patches <see cref="PlayableScps.Scp173.UpdateObservers"/>.
-    ///// </summary>
-    //[HarmonyPatch(typeof(PlayableScps.Scp173), nameof(PlayableScps.Scp173.UpdateObservers))]
-
-    //internal static class Scp173BeingLooked
-    //{
-    //    [HarmonyPrefix]
-    //    private static bool dumb(PlayableScps.Scp173 __instance)
-    //    {
-
-    //            int count = __instance._observingPlayers.Count;
-    //            foreach (KeyValuePair<GameObject, ReferenceHub> allHub in ReferenceHub.GetAllHubs())
-    //            {
-    //                ReferenceHub value = allHub.Value;
-    //                CharacterClassManager characterClassManager = value.characterClassManager;
-
-    //                if (characterClassManager.CurClass == RoleType.Spectator || value == __instance.Hub || characterClassManager.IsAnyScp())
-    //                {
-
-    //                    if (__instance._observingPlayers.Contains(value))
-    //                    {
-    //                        __instance._observingPlayers.Remove(value);
-    //                    }
-
-    //                    continue;
-    //                }
-
-    //                Vector3 realModelPosition = __instance.Hub.playerMovementSync.RealModelPosition;
-    //                bool flag = false;
-    //                RoomIdentifier roomIdentifier = RoomIdUtils.RoomAtPosition(__instance.Hub.playerMovementSync.RealModelPosition);
-    //                if (VisionInformation.GetVisionInformation(value, realModelPosition, -2f, (roomIdentifier != null && roomIdentifier.Zone == FacilityZone.Surface) ? 80f : 40f, checkFog: false, checkLineOfSight: false, __instance.Hub.localCurrentRoomEffects).IsLooking && (!Physics.Linecast(realModelPosition + new Vector3(0f, 1.5f, 0f), value.PlayerCameraReference.position, VisionInformation.VisionLayerMask) || !Physics.Linecast(realModelPosition + new Vector3(0f, -1f, 0f), value.PlayerCameraReference.position, VisionInformation.VisionLayerMask)))
-    //                {
-    //                    flag = true;
-    //                }
-
-    //                Player temp = Player.Get(value);
-
-    //                if (temp != null)
-    //                {
-    //                    if (temp.Role.Type == RoleType.Tutorial && !Exiled.Events.Events.Instance.Config.CanTutorialBlockScp173)
-    //                    {
-    //                        continue;
-    //                    }
-    //                }
-
-    //                if (flag)
-    //                    {
-    //                        if (!__instance._observingPlayers.Contains(value))
-    //                        {
-    //                            __instance._observingPlayers.Add(value);
-    //                        }
-    //                    }
-    //                else if (__instance._observingPlayers.Contains(value))
-    //                {
-    //                    __instance._observingPlayers.Remove(value);
-    //                }
-    //            }
-
-    //            __instance._isObserved = (__instance._observingPlayers.Count > 0 || __instance.StareAtDuration > 0f);
-    //            if (count != __instance._observingPlayers.Count && __instance._blinkCooldownRemaining > 0f)
-    //            {
-    //                GameCore.Console.AddDebugLog("SCP173", $"Adjusting blink cooldown. Initial observers: {count}. " + $"New observers: {__instance._observingPlayers.Count}.", MessageImportance.LessImportant);
-    //                GameCore.Console.AddDebugLog("SCP173", $"Current blink cooldown: {__instance._blinkCooldownRemaining}", MessageImportance.LeastImportant);
-    //                __instance._blinkCooldownRemaining = Mathf.Max(0f, __instance._blinkCooldownRemaining + ((float)(__instance._observingPlayers.Count - count) * (__instance.BreakneckSpeedsActive ? 0f : 0f)));
-    //                GameCore.Console.AddDebugLog("SCP173", $"New blink cooldown: {__instance._blinkCooldownRemaining}", MessageImportance.LeastImportant);
-    //                if (__instance._blinkCooldownRemaining <= 0f)
-    //                {
-    //                __instance.BlinkReady = true;
-    //                }
-    //            }
-
-    //            return false;
-    //    }
-    //}
 }