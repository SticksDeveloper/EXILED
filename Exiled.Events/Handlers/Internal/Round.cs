// -----------------------------------------------------------------------
// <copyright file="Round.cs" company="Exiled Team">
// Copyright (c) Exiled Team. All rights reserved.
// Licensed under the CC BY-SA 3.0 license.
// </copyright>
// -----------------------------------------------------------------------

namespace Exiled.Events.Handlers.Internal
{
    using CentralAuth;
    using Exiled.API.Features;
    using Exiled.API.Features.Roles;
    using Exiled.Events.EventArgs.Player;
    using Exiled.Events.EventArgs.Scp049;
    using Exiled.Loader;
    using Exiled.Loader.Features;

    using InventorySystem;
    using InventorySystem.Items.Usables;
    using PlayerRoles;
    using PlayerRoles.RoleAssign;

    /// <summary>
    /// Handles some round clean-up events and some others related to players.
    /// </summary>
    internal static class Round
    {
        /// <inheritdoc cref="Handlers.Player.OnUsedItem" />
<<<<<<< HEAD
        public static void OnServerOnUsingCompleted(ReferenceHub hub, UsableItem usable) => Handlers.Player.OnUsedItem(new (hub, usable));
=======
        public static void OnServerOnUsingCompleted(ReferenceHub hub, UsableItem usable) => Handlers.Player.OnUsedItem(new(hub, usable));
>>>>>>> c077b8ae

        /// <inheritdoc cref="Handlers.Server.OnWaitingForPlayers" />
        public static void OnWaitingForPlayers()
        {
            MultiAdminFeatures.CallEvent(MultiAdminFeatures.EventType.WAITING_FOR_PLAYERS);

            if (Events.Instance.Config.ShouldReloadConfigsAtRoundRestart)
                ConfigManager.Reload();

            if (Events.Instance.Config.ShouldReloadTranslationsAtRoundRestart)
                TranslationManager.Reload();

            RoundSummary.RoundLock = false;
        }

        /// <inheritdoc cref="Handlers.Server.OnRestartingRound" />
        public static void OnRestartingRound()
        {
            Scp049Role.TurnedPlayers.Clear();
            Scp173Role.TurnedPlayers.Clear();
            Scp096Role.TurnedPlayers.Clear();
            Scp079Role.TurnedPlayers.Clear();

            MultiAdminFeatures.CallEvent(MultiAdminFeatures.EventType.ROUND_END);

            TeslaGate.IgnoredPlayers.Clear();
            TeslaGate.IgnoredRoles.Clear();
            TeslaGate.IgnoredTeams.Clear();

            API.Features.Round.IgnoredPlayers.Clear();
        }

        /// <inheritdoc cref="Handlers.Server.OnRoundStarted" />
        public static void OnRoundStarted() => MultiAdminFeatures.CallEvent(MultiAdminFeatures.EventType.ROUND_START);

        /// <inheritdoc cref="Handlers.Player.OnChangingRole(ChangingRoleEventArgs)" />
        public static void OnChangingRole(ChangingRoleEventArgs ev)
        {
            if (!ev.Player.IsHost && ev.NewRole == RoleTypeId.Spectator && ev.Reason != API.Enums.SpawnReason.Destroyed && Events.Instance.Config.ShouldDropInventory)
                ev.Player.Inventory.ServerDropEverything();
        }

        /// <inheritdoc cref="Scp049.OnActivatingSense(ActivatingSenseEventArgs)" />
        public static void OnActivatingSense(ActivatingSenseEventArgs ev)
        {
            if (ev.Target is null)
                return;
            if ((Events.Instance.Config.CanScp049SenseTutorial || ev.Target.Role.Type is not RoleTypeId.Tutorial) && !Scp049Role.TurnedPlayers.Contains(ev.Target))
                return;
            ev.Target = ev.Scp049.SenseAbility.CanFindTarget(out ReferenceHub hub) ? Player.Get(hub) : null;
        }

        /// <inheritdoc cref="Handlers.Player.OnVerified(VerifiedEventArgs)" />
        public static void OnVerified(VerifiedEventArgs ev)
        {
            RoleAssigner.CheckLateJoin(ev.Player.ReferenceHub, ClientInstanceMode.ReadyClient);
        }
    }
}<|MERGE_RESOLUTION|>--- conflicted
+++ resolved
@@ -26,11 +26,7 @@
     internal static class Round
     {
         /// <inheritdoc cref="Handlers.Player.OnUsedItem" />
-<<<<<<< HEAD
-        public static void OnServerOnUsingCompleted(ReferenceHub hub, UsableItem usable) => Handlers.Player.OnUsedItem(new (hub, usable));
-=======
         public static void OnServerOnUsingCompleted(ReferenceHub hub, UsableItem usable) => Handlers.Player.OnUsedItem(new(hub, usable));
->>>>>>> c077b8ae
 
         /// <inheritdoc cref="Handlers.Server.OnWaitingForPlayers" />
         public static void OnWaitingForPlayers()
