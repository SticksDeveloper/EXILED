--- conflicted
+++ resolved
@@ -27,13 +27,8 @@
     {
         private static bool Prefix(ref string regular)
         {
-<<<<<<< HEAD
-            int scpsLeft = Player.List.Count(player => player.Team == Team.SCP && player.Role != RoleType.Scp0492);
+            int scpsLeft = Player.List.Count(player => player.Role.Team == Team.SCP && player.Role != RoleType.Scp0492);
             string[] unitInformation = regular.Split('-');
-=======
-            int scpsLeft = API.Features.Player.List.Where(player => player.Role.Team == Team.SCP && player.Role != RoleType.Scp0492).Count();
-            string[] unitInformations = regular.Split('-');
->>>>>>> 039b533c
 
             AnnouncingNtfEntranceEventArgs ev = new AnnouncingNtfEntranceEventArgs(scpsLeft, unitInformation[0], int.Parse(unitInformation[1]));
 
