--- conflicted
+++ resolved
@@ -8,83 +8,12 @@
 {
 	public abstract class Plugin
 	{
-<<<<<<< HEAD
-		[Obsolete("Use Log.debug")]
-		internal static bool debug = Log.debug;
-
-=======
->>>>>>> fc452579
 		public static YamlConfig Config;
 		public abstract string GetName { get; }
 		public abstract string ConfigPrefix { get; }
 		public abstract void OnEnable();
 		public abstract void OnDisable();
 		public abstract void OnReload();
-<<<<<<< HEAD
-
-		[Obsolete("Use Log.Info")]
-		public static void Info(string message) => Log.Info(message);
-
-		[Obsolete("Use Log.Debug")]
-		public static void Debug(string message) => Log.Debug(message);
-
-		[Obsolete("Use Log.Warn")]
-		public static void Warn(string message) => Log.Warn(message);
-
-		[Obsolete("Use Log.Error")]
-		public static void Error(string message) => Log.Error(message);
-
-		[Obsolete("Use Player.GetHubs")]
-		public static List<ReferenceHub> GetHubs() => Player.GetHubs().ToList();
-
-		[Obsolete("Use Map.GetRandomSpawnPoint")]
-		public static Vector3 GetRandomSpawnPoint(RoleType role) => Map.GetRandomSpawnPoint(role);
-
-		[Obsolete("Use Player.GetTeam")]
-		public static Team GetTeam(RoleType role)
-		{
-			switch (role)
-			{
-				case RoleType.ChaosInsurgency:
-					return Team.CHI;
-				case RoleType.Scientist:
-					return Team.RSC;
-				case RoleType.ClassD:
-					return Team.CDP;
-				case RoleType.Scp049:
-				case RoleType.Scp93953:
-				case RoleType.Scp93989:
-				case RoleType.Scp0492:
-				case RoleType.Scp079:
-				case RoleType.Scp096:
-				case RoleType.Scp106:
-				case RoleType.Scp173:
-					return Team.SCP;
-				case RoleType.Spectator:
-					return Team.RIP;
-				case RoleType.FacilityGuard:
-				case RoleType.NtfCadet:
-				case RoleType.NtfLieutenant:
-				case RoleType.NtfCommander:
-				case RoleType.NtfScientist:
-					return Team.MTF;
-				case RoleType.Tutorial:
-					return Team.TUT;
-				default:
-					return Team.RIP;
-			}
-		}
-
-		[Obsolete("Use Player.GetPlayer")]
-		public static ReferenceHub GetPlayer(GameObject obj) => ReferenceHub.GetHub(obj);
-
-		[Obsolete("Use Player.GetPlayer")]
-		public static ReferenceHub GetPlayer(int pId) => Player.GetPlayer(pId);
-
-		[Obsolete("Use Player.GetPlayer")]
-		public static ReferenceHub GetPlayer(string args) => Player.GetPlayer(args);
-=======
 		public abstract void ReloadConfig();
->>>>>>> fc452579
 	}
 }