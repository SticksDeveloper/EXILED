--- conflicted
+++ resolved
@@ -19,11 +19,8 @@
     using InventorySystem.Items.Usables.Scp244;
     using InventorySystem.Searching;
 
-<<<<<<< HEAD
     using NorthwoodLib.Pools;
 
-=======
->>>>>>> b2324491
     using PlayerStatsSystem;
 
     using UnityEngine;
@@ -37,10 +34,17 @@
     {
         private static bool Prefix(Scp244DeployablePickup __instance, bool __result, float damage, DamageHandlerBase handler, Vector3 exactHitPos)
         {
-<<<<<<< HEAD
-            List<CodeInstruction> newInstructions = ListPool<CodeInstruction>.Shared.Rent(instructions);
+            try
+            {
+                if (__instance._health <= 0f || __instance.ModelDestroyed
+                    || __instance.State == Scp244State.Destroyed)
+                {
+                    __result = false;
+                    return false;
+                }
 
-            Label returnFalse = generator.DefineLabel();
+                DamagingScp244EventArgs ev = new(__instance, damage, handler);
+                Handlers.Scp244.OnDamagingScp244(ev);
 
             Label continueProcessing = generator.DefineLabel();
 
@@ -99,36 +103,6 @@
             });
 
             for (int z = 0; z < newInstructions.Count; z++)
-=======
-            try
-            {
-                if (__instance._health <= 0f || __instance.ModelDestroyed
-                    || __instance.State == Scp244State.Destroyed)
-                {
-                    __result = false;
-                    return false;
-                }
-
-                DamagingScp244EventArgs ev = new(__instance, damage, handler);
-                Handlers.Scp244.OnDamagingScp244(ev);
-
-                if (!ev.IsAllowed)
-                {
-                    __result = false;
-                    return false;
-                }
-
-                __instance._health -= damage;
-                if (__instance._health <= 0f)
-                {
-                    __instance.State = Scp244State.Destroyed;
-                }
-
-                __result = true;
-                return false;
-            }
-            catch (Exception ex)
->>>>>>> b2324491
             {
                 Log.Error($"{typeof(DamagingScp244).FullName}.{nameof(Prefix)}:\n{ex}");
                 return true;
