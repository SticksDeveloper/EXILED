﻿using EXILED.ApiObjects;
using System;
using System.Collections.Generic;
using System.Linq;
using UnityEngine;
using Object = UnityEngine.Object;

namespace EXILED.Extensions
{
	public static class Map
	{
		private static Inventory _hostInventory;
		private static AlphaWarheadController _alphaWarheadController;
		private static Broadcast _broadcast;
		private static AlphaWarheadNukesitePanel _alphaWarheadNukesitePanel;
		private static DecontaminationLCZ _decontaminationLCZ;
		private static List<Room> _rooms = new List<Room>();
		private static List<Door> _doors = new List<Door>();
		private static List<Lift> _lifts = new List<Lift>();
		private static List<TeslaGate> _teslas = new List<TeslaGate>();

		public static Inventory HostInventory
		{
			get
			{
				if (_hostInventory == null)
					_hostInventory = Player.GetPlayer(PlayerManager.localPlayer).inventory;

				return _hostInventory;
			}
		}

		public static AlphaWarheadController AlphaWarheadController
		{
			get
			{
				if (_alphaWarheadController == null)
					_alphaWarheadController = PlayerManager.localPlayer.GetComponent<AlphaWarheadController>();

				return _alphaWarheadController;
			}
		}

		internal static Broadcast BroadcastComponent
		{
			get
			{
				if (_broadcast == null)
					_broadcast = PlayerManager.localPlayer.GetComponent<Broadcast>();

				return _broadcast;
			}
		}

		internal static AlphaWarheadNukesitePanel AlphaWarheadNukesitePanel
		{
			get
			{
				if (_alphaWarheadNukesitePanel == null)
					_alphaWarheadNukesitePanel = Object.FindObjectOfType<AlphaWarheadNukesitePanel>();

				return _alphaWarheadNukesitePanel;
			}
		}

		internal static DecontaminationLCZ DecontaminationLCZ
		{
			get
			{
				if (_decontaminationLCZ == null)
					_decontaminationLCZ = PlayerManager.localPlayer.GetComponent<DecontaminationLCZ>();

				return _decontaminationLCZ;
			}
		}

		public static List<Room> Rooms
		{
			get
			{
				if (_rooms == null || _rooms.Count == 0)
					_rooms = Object.FindObjectsOfType<Transform>().Where(transform => transform.CompareTag("Room")).Select(obj => new Room { Name = obj.name, Position = obj.position, Transform = obj }).ToList();

				return _rooms;
			}
		}
		
		public static List<Door> Doors
		{
			get
			{
				if (_doors == null || _doors.Count == 0)
					_doors = Object.FindObjectsOfType<Door>().ToList();

				return _doors;
			}
		}

		public static List<Lift> Lifts
		{
			get
			{
				if (_lifts == null || _lifts.Count == 0)
					_lifts = Object.FindObjectsOfType<Lift>().ToList();

				return _lifts;
			}
		}
		
		public static List<TeslaGate> TeslaGates
		{
			get
			{
				if (_teslas == null || _teslas.Count == 0)
					_teslas = Object.FindObjectsOfType<TeslaGate>().ToList();

				return _teslas;
			}
		}

		/// <summary>
		/// Spawns an item of type <paramref name="itemType"/> in a desired <paramref name="position"/>.
		/// </summary>
		/// <param name="itemType">The type of the item to be spawned</param>
		/// <param name="durability">The durability (or ammo, depends on the weapon) of the item</param>
		/// <param name="position">Where the item will be spawned</param>
		/// <param name="rotation">The rotation. We recommend you to use <see cref="Quaternion.Euler(float, float, float)"/></param>
		/// <param name="sight">The sight the weapon will have (0 is nothing, 1 is the first sight available in the weapon manager, and so on)</param>
		/// <param name="barrel">The barrel of the weapon (0 is no custom barrel, 1 is the first barrel available, and so on)</param>
		/// <param name="other">Other attachments like flashlight, laser or ammo counter</param>
		/// <returns>The <see cref="Pickup"/></returns>
		public static Pickup SpawnItem(ItemType itemType, float durability, Vector3 position, Quaternion rotation = default, int sight = 0, int barrel = 0, int other = 0)
			=> HostInventory.SetPickup(itemType, durability, position, rotation, sight, barrel, other);

		/// <summary>
		/// Broadcasts a message to all players.
		/// </summary>
		/// <param name="message">What will be broadcasted (supports Unity Rich Text formatting)</param>
		/// <param name="duration">The duration in seconds</param>
		/// <param name="monospace">If the message should be in monospace</param>
		public static void Broadcast(string message, uint duration, bool monospace = false)
			=> BroadcastComponent.RpcAddElement(message, duration, monospace);

		/// <summary>
		/// Clears all players' broadcasts.
		/// </summary>
		public static void ClearBroadcasts() => BroadcastComponent.RpcClearElements();

		/// <summary>
		/// Starts the warhead.
		/// </summary>
		[Obsolete("Use StartNuke.")]
		public static void StartWarhead()
		{
			AlphaWarheadController.InstantPrepare();
			AlphaWarheadController.StartDetonation();
		}

		/// <summary>
		/// Stops the warhead.
		/// </summary>
		[Obsolete("Use StopNuke.")]
		public static void StopWarhead() => AlphaWarheadController.CancelDetonation();

		/// <summary>
		/// Detonates the warhead.
		/// </summary>
		[Obsolete("Use DetonateNuke.")]
		public static void DetonateWarhead() => AlphaWarheadController.Detonate();

		/// <summary>
		/// Starts the nuke.
		/// </summary>
		public static void StartNuke() => AlphaWarheadController.StartDetonation();

		/// <summary>
		/// Stops the nuke.
		/// </summary>
		public static void StopNuke() => AlphaWarheadController.CancelDetonation();

		/// <summary>
		/// Detonates the nuke.
		/// </summary>
		public static void DetonateNuke() => AlphaWarheadController.Detonate();

		/// <summary>
		/// Gets the random spawn point of the indicated role.
		/// </summary>
		/// <param name="roleType">RoleType</param>
		/// <returns>Vector3 spawnPoint</returns>
		public static Vector3 GetRandomSpawnPoint(RoleType roleType)
		{
			GameObject randomPosition = Object.FindObjectOfType<SpawnpointManager>().GetRandomPosition(roleType);

			return randomPosition == null ? Vector3.zero : randomPosition.transform.position;
		}

		/// <summary>
		/// Enable/Disable the nuke lever or gets its status.
		/// </summary>
		[Obsolete("Use Rooms property instead.", true)]
		public static IEnumerable<Room> GetRooms() => Rooms;

		/// <summary>
		/// Gets the nuke lever status.
		/// </summary>
		public static bool IsNukeLeverEnabled
		{
			get => AlphaWarheadNukesitePanel.Networkenabled;
			set => AlphaWarheadNukesitePanel.Networkenabled = value;
		}

		/// <summary>
		/// Gets the nuke detonation status.
		/// </summary>
		public static bool IsNukeDetonated => AlphaWarheadController.detonated;

		/// <summary>
		/// Gets the nuke detonation status.
		/// </summary>
		public static bool IsNukeInProgress => AlphaWarheadController.inProgress;

		/// <summary>
		/// Gets/sets the nuke detonation timer.
		/// </summary>
		public static float NukeDetonationTimer
		{
			get => AlphaWarheadController.NetworktimeToDetonation;
			set => AlphaWarheadController.NetworktimeToDetonation = value;
		}

		/// <summary>
		/// Gets the LCZ decontamination status.
		/// </summary>
		public static bool IsLCZDecontaminated => DecontaminationLCZ.GetCurAnnouncement() > 5;

		/// <summary>
		/// Starts the Decontamination process.
		/// </summary>
		public static void StartDecontamination(bool isAnnouncementGlobal = true) => DecontaminationLCZ.RpcPlayAnnouncement(5, isAnnouncementGlobal);

		/// <summary>
<<<<<<< HEAD
		/// Returns the list of players in this room.
		/// </summary>
		/// <returns>List of <see cref="ReferenceHub"/></returns>
		public static List<ReferenceHub> GetHubs(this Room room) =>ReferenceHub.Hubs.Values.Where(h => !h.IsHost() && h.GetCurrentRoom().Name == room.Name).ToList();
=======
		/// Gets the number of activated generators.
		/// </summary>
		/// <returns></returns>
		public static int ActivatedGenerators => Generator079.mainGenerator.totalVoltage;

		/// <summary>
		/// Turns off all lights of the facility (except for the entrance zone).
		/// </summary>
		/// <param name="duration"></param>
		/// <param name="onlyHeavy"></param>
		public static void TurnOffAllLights(float duration, bool onlyHeavy = false) => Generator079.generators[0].RpcCustomOverchargeForOurBeautifulModCreators(duration, onlyHeavy);
>>>>>>> d6a996f9
	}
}<|MERGE_RESOLUTION|>--- conflicted
+++ resolved
@@ -240,12 +240,11 @@
 		public static void StartDecontamination(bool isAnnouncementGlobal = true) => DecontaminationLCZ.RpcPlayAnnouncement(5, isAnnouncementGlobal);
 
 		/// <summary>
-<<<<<<< HEAD
 		/// Returns the list of players in this room.
 		/// </summary>
 		/// <returns>List of <see cref="ReferenceHub"/></returns>
 		public static List<ReferenceHub> GetHubs(this Room room) =>ReferenceHub.Hubs.Values.Where(h => !h.IsHost() && h.GetCurrentRoom().Name == room.Name).ToList();
-=======
+
 		/// Gets the number of activated generators.
 		/// </summary>
 		/// <returns></returns>
@@ -257,6 +256,5 @@
 		/// <param name="duration"></param>
 		/// <param name="onlyHeavy"></param>
 		public static void TurnOffAllLights(float duration, bool onlyHeavy = false) => Generator079.generators[0].RpcCustomOverchargeForOurBeautifulModCreators(duration, onlyHeavy);
->>>>>>> d6a996f9
 	}
 }