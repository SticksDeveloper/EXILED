--- conflicted
+++ resolved
@@ -27,11 +27,7 @@
     /// <summary>
     /// The in-game room.
     /// </summary>
-<<<<<<< HEAD
     public sealed class Room : GameEntity
-=======
-    public class Room : MonoBehaviour, IWorldSpace
->>>>>>> 1aff717d
     {
         /// <summary>
         /// A <see cref="Dictionary{TKey,TValue}"/> containing all known <see cref="RoomIdentifier"/>s and their corresponding <see cref="Room"/>.
