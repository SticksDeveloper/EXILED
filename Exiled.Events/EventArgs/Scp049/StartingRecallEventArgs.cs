// -----------------------------------------------------------------------
// <copyright file="StartingRecallEventArgs.cs" company="Exiled Team">
// Copyright (c) Exiled Team. All rights reserved.
// Licensed under the CC BY-SA 3.0 license.
// </copyright>
// -----------------------------------------------------------------------

namespace Exiled.Events.EventArgs.Scp049
{
    using API.Features;
    using Exiled.API.Features.Roles;
    using Interfaces;

    /// <summary>
    ///     Contains all information before SCP-049 begins recalling a player.
    /// </summary>
    public class StartingRecallEventArgs : IScp049Event, IRagdollEvent, IDeniableEvent
    {
        /// <summary>
        ///     Initializes a new instance of the <see cref="StartingRecallEventArgs" /> class.
        /// </summary>
        /// <param name="target">
        ///     <inheritdoc cref="Target" />
        /// </param>
        /// <param name="scp049">
        ///     <inheritdoc cref="Player" />
        /// </param>
        /// <param name="ragdoll">
        ///     <inheritdoc cref="Ragdoll" />
        /// </param>
        /// <param name="isAllowed">
        ///     <inheritdoc cref="IsAllowed" />
        /// </param>
        public StartingRecallEventArgs(Player target, Player scp049, Ragdoll ragdoll, bool isAllowed = true)
        {
            Target = target;
            Player = scp049;
<<<<<<< HEAD
            Scp049 = Player.Role.As<Scp049Role>();
=======
            Scp049 = scp049.Role.As<Scp049Role>();
>>>>>>> 17b52559
            Ragdoll = ragdoll;
            IsAllowed = isAllowed;
        }

        /// <inheritdoc/>
        public Scp049Role Scp049 { get; }

        /// <summary>
        ///     Gets the player who's getting recalled.
        /// </summary>
        public Player Target { get; }

        /// <summary>
        ///     Gets or sets a value indicating whether the recall can begin.
        /// </summary>
        public bool IsAllowed { get; set; }

        /// <summary>
        ///     Gets the player who is controlling SCP-049.
        /// </summary>
        public Player Player { get; }

        /// <inheritdoc/>
        public Scp049Role Scp049 { get; }

        /// <summary>
        ///     Gets the Ragdoll who's getting recalled.
        /// </summary>
        public Ragdoll Ragdoll { get; }
    }
}<|MERGE_RESOLUTION|>--- conflicted
+++ resolved
@@ -35,11 +35,7 @@
         {
             Target = target;
             Player = scp049;
-<<<<<<< HEAD
             Scp049 = Player.Role.As<Scp049Role>();
-=======
-            Scp049 = scp049.Role.As<Scp049Role>();
->>>>>>> 17b52559
             Ragdoll = ragdoll;
             IsAllowed = isAllowed;
         }
