// -----------------------------------------------------------------------
// <copyright file="Player.cs" company="Exiled Team">
// Copyright (c) Exiled Team. All rights reserved.
// Licensed under the CC BY-SA 3.0 license.
// </copyright>
// -----------------------------------------------------------------------

namespace Exiled.API.Features
{
    using System;
    using System.Collections.Generic;
    using System.Linq;
    using System.Reflection;
    using System.Runtime.CompilerServices;

    using Core;
    using CustomPlayerEffects;
    using CustomPlayerEffects.Danger;
    using DamageHandlers;
    using Enums;
    using Exiled.API.Features.Attributes;
    using Exiled.API.Features.Core.Attributes;
    using Exiled.API.Features.Core.Generic.Pools;
    using Exiled.API.Features.CustomStats;
    using Exiled.API.Features.Doors;
    using Exiled.API.Features.Hazards;
    using Exiled.API.Features.Items;
    using Exiled.API.Features.Lockers;
    using Exiled.API.Features.Pickups;
    using Exiled.API.Features.Roles;
    using Exiled.API.Interfaces;
    using Exiled.API.Structs;
    using Extensions;
    using Footprinting;
    using global::Scp914;
    using Hints;
    using Interactables.Interobjects;
    using InventorySystem;
    using InventorySystem.Disarming;
    using InventorySystem.Items;
    using InventorySystem.Items.Armor;
    using InventorySystem.Items.Firearms;
    using InventorySystem.Items.Firearms.Attachments;
    using InventorySystem.Items.Firearms.BasicMessages;
    using InventorySystem.Items.Usables;
    using InventorySystem.Items.Usables.Scp330;
    using MEC;
    using Mirror;
    using Mirror.LiteNetLib4Mirror;
    using NorthwoodLib;
    using PlayerRoles;
    using PlayerRoles.FirstPersonControl;
    using PlayerRoles.PlayableScps;
    using PlayerRoles.RoleAssign;
    using PlayerRoles.Spectating;
    using PlayerRoles.Voice;
    using PlayerStatsSystem;
    using PluginAPI.Core;
    using RelativePositioning;
    using RemoteAdmin;
    using Respawning.NamingRules;
    using RoundRestarting;
    using UnityEngine;
    using Utils;
    using Utils.Networking;
    using VoiceChat;
    using VoiceChat.Playbacks;

    using static DamageHandlers.DamageHandlerBase;
    using static global::Broadcast;

    using DamageHandlerBase = PlayerStatsSystem.DamageHandlerBase;
    using Firearm = Items.Firearm;
    using FirearmPickup = Pickups.FirearmPickup;
    using HumanRole = Roles.HumanRole;

    /// <summary>
    /// Represents the in-game player, by encapsulating a <see cref="global::ReferenceHub"/>.
    /// </summary>
    [EClass(category: nameof(Player))]
    [DefaultPlayerClass]
    public class Player : GameEntity
    {
#pragma warning disable SA1310
        /// <summary>
        /// Category for player roles.
        /// </summary>
        public const string ROLES_CATEGORY = "Player_Roles";

        /// <summary>
        /// Category for player stats.
        /// </summary>
        public const string STATS_CATEGORY = "Player_Roles";

        /// <summary>
        /// Category for player movement.
        /// </summary>
        public const string MOVEMENT_CATEGORY = "Player_Movement";

        /// <summary>
        /// Category for player effects.
        /// </summary>
        public const string EFFECTS_CATEGORY = "Player_Effects";

        /// <summary>
        /// Category for player world space.
        /// </summary>
        public const string WORLDSPACE_CATEGORY = "Player_WorldSpace";

        /// <summary>
        /// Category for player inventory.
        /// </summary>
        public const string INVENTORY_CATEGORY = "Player_Inventory";

        /// <summary>
        /// Category for player hints.
        /// </summary>
        public const string HINTS_CATEGORY = "Player_Hints";

        /// <summary>
        /// Category for general player information.
        /// </summary>
        public const string INFO_CATEGORY = "Player_Info";

#pragma warning disable SA1401
        /// <summary>
        /// The default player class.
        /// </summary>
        internal static Type DEFAULT_PLAYER_CLASS = typeof(Player);
#pragma warning restore SA1310

        /// <summary>
        /// A list of the player's items.
        /// </summary>
        internal readonly List<Item> ItemsValue = new(8);

        /// <summary>
        /// A dictionary of custom item category limits.
        /// </summary>
        internal Dictionary<ItemCategory, sbyte> CustomCategoryLimits = new();

        /// <summary>
        /// A dictionary of custom ammo limits.
        /// </summary>
        internal Dictionary<AmmoType, ushort> CustomAmmoLimits = new();
#pragma warning restore SA1401

        private ReferenceHub referenceHub;
        private CustomHealthStat healthStat;
        private CustomHumeShieldStat humeShieldStat;
        private CustomStaminaStat staminaStat;
        private Role role;

        /// <summary>
        /// Initializes a new instance of the <see cref="Player"/> class.
        /// </summary>
        /// <param name="referenceHub">The <see cref="global::ReferenceHub"/> of the player to be encapsulated.</param>
        public Player(ReferenceHub referenceHub)
            : base(referenceHub.gameObject)
        {
            ReferenceHub = referenceHub;
            Items = ItemsValue.AsReadOnly();
        }

        /// <summary>
        /// Initializes a new instance of the <see cref="Player"/> class.
        /// </summary>
        /// <param name="gameObject">The <see cref="UnityEngine.GameObject"/> of the player.</param>
        public Player(GameObject gameObject)
            : base(gameObject)
        {
            ReferenceHub = ReferenceHub.GetHub(gameObject);
            Items = ItemsValue.AsReadOnly();
        }

        /// <summary>
        /// Finalizes an instance of the <see cref="Player"/> class.
        /// </summary>
        ~Player()
        {
            DictionaryPool<string, object>.Pool.Return(SessionVariables);
            DictionaryPool<RoleTypeId, float>.Pool.Return(FriendlyFireMultiplier);
            DictionaryPool<string, Dictionary<RoleTypeId, float>>.Pool.Return(CustomRoleFriendlyFireMultiplier);
        }

        /// <summary>
        /// Gets a <see cref="Dictionary{TKey, TValue}"/> containing all <see cref="Player"/>'s on the server.
        /// </summary>
        public static Dictionary<GameObject, Player> Dictionary { get; } = new(Server.MaxPlayerCount, new ReferenceHub.GameObjectComparer());

        /// <summary>
        /// Gets a list of all <see cref="Player"/>'s on the server.
        /// </summary>
        public static new IReadOnlyCollection<Player> List => Dictionary.Values;

        /// <summary>
        /// Gets a <see cref="Dictionary{TKey, TValue}"/> containing cached <see cref="Player"/> and their user ids.
        /// </summary>
        public static Dictionary<string, Player> UserIdsCache { get; } = new(20);

        /// <summary>
        /// Gets a randomly selected <see cref="Player"/>.
        /// </summary>
        /// <returns>A randomly selected <see cref="Player"/> object.</returns>
        public static Player Random => List.Random();

        /// <summary>
        /// Gets or sets a <see cref="Dictionary{TKey, TValue}"/> containing cached <see cref="RoleTypeId"/> and their FF multiplier. This is for non-unique roles.
        /// </summary>
        public Dictionary<RoleTypeId, float> FriendlyFireMultiplier { get; set; } = DictionaryPool<RoleTypeId, float>.Pool.Get();

        /// <summary>
        /// Gets or sets a <see cref="Dictionary{TKey, TValue}"/> containing cached <see cref="string"/> and their  <see cref="Dictionary{TKey, TValue}"/> which is cached Role with FF multiplier. This is for unique custom roles.
        /// </summary>
        /// <remarks> Consider adding this as object, Dict so that CustomRoles, and Strings can be parsed. </remarks>
        public Dictionary<string, Dictionary<RoleTypeId, float>> CustomRoleFriendlyFireMultiplier { get; set; } = DictionaryPool<string, Dictionary<RoleTypeId, float>>.Pool.Get();

        /// <summary>
        /// Gets or sets a unique custom role that does not adbide to base game for this player. Used in conjunction with <see cref="CustomRoleFriendlyFireMultiplier"/>.
        /// </summary>
        [EProperty(category: ROLES_CATEGORY)]
        public string UniqueRole { get; set; } = string.Empty;

        /// <summary>
        /// Gets the encapsulated <see cref="global::ReferenceHub"/>.
        /// </summary>
        public ReferenceHub ReferenceHub
        {
            get => referenceHub;
            private set
            {
                referenceHub = value ? value : throw new NullReferenceException("Player's ReferenceHub cannot be null!");
                GameObject = value.gameObject;
                HintDisplay = value.hints;
                Inventory = value.inventory;
                CameraTransform = value.PlayerCameraReference;

                value.playerStats._dictionarizedTypes[typeof(HealthStat)] = value.playerStats.StatModules[Array.IndexOf(PlayerStats.DefinedModules, typeof(HealthStat))] = healthStat = new CustomHealthStat { Hub = value };
                value.playerStats._dictionarizedTypes[typeof(HumeShieldStat)] = value.playerStats.StatModules[Array.IndexOf(PlayerStats.DefinedModules, typeof(HumeShieldStat))] = humeShieldStat = new CustomHumeShieldStat { Hub = value };
                value.playerStats._dictionarizedTypes[typeof(StaminaStat)] = value.playerStats.StatModules[Array.IndexOf(PlayerStats.DefinedModules, typeof(StaminaStat))] = staminaStat = new CustomStaminaStat { Hub = value };
            }
        }

        /// <summary>
        /// Gets the <see cref="PlayerRoleManager"/>.
        /// </summary>
        public PlayerRoleManager RoleManager => ReferenceHub.roleManager;

        /// <summary>
        /// Gets the player's ammo.
        /// </summary>
        public Dictionary<ItemType, ushort> Ammo => Inventory.UserInventory.ReserveAmmo;

        /// <summary>
        /// Gets the <see cref="ReferenceHub"/>'s <see cref="UnityEngine.Transform"/>.
        /// </summary>
        public override Transform Transform => ReferenceHub.transform;

        /// <summary>
        /// Gets the hint currently watched by the player.
        /// </summary>
        /// May be <see langword="null"/>.
        [EProperty(readOnly: true, category: HINTS_CATEGORY)]
        public Hint CurrentHint { get; internal set; }

        /// <summary>
        /// Gets a value indicating whether or not the player is viewing a hint.
        /// </summary>
        [EProperty(readOnly: true, category: HINTS_CATEGORY)]
        public bool HasHint => CurrentHint != null;

        /// <summary>
        /// Gets the <see cref="ReferenceHub"/>'s <see cref="VoiceModule"/>, can be null.
        /// </summary>
        public VoiceModuleBase VoiceModule => RoleManager.CurrentRole is IVoiceRole voiceRole ? voiceRole.VoiceModule : null;

        /// <summary>
        /// Gets the <see cref="ReferenceHub"/>'s <see cref="PersonalRadioPlayback"/>, can be null.
        /// </summary>
        public PersonalRadioPlayback RadioPlayback => VoiceModule is IRadioVoiceModule radioVoiceModule ? radioVoiceModule.RadioPlayback : null;

        /// <summary>
        /// Gets the <see cref="Hints.HintDisplay"/> of the player.
        /// </summary>
        public HintDisplay HintDisplay { get; private set; }

        /// <summary>
        /// Gets the player's <see cref="InventorySystem.Inventory"/>.
        /// </summary>
        public Inventory Inventory { get; private set; }

        /// <summary>
        /// Gets the encapsulated <see cref="ReferenceHub"/>'s <see cref="Transform">PlayerCameraReference</see>.
        /// </summary>
        public Transform CameraTransform { get; private set; }

        /// <summary>
        /// Gets or sets the player's <see cref="VcMuteFlags"/>.
        /// </summary>
        public VcMuteFlags VoiceChatMuteFlags
        {
            get => VoiceChatMutes.GetFlags(ReferenceHub);
            set => VoiceChatMutes.SetFlags(ReferenceHub, value);
        }

        /// <summary>
        /// Gets or sets the player's id.
        /// </summary>
        [EProperty(category: INFO_CATEGORY)]
        public int Id
        {
            get => ReferenceHub.PlayerId;
            set => ReferenceHub._playerId = new(value);
        }

        /// <summary>
        /// Gets the player's user id.
        /// </summary>
        [EProperty(readOnly: true, category: INFO_CATEGORY)]
        public string UserId => referenceHub.authManager.UserId;

        /// <summary>
        /// Gets the player's user id without the authentication.
        /// </summary>
        [EProperty(readOnly: true, category: INFO_CATEGORY)]
        public string RawUserId { get; internal set; }

        /// <summary>
        /// Gets the player's authentication token.
        /// </summary>
        public string AuthenticationToken => ReferenceHub.authManager.GetAuthToken();

        /// <summary>
        /// Gets the player's authentication type.
        /// </summary>
        public AuthenticationType AuthenticationType
        {
            get
            {
                if (string.IsNullOrEmpty(UserId))
                    return AuthenticationType.Unknown;

                return UserId.Substring(UserId.LastIndexOf('@') + 1) switch
                {
                    "steam" => AuthenticationType.Steam,
                    "discord" => AuthenticationType.Discord,
                    "northwood" => AuthenticationType.Northwood,
                    "localhost" => AuthenticationType.LocalHost,
                    "ID_Dedicated" => AuthenticationType.DedicatedServer,
                    _ => AuthenticationType.Unknown,
                };
            }
        }

        /// <summary>
        /// Gets a value indicating whether or not the player is verified.
        /// </summary>
        /// <remarks>
        /// This is always <see langword="false"/> if <c>online_mode</c> is set to <see langword="false"/>.
        /// </remarks>
        public bool IsVerified { get; internal set; }

        /// <summary>
        /// Gets or sets a value indicating whether or not the player is a NPC.
        /// </summary>
        public bool IsNPC { get; set; }

        /// <summary>
        /// Gets a value indicating whether or not the player has an active CustomName.
        /// </summary>
        public bool HasCustomName => ReferenceHub.nicknameSync.HasCustomName;

        /// <summary>
        /// Gets or sets the player's nickname displayed to other player.
        /// </summary>
        [EProperty(category: INFO_CATEGORY)]
        public string DisplayNickname
        {
            get => ReferenceHub.nicknameSync.DisplayName;
            set => ReferenceHub.nicknameSync.DisplayName = value;
        }

        /// <summary>
        /// Gets or sets the player's nickname, if null it sets the original nickname.
        /// </summary>
        [EProperty(category: INFO_CATEGORY)]
        public string CustomName
        {
            get => ReferenceHub.nicknameSync.Network_displayName ?? Nickname;
            set => ReferenceHub.nicknameSync.Network_displayName = value;
        }

        /// <summary>
        /// Gets the player's nickname.
        /// </summary>
        [EProperty(readOnly: true, category: INFO_CATEGORY)]
        public string Nickname => ReferenceHub.nicknameSync.Network_myNickSync;

        /// <summary>
        /// Gets or sets the player's player info area bitmask.
        /// This property can be used to hide player name elements, such as the player's name, badges, etc.
        /// </summary>
        [EProperty(category: INFO_CATEGORY)]
        public PlayerInfoArea InfoArea
        {
            get => ReferenceHub.nicknameSync.Network_playerInfoToShow;
            set => ReferenceHub.nicknameSync.Network_playerInfoToShow = value;
        }

        /// <summary>
        /// Gets or sets the player's custom player info string. This string is displayed along with the player's <see cref="InfoArea"/>.
        /// </summary>
        [EProperty(category: INFO_CATEGORY)]
        public string CustomInfo
        {
            get => ReferenceHub.nicknameSync.Network_customPlayerInfoString;
            set
            {
                // NW Client check.
                if (value is not null && value.Contains('<'))
                {
                    foreach (string token in value.Split('<'))
                    {
                        if (token.StartsWith("/", StringComparison.Ordinal) ||
                            token.StartsWith("b>", StringComparison.Ordinal) ||
                            token.StartsWith("i>", StringComparison.Ordinal) ||
                            token.StartsWith("size=", StringComparison.Ordinal) ||
                            token.Length is 0)
                            continue;

                        if (token.StartsWith("color=", StringComparison.Ordinal))
                        {
                            if (token.Length < 14 || token[13] != '>')
                                Log.Error($"Custom info of player {Nickname} has been REJECTED. \nreason: (Bad text reject) \ntoken: {token} \nInfo: {value}");
                            else if (!Misc.AllowedColors.ContainsValue(token.Substring(6, 7)))
                                Log.Error($"Custom info of player {Nickname} has been REJECTED. \nreason: (Bad color reject) \ntoken: {token} \nInfo: {value}");
                        }
                        else if (token.StartsWith("#", StringComparison.Ordinal))
                        {
                            if (token.Length < 8 || token[7] != '>')
                                Log.Error($"Custom info of player {Nickname} has been REJECTED. \nreason: (Bad text reject) \ntoken: {token} \nInfo: {value}");
                            else if (!Misc.AllowedColors.ContainsValue(token.Substring(0, 7)))
                                Log.Error($"Custom info of player {Nickname} has been REJECTED. \nreason: (Bad color reject) \ntoken: {token} \nInfo: {value}");
                        }
                        else
                        {
                            Log.Error($"Custom info of player {Nickname} has been REJECTED. \nreason: (Bad color reject) \ntoken: {token} \nInfo: {value}");
                        }
                    }
                }

                InfoArea = InfoArea.ModifyFlags(!string.IsNullOrEmpty(value), PlayerInfoArea.CustomInfo);
                ReferenceHub.nicknameSync.Network_customPlayerInfoString = value;
            }
        }

        /// <summary>
        /// Gets or sets the range at which this player's info can be viewed by others.
        /// </summary>
        [EProperty(category: INFO_CATEGORY)]
        public float InfoViewRange
        {
            get => ReferenceHub.nicknameSync.NetworkViewRange;
            set => ReferenceHub.nicknameSync.NetworkViewRange = value;
        }

        /// <summary>
        /// Gets the dictionary of the player's session variables.
        /// <para>
        /// Session variables can be used to save temporary data on players. Data is stored in a <see cref="Dictionary{TKey, TValue}"/>.
        /// The key of the data is always a <see cref="string"/>, whereas the value can be any <see cref="object"/>.
        /// The data stored in a player's session variables can be accessed by different assemblies; it is recommended to uniquely identify stored data so that it does not conflict with other plugins that may also be using the same name.
        /// Data saved with session variables is not being saved on player disconnect. If the data must be saved after the player's disconnects, a database must be used instead.
        /// </para>
        /// </summary>
        public Dictionary<string, object> SessionVariables { get; } = DictionaryPool<string, object>.Pool.Get();

        /// <summary>
        /// Gets a value indicating whether or not the player has Do Not Track (DNT) enabled. If this value is <see langword="true"/>, data about the player unrelated to server security shouldn't be stored.
        /// </summary>
        public bool DoNotTrack => ReferenceHub.authManager.DoNotTrack;

        /// <summary>
        /// Gets a value indicating whether the player is fully connected to the server.
        /// </summary>
        public bool IsConnected => GameObject != null;

        /// <summary>
        /// Gets a value indicating whether or not the player has a reserved slot.
        /// </summary>
        /// <seealso cref="GiveReservedSlot(bool)"/>
        /// <seealso cref="AddReservedSlot(string, bool)"/>
        public bool HasReservedSlot => ReservedSlot.HasReservedSlot(UserId, out _);

        /// <summary>
        /// Gets a value indicating whether or not the player is in whitelist.
        /// </summary>
        /// <remarks>It will always return <see langword="true"/> if a whitelist is disabled on the server.</remarks>
        /// <seealso cref="GrantWhitelist(bool)"/>
        /// <seealso cref="AddToWhitelist(string, bool)"/>
        public bool IsWhitelisted => WhiteList.IsWhitelisted(UserId);

        /// <summary>
        /// Gets a value indicating whether or not the player has Remote Admin access.
        /// </summary>
        public bool RemoteAdminAccess => ReferenceHub.serverRoles.RemoteAdmin;

        /// <summary>
        /// Gets a value indicating whether or not the player has Admin Chat access.
        /// </summary>
        public bool AdminChatAccess => ReferenceHub.serverRoles.AdminChatPerms;

        /// <summary>
        /// Gets a value indicating a player's kick power.
        /// </summary>
        public byte KickPower => ReferenceHub.serverRoles.KickPower;

        /// <summary>
        /// Gets or sets a value indicating whether or not the player's overwatch is enabled.
        /// </summary>
        [EProperty(category: ROLES_CATEGORY)]
        public bool IsOverwatchEnabled
        {
            get => ReferenceHub.serverRoles.IsInOverwatch;
            set => ReferenceHub.serverRoles.IsInOverwatch = value;
        }

        /// <summary>
        /// Gets or sets a value indicating whether or not the player is allowed to enter noclip mode.
        /// </summary>
        /// <remarks>For forcing the player into noclip mode, see <see cref="IsNoclipEnabled"/>.</remarks>
        /// <seealso cref="IsNoclipEnabled"/>
        [EProperty(category: MOVEMENT_CATEGORY)]
        public bool IsNoclipPermitted
        {
            get => FpcNoclip.IsPermitted(ReferenceHub);
            set
            {
                if (value)
                    FpcNoclip.PermitPlayer(ReferenceHub);
                else
                    FpcNoclip.UnpermitPlayer(ReferenceHub);
            }
        }

        /// <summary>
        /// Gets or sets a value indicating whether or not the player has noclip enabled.
        /// </summary>
        /// <returns><see cref="bool"/> indicating status.</returns>
        /// <remarks>For permitting a player to enter and exit noclip freely, see <see cref="IsNoclipPermitted"/>.</remarks>
        /// <seealso cref="IsNoclipPermitted"/>
        [EProperty(category: MOVEMENT_CATEGORY)]
        public bool IsNoclipEnabled
        {
            get => ReferenceHub.playerStats.GetModule<AdminFlagsStat>().HasFlag(AdminFlags.Noclip);
            set => ReferenceHub.playerStats.GetModule<AdminFlagsStat>().SetFlag(AdminFlags.Noclip, value);
        }

        /// <summary>
        /// Gets or sets a value indicating the <see cref="Player"/> that currently has the player cuffed.
        /// <para>
        /// This value will be <see langword="null"/> if the player is not cuffed. Setting this value to <see langword="null"/> will uncuff the player if they are cuffed.
        /// </para>
        /// </summary>
        public Player Cuffer
        {
            get => Get(DisarmedPlayers.Entries.FirstOrDefault(entry => entry.DisarmedPlayer == NetworkIdentity.netId).Disarmer);
            set
            {
                for (int i = 0; i < DisarmedPlayers.Entries.Count; i++)
                {
                    if (DisarmedPlayers.Entries[i].DisarmedPlayer == Inventory.netId)
                    {
                        DisarmedPlayers.Entries.RemoveAt(i);
                        break;
                    }
                }

                if (value is not null)
                {
                    Inventory.SetDisarmedStatus(value.Inventory);
                    new DisarmedPlayersListMessage(DisarmedPlayers.Entries).SendToAuthenticated();
                }
            }
        }

        /// <summary>
        /// Gets or sets the player's position.
        /// </summary>
        /// <seealso cref="Teleport(Vector3)"/>
        /// <seealso cref="Teleport(object)"/>
        [EProperty(category: WORLDSPACE_CATEGORY)]
        public override Vector3 Position
        {
            get => Transform.position;
            set => ReferenceHub.TryOverridePosition(value, Vector3.zero);
        }

        /// <summary>
        /// Gets or sets the relative player's position.
        /// </summary>
        /// <remarks>The value will be default if the player's role is not an <see cref="FpcRole"/>.</remarks>
        [EProperty(category: WORLDSPACE_CATEGORY)]
        public RelativePosition RelativePosition
        {
            get => Role is FpcRole fpcRole ? fpcRole.RelativePosition : default;
            set => Position = value.Position;
        }

        /// <summary>
        /// Gets or sets the player's rotation.
        /// </summary>
        /// <returns>Returns the direction the player is looking at.</returns>
        [EProperty(category: WORLDSPACE_CATEGORY)]
        public override Quaternion Rotation
        {
            get => Transform.rotation;
            set => ReferenceHub.TryOverridePosition(Position, value.eulerAngles - Transform.eulerAngles);
        }

        /// <summary>
        /// Gets the <see cref="Player"/>'s current movement speed.
        /// </summary>
        [EProperty(readOnly: true, category: WORLDSPACE_CATEGORY)]
        public Vector3 Velocity => ReferenceHub.GetVelocity();

        /// <summary>
        /// Gets the player's <see cref="Enums.LeadingTeam"/>.
        /// </summary>
        public LeadingTeam LeadingTeam => Role.Team.GetLeadingTeam();

        /// <summary>
        /// Gets or sets a value indicating the actual RA permissions.
        /// </summary>
        public PlayerPermissions RemoteAdminPermissions
        {
            get => (PlayerPermissions)ReferenceHub.serverRoles.Permissions;
            set => ReferenceHub.serverRoles.Permissions = (ulong)value;
        }

        /// <summary>
        /// Gets a <see cref="Roles.Role"/> that is unique to this player and this class. This allows modification of various aspects related to the role solely.
        /// <para>
        /// The type of the Role is different based on the <see cref="RoleTypeId"/> of the player, and casting should be used to modify the role.
        /// <br /><see cref="RoleTypeId.Spectator"/> = <see cref="Roles.SpectatorRole"/>.
        /// <br /><see cref="RoleTypeId.Overwatch"/> = <see cref="Roles.OverwatchRole"/>.
        /// <br /><see cref="RoleTypeId.None"/> = <see cref="Roles.NoneRole"/>.
        /// <br /><see cref="RoleTypeId.Scp049"/> = <see cref="Scp049Role"/>.
        /// <br /><see cref="RoleTypeId.Scp0492"/> = <see cref="Scp0492Role"/>.
        /// <br /><see cref="RoleTypeId.Scp079"/> = <see cref="Scp079Role"/>.
        /// <br /><see cref="RoleTypeId.Scp096"/> = <see cref="Scp096Role"/>.
        /// <br /><see cref="RoleTypeId.Scp106"/> = <see cref="Scp106Role"/>.
        /// <br /><see cref="RoleTypeId.Scp173"/> = <see cref="Scp173Role"/>.
        /// <br /><see cref="RoleTypeId.Scp3114"/> = <see cref="Scp3114Role"/>.
        /// <br /><see cref="RoleTypeId.Scp939"/> = <see cref="Scp939Role"/>.
        /// <br />If not listed above, the type of Role will be <see cref="HumanRole"/>.
        /// </para>
        /// <para>
        /// If the role object is stored, it may become invalid if the player changes roles. Thus, the <see cref="Role.IsValid"/> property can be checked. If this property is <see langword="false"/>, the role should be discarded and this property should be used again to get the new Role.
        /// This role is automatically cached until it changes, and it is recommended to use this property directly rather than storing the property yourself.
        /// </para>
        /// <para>
        /// Roles and RoleTypeIds can be compared directly. <c>Player.Role == RoleTypeId.Scp079</c> is valid and will return <see langword="true"/> if the player is SCP-079. To set the player's role, see <see cref="Role.Set(RoleTypeId, SpawnReason, RoleSpawnFlags)"/>.
        /// </para>
        /// </summary>
        /// <seealso cref="Role.Set(RoleTypeId, SpawnReason, RoleSpawnFlags)"/>
        [EProperty(readOnly: true, category: ROLES_CATEGORY)]
        public Role Role
        {
            get => role ??= Role.Create(RoleManager.CurrentRole);
            internal set => role = value;
        }

        /// <summary>
        /// Gets or sets the player's SCP preferences.
        /// </summary>
        [EProperty(category: INFO_CATEGORY)]
        public ScpSpawnPreferences.SpawnPreferences ScpPreferences
        {
            get
            {
                if (ScpSpawnPreferences.Preferences.TryGetValue(Connection.connectionId, out ScpSpawnPreferences.SpawnPreferences value))
                    return value;

                return default;
            }
            set => ScpSpawnPreferences.Preferences[Connection.connectionId] = value;
        }

        /// <summary>
        /// Gets a value indicating whether or not the player is cuffed.
        /// </summary>
        /// <remarks>Players can be cuffed without another player being the cuffer.</remarks>
        public bool IsCuffed => Inventory.IsDisarmed();

        /// <summary>
        /// Gets a value indicating whether or not the player is reloading a weapon.
        /// </summary>
        public bool IsReloading => CurrentItem is Firearm firearm && !firearm.Base.AmmoManagerModule.Standby;

        /// <summary>
        /// Gets a value indicating whether or not the player is aiming with a weapon.
        /// </summary>
        public bool IsAimingDownWeapon => CurrentItem is Firearm firearm && firearm.Aiming;

        /// <summary>
        /// Gets a value indicating whether or not the player has enabled weapon's flashlight module.
        /// </summary>
        public bool HasFlashlightModuleEnabled => CurrentItem is Firearm firearm && firearm.FlashlightEnabled;

        /// <summary>
        /// Gets a value indicating whether or not the player is jumping.
        /// </summary>
        public bool IsJumping => Role is FpcRole fpc && fpc.FirstPersonController.FpcModule.Motor.IsJumping;

        /// <summary>
        /// Gets the player's IP address.
        /// </summary>
        public string IPAddress => ReferenceHub.networkIdentity.connectionToClient.address;

        /// <summary>
        /// Gets the player's command sender instance.
        /// </summary>
        public PlayerCommandSender Sender => ReferenceHub.queryProcessor._sender;

        /// <summary>
        /// Gets player's <see cref="NetworkConnection"/>.
        /// </summary>
        public NetworkConnection Connection => ReferenceHub.connectionToClient;

        /// <summary>
        /// Gets the player's <see cref="Mirror.NetworkIdentity"/>.
        /// </summary>
        public NetworkIdentity NetworkIdentity => ReferenceHub.networkIdentity;

        /// <summary>
        /// Gets the player's net ID.
        /// </summary>
        public uint NetId => ReferenceHub.netId;

        /// <summary>
        /// Gets a value indicating whether or not the player is the host.
        /// </summary>
        public bool IsHost => ReferenceHub.isLocalPlayer;

        /// <summary>
        /// Gets a value indicating whether or not the player is alive.
        /// </summary>
        [EProperty(readOnly: true, category: ROLES_CATEGORY)]
        public bool IsAlive => !IsDead;

        /// <summary>
        /// Gets a value indicating whether or not the player is dead.
        /// </summary>
        [EProperty(readOnly: true, category: ROLES_CATEGORY)]
        public bool IsDead => Role?.IsDead ?? false;

        /// <summary>
        /// Gets a value indicating whether or not the player's <see cref="RoleTypeId"/> is any NTF rank.
        /// Equivalent to checking the player's <see cref="Team"/>.
        /// </summary>
        [EProperty(readOnly: true, category: ROLES_CATEGORY)]
        public bool IsNTF => Role?.Team is Team.FoundationForces;

        /// <summary>
        /// Gets a value indicating whether or not the player's <see cref="RoleTypeId"/> is any Chaos rank.
        /// Equivalent to checking the player's <see cref="Team"/>.
        /// </summary>
        [EProperty(readOnly: true, category: ROLES_CATEGORY)]
        public bool IsCHI => Role?.Team is Team.ChaosInsurgency;

        /// <summary>
        /// Gets a value indicating whether or not the player's <see cref="RoleTypeId"/> is any SCP.
        /// Equivalent to checking the player's <see cref="Team"/>.
        /// </summary>
        [EProperty(readOnly: true, category: ROLES_CATEGORY)]
        public bool IsScp => Role?.Team is Team.SCPs;

        /// <summary>
        /// Gets a value indicating whether or not the player's <see cref="RoleTypeId"/> is any human rank.
        /// </summary>
        [EProperty(readOnly: true, category: ROLES_CATEGORY)]
        public bool IsHuman => Role is not null && Role.Is(out HumanRole _);

        /// <summary>
        /// Gets a value indicating whether or not the player's <see cref="RoleTypeId"/> is equal to <see cref="RoleTypeId.Tutorial"/>.
        /// </summary>
        [EProperty(readOnly: true, category: ROLES_CATEGORY)]
        public bool IsTutorial => Role?.Type is RoleTypeId.Tutorial;

        /// <summary>
        /// Gets a value indicating whether or not the player's friendly fire is enabled.
        /// <br>This property only determines if this player can deal damage to players on the same team;</br>
        /// <br>This player can be damaged by other players on their own team even if this property is <see langword="false"/>.</br>
        /// </summary>
        [EProperty(readOnly: true, category: ROLES_CATEGORY)]
        public bool IsFriendlyFireEnabled => FriendlyFireMultiplier.Count > 0 || CustomRoleFriendlyFireMultiplier.Count > 0;

        /// <summary>
        /// Gets or sets the player's scale.
        /// </summary>
        [EProperty(category: WORLDSPACE_CATEGORY)]
        public Vector3 Scale
        {
            get => ReferenceHub.transform.localScale;
            set
            {
                if (value == Scale)
                    return;

                try
                {
                    ReferenceHub.transform.localScale = value;

                    foreach (Player target in List)
                        MirrorExtensions.SendSpawnMessageMethodInfo?.Invoke(null, new object[] { NetworkIdentity, target.Connection });
                }
                catch (Exception exception)
                {
                    Log.Error($"{nameof(Scale)} error: {exception}");
                }
            }
        }

        /// <summary>
        /// Gets or sets a value indicating whether or not the player's bypass mode is enabled.
        /// </summary>
        [EProperty(category: ROLES_CATEGORY)]
        public bool IsBypassModeEnabled
        {
            get => ReferenceHub.serverRoles.BypassMode;
            set => ReferenceHub.serverRoles.BypassMode = value;
        }

        /// <summary>
        /// Gets or sets a value indicating whether or not the player is muted.
        /// </summary>
        /// <remarks>This property will NOT persistently mute and unmute the player. For persistent mutes, see <see cref="Mute(bool)"/> and <see cref="UnMute(bool)"/>.</remarks>
        [EProperty(category: INFO_CATEGORY)]
        public bool IsMuted
        {
            get => VoiceChatMutes.QueryLocalMute(UserId, false);
            set => VoiceChatMuteFlags = VoiceChatMuteFlags.ModifyFlags(value, VcMuteFlags.LocalRegular);
        }

        /// <summary>
        /// Gets or sets a value indicating whether or not the player is global muted.
        /// </summary>
        /// <remarks>This property will NOT persistently mute and unmute the player. For persistent mutes, see <see cref="Mute(bool)"/> and <see cref="UnMute(bool)"/>.</remarks>
        [EProperty(category: INFO_CATEGORY)]
        public bool IsGlobalMuted
        {
            get => VoiceChatMutes.Mutes.Contains(UserId) && VoiceChatMuteFlags.HasFlag(VcMuteFlags.GlobalRegular);
            set => VoiceChatMuteFlags = VoiceChatMuteFlags.ModifyFlags(value, VcMuteFlags.GlobalRegular);
        }

        /// <summary>
        /// Gets or sets a value indicating whether or not the player is intercom muted.
        /// </summary>
        /// <remarks>This property will NOT persistently mute and unmute the player. For persistent mutes, see <see cref="Mute(bool)"/> and <see cref="UnMute(bool)"/>.</remarks>
        [EProperty(category: INFO_CATEGORY)]
        public bool IsIntercomMuted
        {
            get => VoiceChatMutes.QueryLocalMute(UserId, true);
            set => VoiceChatMuteFlags = VoiceChatMuteFlags.ModifyFlags(value, VcMuteFlags.LocalIntercom);
        }

        /// <summary>
        /// Gets a value indicating whether or not the player is speaking.
        /// </summary>
        public bool IsSpeaking => VoiceModule != null && VoiceModule.IsSpeaking;

        /// <summary>
        /// Gets the loudness of a player when speaking.
        /// </summary>
        [EProperty(readOnly: true, category: INFO_CATEGORY)]
        public float Loudness => !IsSpeaking || VoiceModule is not StandardVoiceModule standardModule ? 0f : standardModule.GlobalPlayback.Loudness;

        /// <summary>
        /// Gets the player's voice color.
        /// </summary>
        [EProperty(readOnly: true, category: INFO_CATEGORY)]
        public Color VoiceColor => ReferenceHub.serverRoles.GetVoiceColor();

        /// <summary>
        /// Gets or sets the player's voice channel.
        /// </summary>
        [EProperty(category: INFO_CATEGORY)]
        public VoiceChatChannel VoiceChannel
        {
            get => VoiceModule == null ? VoiceChatChannel.None : VoiceModule.CurrentChannel;
            set
            {
                if (VoiceModule == null)
                    return;

                VoiceModule.CurrentChannel = value;
            }
        }

        /// <summary>
        /// Gets a value indicating whether or not the player is transmitting on a Radio.
        /// </summary>
        public bool IsTransmitting => PersonalRadioPlayback.IsTransmitting(ReferenceHub);

        /// <summary>
        /// Gets or sets a value indicating whether or not the player has godmode enabled.
        /// </summary>
        [EProperty(category: ROLES_CATEGORY)]
        public bool IsGodModeEnabled
        {
            get => ReferenceHub.characterClassManager.GodMode;
            set => ReferenceHub.characterClassManager.GodMode = value;
        }

        /// <summary>
        /// Gets the player's unit name.
        /// </summary>
        [EProperty(readOnly: true, category: INFO_CATEGORY)]
        public string UnitName => Role.Base is PlayerRoles.HumanRole humanRole ? UnitNameMessageHandler.GetReceived(humanRole.AssignedSpawnableTeam, humanRole.UnitNameId) : string.Empty;

        /// <summary>
        /// Gets or sets the player's unit id.
        /// </summary>
        [EProperty(category: INFO_CATEGORY)]
        public byte UnitId
        {
            get => Role.Base is PlayerRoles.HumanRole humanRole ? humanRole.UnitNameId : byte.MinValue;
            set => _ = Role.Base is PlayerRoles.HumanRole humanRole ? humanRole.UnitNameId = value : _ = value;
        }

        /// <summary>
        /// Gets an array of <see cref="DangerStackBase"/> if the Scp1853 effect is enabled or an empty array if it is not enabled.
        /// </summary>
<<<<<<< HEAD
        public DangerStackBase[] Dangers => !TryGetEffect(EffectType.Scp1853, out StatusEffectBase scp1853Effect) || !scp1853Effect.IsEnabled ? Array.Empty<DangerStackBase>() : (scp1853Effect as Scp1853).Dangers;
=======
        public DangerStackBase[] Dangers
        {
            get
            {
                if (!TryGetEffect(EffectType.Scp1853, out StatusEffectBase scp1853Effect) || !scp1853Effect.IsEnabled)
                    return Array.Empty<DangerStackBase>();

                return (scp1853Effect as Scp1853).Dangers;
            }
        }
>>>>>>> 8bdce647

        /// <summary>
        /// Gets a list of active <see cref="DangerStackBase"/> the player has.
        /// </summary>
        public IEnumerable<DangerStackBase> ActiveDangers => Dangers.Where(d => d.IsActive);

        /// <summary>
        /// Gets or sets the player's health.
        /// </summary>
        [EProperty(category: STATS_CATEGORY)]
        public float Health
        {
            get => healthStat.CurValue;
            set => healthStat.CurValue = value;
        }

        /// <summary>
        /// Gets or sets the player's maximum health.
        /// </summary>
        [EProperty(category: STATS_CATEGORY)]
        public float MaxHealth
        {
            get => healthStat.MaxValue;
            set => healthStat.CustomMaxValue = value;
        }

        /// <summary>
        /// Gets or sets the player's artificial health.
        /// If the health is greater than the <see cref="MaxArtificialHealth"/>, it will also be changed to match the artificial health.
        /// </summary>
        [EProperty(category: STATS_CATEGORY)]
        public float ArtificialHealth
        {
            get => AhpStat.CurValue;
            set
            {
                AhpStat.AhpProcess ahp = ActiveArtificialHealthProcesses.FirstOrDefault();

                if (ahp is not null)
                    ahp.CurrentAmount = value;
                else
                    AddAhp(value);
            }
        }

        /// <summary>
        /// Gets or sets the player's maximum artificial health.
        /// </summary>
        [EProperty(category: STATS_CATEGORY)]
        public float MaxArtificialHealth
        {
            get => AhpStat.MaxValue;
            set => AhpStat._maxSoFar = value;
        }

        /// <summary>
        /// Gets the <see cref="AhpStat"/> of the Player.
        /// </summary>
        public AhpStat AhpStat => ReferenceHub.playerStats.GetModule<AhpStat>();

        /// <summary>
        /// Gets a <see cref="List{T}"/> of all active Artificial Health processes on the player.
        /// </summary>
        public List<AhpStat.AhpProcess> ActiveArtificialHealthProcesses => AhpStat._activeProcesses;

        /// <summary>
        /// Gets or sets the player's Hume Shield.
        /// </summary>
        /// <remarks>This value can bypass the role's hume shield maximum. However, this value will only be visible to the end-player as Hume Shield if <see cref="FpcRole.IsHumeShieldedRole"/> is <see langword="true"/>. Otherwise, the game will treat the player as though they have the amount of Hume Shield specified, even though they cannot see it.</remarks>
        [EProperty(category: STATS_CATEGORY)]
        public float HumeShield
        {
            get => HumeShieldStat.CurValue;
            set => HumeShieldStat.CurValue = value;
        }

        /// <summary>
        /// Gets or sets the players maximum Hume Shield.
        /// </summary>
        public float MaxHumeShield
        {
            get => HumeShieldStat.MaxValue;
            set => HumeShieldStat.CustomMaxValue = value;
        }

        /// <summary>
        /// Gets or sets the players multiplier for gaining HumeShield.
        /// </summary>
        public float HumeShieldRegenerationMultiplier
        {
            get => HumeShieldStat.ShieldRegenerationMultiplier;
            set => HumeShieldStat.ShieldRegenerationMultiplier = value;
        }

        /// <summary>
        /// Gets the player's <see cref="PlayerStatsSystem.HumeShieldStat"/>.
        /// </summary>
        public CustomHumeShieldStat HumeShieldStat => humeShieldStat;

        /// <summary>
        /// Gets or sets the item in the player's hand. Value will be <see langword="null"/> if the player is not holding anything.
        /// </summary>
        /// <seealso cref="DropHeldItem()"/>
        [EProperty(category: INVENTORY_CATEGORY)]
        public Item CurrentItem
        {
            get => Item.Get(Inventory.CurInstance);
            set
            {
                if (value is null || value.Type == ItemType.None)
                {
                    Inventory.ServerSelectItem(0);
                    return;
                }

                if (!Inventory.UserInventory.Items.TryGetValue(value.Serial, out _))
                {
                    if (IsInventoryFull)
                        return;

                    AddItem(value.Base);
                }

                Inventory.ServerSelectItem(value.Serial);
            }
        }

        /// <summary>
        /// Gets the armor that the player is currently wearing. Value will be <see langword="null"/> if the player is not wearing any armor.
        /// </summary>
        [EProperty(readOnly: true, category: INVENTORY_CATEGORY)]
        public Armor CurrentArmor => Inventory.TryGetBodyArmor(out BodyArmor armor) ? (Armor)Item.Get(armor) : null;

        /// <summary>
        /// Gets the <see cref="StaminaStat"/> class.
        /// </summary>
        public CustomStaminaStat StaminaStat => staminaStat;

        /// <summary>
        /// Gets or sets the amount of stamina the player has.
        /// </summary>
        /// <remarks>This will always be a value between <c>0-1</c>, <c>0</c> representing no stamina and <c>1</c> representing maximum stamina.</remarks>
        [EProperty(category: STATS_CATEGORY)]
        public float Stamina
        {
            get => StaminaStat.CurValue;
            set => StaminaStat.CurValue = value;
        }

        /// <summary>
        /// Gets or sets the players maximum stamina.
        /// </summary>
        public float MaxStamina
        {
            get => StaminaStat.MaxValue;
            set => StaminaStat.CustomMaxValue = value;
        }

        /// <summary>
        /// Gets a value indicating whether or not the staff bypass is enabled.
        /// </summary>
        public bool IsStaffBypassEnabled => ReferenceHub.authManager.BypassBansFlagSet;

        /// <summary>
        /// Gets or sets the player's group name.
        /// </summary>
        public string GroupName
        {
            get => ServerStatic.PermissionsHandler._members.TryGetValue(UserId, out string groupName) ? groupName : null;
            set => ServerStatic.PermissionsHandler._members[UserId] = value;
        }

        /// <summary>
        /// Gets the current <see cref="Room"/> the player is in.
        /// </summary>
        [EProperty(readOnly: true, category: WORLDSPACE_CATEGORY)]
        public Room CurrentRoom => Room.FindParentRoom(GameObject);

        /// <summary>
        /// Gets the current zone the player is in.
        /// </summary>
        [EProperty(readOnly: true, category: WORLDSPACE_CATEGORY)]
        public ZoneType Zone => CurrentRoom ? CurrentRoom.Zone : ZoneType.Unspecified;

        /// <summary>
        /// Gets the current <see cref="Features.Lift"/> the player is in. Can be <see langword="null"/>.
        /// </summary>
        public Lift Lift => Lift.Get(Position);

        /// <summary>
        /// Gets all effects from the player, including non active ones.
        /// </summary>
        public IEnumerable<StatusEffectBase> AllEffects => referenceHub.playerEffectsController.AllEffects;

        /// <summary>
        /// Gets all currently active <see cref="StatusEffectBase">effects</see>.
        /// </summary>
        /// <seealso cref="EnableEffect(EffectType, float, bool)"/>
        /// <seealso cref="EnableEffect(StatusEffectBase, float, bool)"/>
        /// <seealso cref="EnableEffect(string, float, bool)"/>
        /// <seealso cref="EnableEffect{T}(float, bool)"/>
        /// <seealso cref="EnableEffects(IEnumerable{EffectType}, float, bool)"/>
        public IEnumerable<StatusEffectBase> ActiveEffects => referenceHub.playerEffectsController.AllEffects.Where(effect => effect.Intensity > 0);

        /// <summary>
        /// Gets all currently active <see cref="EffectType">effects</see>.
        /// </summary>
        [EProperty(readOnly: true, category: EFFECTS_CATEGORY)]
        public IEnumerable<EffectType> ActiveEffectTypes => ActiveEffects.Select(effect => effect.GetEffectType());

        /// <summary>
        /// Gets or sets the player's group.
        /// </summary>
        public UserGroup Group
        {
            get => ReferenceHub.serverRoles.Group;
            set => ReferenceHub.serverRoles.SetGroup(value, false);
        }

        /// <summary>
        /// Gets or sets the player's rank color.
        /// </summary>
        [EProperty(category: INFO_CATEGORY)]
        public string RankColor
        {
            get => ReferenceHub.serverRoles.Network_myColor;
            set => ReferenceHub.serverRoles.SetColor(value);
        }

        /// <summary>
        /// Gets or sets the player's rank name.
        /// </summary>
        [EProperty(category: INFO_CATEGORY)]
        public string RankName
        {
            get => ReferenceHub.serverRoles.Network_myText;
            set => ReferenceHub.serverRoles.SetText(value);
        }

        /// <summary>
        /// Gets the global badge of the player. Value will be <see langword="null"/> if the player does not have a global badge.
        /// </summary>
        [EProperty(category: INFO_CATEGORY)]
        public Badge? GlobalBadge
        {
            get
            {
                if (string.IsNullOrEmpty(ReferenceHub.serverRoles.NetworkGlobalBadge))
                    return null;

                ServerRoles serverRoles = ReferenceHub.serverRoles;

                return new Badge(serverRoles._bgt, serverRoles._bgc, true);
            }
        }

        /// <summary>
        /// Gets or sets a value indicating whether or not the player's badge is hidden.
        /// </summary>
        [EProperty(category: INFO_CATEGORY)]
        public bool BadgeHidden
        {
            get => !string.IsNullOrEmpty(ReferenceHub.serverRoles.HiddenBadge);
            set
            {
                if (value)
                    ReferenceHub.serverRoles.TryHideTag();
                else
                    ReferenceHub.serverRoles.RefreshLocalTag();
            }
        }

        /// <summary>
        /// Gets a value indicating whether or not the player is Northwood staff.
        /// </summary>
        public bool IsNorthwoodStaff => ReferenceHub.authManager.NorthwoodStaff;

        /// <summary>
        /// Gets a value indicating whether or not the player is a global moderator.
        /// </summary>
        public bool IsGlobalModerator => ReferenceHub.authManager.RemoteAdminGlobalAccess;

        /// <summary>
        /// Gets a value indicating whether or not the player is in the pocket dimension.
        /// </summary>
        [EProperty(readOnly: true, category: WORLDSPACE_CATEGORY)]
        public bool IsInPocketDimension => CurrentRoom && CurrentRoom.Type is RoomType.Pocket;

        /// <summary>
        /// Gets or sets a value indicating whether or not the player should use stamina system.
        /// </summary>
        [EProperty(category: STATS_CATEGORY)]
        public bool IsUsingStamina { get; set; } = true;

        /// <summary>
        /// Gets the player's ping.
        /// </summary>
        public int Ping => LiteNetLib4MirrorServer.GetPing(Connection.connectionId);

        /// <summary>
        /// Gets the player's items.
        /// </summary>
        [EProperty(readOnly: true, category: INVENTORY_CATEGORY)]
        public IReadOnlyCollection<Item> Items { get; }

        /// <summary>
        /// Gets a value indicating whether or not the player's inventory is empty.
        /// </summary>
        [EProperty(readOnly: true, category: INVENTORY_CATEGORY)]
        public bool IsInventoryEmpty => Items.Count is 0;

        /// <summary>
        /// Gets a value indicating whether or not the player's inventory is full.
        /// </summary>
        [EProperty(readOnly: true, category: INVENTORY_CATEGORY)]
        public bool IsInventoryFull => Items.Count >= Inventory.MaxSlots;

        /// <summary>
        /// Gets a value indicating whether the player is a target of SCP-096.
        /// </summary>
        /// <remarks>
        /// This property checks if the player is present in the list of targets maintained by SCP-096.
        /// </remarks>
        /// <returns><see langword="true"/> if the player is a target of SCP-096; otherwise, <see langword="false"/>.</returns>
        [EProperty(readOnly: true, category: INFO_CATEGORY)]
        public bool IsScp096Target => Player.List.Any(x => x.Role is Roles.Scp096Role scp096Role && scp096Role.Targets.Contains(x));

        /// <summary>
        /// Gets a value indicating whether the player is an observer of SCP-173.
        /// </summary>
        /// <remarks>
        /// This property checks if the player is present in the list of observers maintained by SCP-173.
        /// </remarks>
        /// <returns><see langword="true"/> if the player is an observer of SCP-173; otherwise, <see langword="false"/>.</returns>
        public bool IsScp173Observer => Player.List.Any(x => x.Role is Roles.Scp173Role scp173Role && scp173Role.ObservingPlayers.Contains(x));

        /// <summary>
        /// Gets a value indicating whether or not the player has agreed to microphone recording.
        /// </summary>
        public bool AgreedToRecording => VoiceChatPrivacySettings.CheckUserFlags(ReferenceHub, VcPrivacyFlags.SettingsSelected | VcPrivacyFlags.AllowRecording | VcPrivacyFlags.AllowMicCapture);

        /// <summary>
        /// Gets or sets a value indicating whether or not player will be affected by a flashbang.
        /// </summary>
        [EProperty(category: EFFECTS_CATEGORY)]
        public bool FlashImmune { get; set; } = false;

        /// <summary>
        /// Gets a <see cref="Player"/> <see cref="IEnumerable{T}"/> of spectators that are currently spectating this <see cref="Player"/>.
        /// </summary>
        public IEnumerable<Player> CurrentSpectatingPlayers => List.Where(player => ReferenceHub.IsSpectatedBy(player.ReferenceHub));

        /// <summary>
        /// Gets a <see cref="Dictionary{TKey, TValue}"/> which contains all player's preferences.
        /// </summary>
        public Dictionary<FirearmType, AttachmentIdentifier[]> Preferences => Firearm.PlayerPreferences.FirstOrDefault(kvp => kvp.Key == this).Value;

        /// <summary>
        /// Gets the player's <see cref="Footprinting.Footprint"/>.
        /// </summary>
        public Footprint Footprint => new(ReferenceHub);

        /// <summary>
        /// Gets or sets a value indicating whether or not the player is spawn protected.
        /// </summary>
        [EProperty(category: INFO_CATEGORY)]
        public bool IsSpawnProtected
        {
            get => IsEffectActive<SpawnProtected>();
            set
            {
                if (value)
                    EnableEffect<SpawnProtected>(SpawnProtected.SpawnDuration);
                else
                    DisableEffect<SpawnProtected>();
            }
        }

        /// <summary>
        /// Gets a dictionary for storing player objects of connected but not yet verified players.
        /// </summary>
        internal static ConditionalWeakTable<GameObject, Player> UnverifiedPlayers { get; } = new();

        /// <summary>
        /// Converts NwPluginAPI player to EXILED player.
        /// </summary>
        /// <param name="player">The NwPluginAPI player.</param>
        /// <returns>EXILED player.</returns>
        public static implicit operator Player(PluginAPI.Core.Player player) => Get(player);

        /// <summary>
        /// Gets a <see cref="Player"/> <see cref="IEnumerable{T}"/> filtered by side. Can be empty.
        /// </summary>
        /// <param name="side">The players' side.</param>
        /// <returns>The filtered <see cref="IEnumerable{T}"/>.</returns>
        public static IEnumerable<Player> Get(Side side) => List.Where(player => player.Role.Side == side);

        /// <summary>
        /// Gets a <see cref="Player"/> <see cref="IEnumerable{T}"/> filtered by team. Can be empty.
        /// </summary>
        /// <param name="team">The players' team.</param>
        /// <returns>The filtered <see cref="IEnumerable{T}"/>.</returns>
        public static IEnumerable<Player> Get(Team team) => List.Where(player => player.Role.Team == team);

        /// <summary>
        /// Gets a <see cref="Player"/> <see cref="IEnumerable{T}"/> filtered by role. Can be empty.
        /// </summary>
        /// <param name="role">The players' role.</param>
        /// <returns>The filtered <see cref="IEnumerable{T}"/>.</returns>
        public static IEnumerable<Player> Get(RoleTypeId role) => List.Where(player => player.Role == role);

        /// <summary>
        /// Gets a <see cref="IEnumerable{T}"/> of <see cref="Player"/> filtered based on a predicate.
        /// </summary>
        /// <param name="predicate">The condition to satisfy.</param>
        /// <returns>A <see cref="IEnumerable{T}"/> of <see cref="Player"/> which contains elements that satisfy the condition.</returns>
        public static IEnumerable<Player> Get(Func<Player, bool> predicate) => List.Where(predicate);

        /// <summary>
        /// Gets the nearest player to the specified <see cref="Vector3"/> within the given distance.
        /// </summary>
        /// <param name="vector">The <see cref="Vector3"/> to compare.</param>
        /// <param name="distance">The maximum distance the player can be from the <paramref name="vector"/> to be included.</param>
        /// <returns>The nearest <see cref="Player"/> within the specified distance, or <see langword="null"/> if no player is found.</returns>
        public static Player GetNearestPlayer(Vector3 vector, float distance) => GetNearestPlayers(vector, distance).OrderBy(p => MathExtensions.DistanceSquared(vector, p.Position)).FirstOrDefault();

        /// <summary>
        /// Gets all players near the specified <see cref="Vector3"/> within the given distance.
        /// </summary>
        /// <param name="vector">The <see cref="Vector3"/> to compare.</param>
        /// <param name="distance">The maximum distance the player can be from the <paramref name="vector"/> to be included.</param>
        /// <returns>The filtered collection of <see cref="Player"/> objects.</returns>
        public static IEnumerable<Player> GetNearestPlayers(Vector3 vector, float distance) => List.Where(p => MathExtensions.DistanceSquared(vector, p.Position) <= distance * distance);

        /// <summary>
        /// Gets the farthest player from the specified <see cref="Vector3"/> within the given distance.
        /// </summary>
        /// <param name="vector">The <see cref="Vector3"/> to compare.</param>
        /// <param name="distance">The minimum distance the player can be from the <paramref name="vector"/> to be included.</param>
        /// <returns>The farthest <see cref="Player"/> from the specified <paramref name="vector"/> within the given distance, or <see langword="null"/> if no player is found.</returns>
        public static Player GetFarthestPlayer(Vector3 vector, float distance) => GetFarthestPlayers(vector, distance).OrderByDescending(p => MathExtensions.DistanceSquared(vector, p.Position)).FirstOrDefault();

        /// <summary>
        /// Gets all players that have a distance greater than the specified distance from the given <see cref="Vector3"/>.
        /// </summary>
        /// <param name="vector">The <see cref="Vector3"/> to compare.</param>
        /// <param name="distance">The minimum distance the player can be from the <paramref name="vector"/> to be included.</param>
        /// <returns>The filtered collection of <see cref="Player"/> objects.</returns>
        public static IEnumerable<Player> GetFarthestPlayers(Vector3 vector, float distance) => List.Where(p => MathExtensions.DistanceSquared(vector, p.Position) >= distance * distance);

        /// <summary>
        /// Gets the <see cref="Player"/> belonging to the <see cref="CommandSystem.ICommandSender"/>, if any.
        /// </summary>
        /// <param name="sender">The command sender.</param>
        /// <returns>A <see cref="Player"/> or <see langword="null"/> if not found.</returns>
        public static Player Get(CommandSystem.ICommandSender sender) => Get(sender as CommandSender);

        /// <summary>
        /// Gets the <see cref="Player"/> belonging to the <see cref="Footprinting.Footprint"/>, if any.
        /// </summary>
        /// <param name="footprint">The Footprint.</param>
        /// <returns>A <see cref="Player"/> or <see langword="null"/> if not found.</returns>
        public static Player Get(Footprint footprint) => Get(footprint.Hub);

        /// <summary>
        /// Gets the <see cref="Player"/> belonging to the <see cref="CommandSender"/>, if any.
        /// </summary>
        /// <param name="sender">The command sender.</param>
        /// <returns>A <see cref="Player"/> or <see langword="null"/> if not found.</returns>
        public static Player Get(CommandSender sender) => sender is ServerConsoleSender ? Server.Host : Get(sender.SenderId);

        /// <summary>
        /// Gets the <see cref="Player"/> belonging to the <see cref="global::ReferenceHub"/>, if any.
        /// </summary>
        /// <param name="referenceHub">The player's <see cref="global::ReferenceHub"/>.</param>
        /// <returns>A <see cref="Player"/> or <see langword="null"/> if not found.</returns>
        public static Player Get(ReferenceHub referenceHub)
        {
            try
            {
                return referenceHub == null || referenceHub.gameObject == null ? null : Get(referenceHub.gameObject);
            }
            catch (Exception)
            {
                return null;
            }
        }

        /// <summary>
        /// Gets the all <see cref="Player"/> instances belonging to the given <see cref="global::ReferenceHub"/> instances, if any.
        /// </summary>
        /// <param name="hubs">The reference hubs to retrieve the players from.</param>
        /// <returns>All <see cref="Player"/> instances belonging to the given <see cref="global::ReferenceHub"/> instances.</returns>
        public static IEnumerable<Player> Get(IEnumerable<ReferenceHub> hubs) => hubs.Select(hub => Get(hub));

        /// <summary>
        /// Gets the <see cref="Player"/> belonging to the <see cref="Collider"/>, if any.
        /// </summary>
        /// <param name="collider"><see cref="Collider"/>.</param>
        /// <returns>A <see cref="Player"/> or <see langword="null"/> if not found.</returns>
        public static Player Get(Collider collider) => Get(collider.transform.root.gameObject);

        /// <summary>
        /// Gets the <see cref="Player"/> belonging to a specific netId, if any.
        /// </summary>
        /// <param name="netId">The player's <see cref="NetworkIdentity.netId"/>.</param>
        /// <returns>The <see cref="Player"/> owning the netId, or <see langword="null"/> if not found.</returns>
        public static Player Get(uint netId) => ReferenceHub.TryGetHubNetID(netId, out ReferenceHub hub) ? Get(hub) : null;

        /// <summary>
        /// Gets the <see cref="Player"/> belonging to a specific <see cref="Mirror.NetworkIdentity"/>, if any.
        /// </summary>
        /// <param name="netIdentity">The player's <see cref="Mirror.NetworkIdentity"/>.</param>
        /// <returns>The <see cref="Player"/> owning the <see cref="Mirror.NetworkIdentity"/>, or <see langword="null"/> if not found.</returns>
        public static Player Get(NetworkIdentity netIdentity) => Get(netIdentity.netId);

        /// <summary>
        /// Gets the <see cref="Player"/> belonging to a specific <see cref="NetworkConnection"/>, if any.
        /// </summary>
        /// <param name="conn">The player's <see cref="NetworkConnection"/>.</param>
        /// <returns>The <see cref="Player"/> owning the <see cref="NetworkConnection"/>, or <see langword="null"/> if not found.</returns>
        public static Player Get(NetworkConnection conn) => Get(conn.identity);

        /// <summary>
        /// Gets the <see cref="Player"/> belonging to the <see cref="UnityEngine.GameObject"/>, if any.
        /// </summary>
        /// <param name="gameObject">The player's <see cref="UnityEngine.GameObject"/>.</param>
        /// <returns>A <see cref="Player"/> or <see langword="null"/> if not found.</returns>
        public static Player Get(GameObject gameObject)
        {
            if (gameObject == null)
                return null;

            if (Dictionary.TryGetValue(gameObject, out Player player))
                return player;

            UnverifiedPlayers.TryGetValue(gameObject, out player);
            return player;
        }

        /// <summary>
        /// Gets the player belonging to the specified id.
        /// </summary>
        /// <param name="id">The player id.</param>
        /// <returns>Returns the player found or <see langword="null"/> if not found.</returns>
        public static Player Get(int id) => ReferenceHub.TryGetHub(id, out ReferenceHub referenceHub) ? Get(referenceHub) : null;

        /// <summary>
        /// Gets the <see cref="Player"/> by identifier.
        /// </summary>
        /// <param name="args">The player's nickname, ID, steamID64 or Discord ID.</param>
        /// <returns>Returns the player found or <see langword="null"/> if not found.</returns>
        public static Player Get(string args)
        {
            try
            {
                if (string.IsNullOrWhiteSpace(args))
                    return null;

                if (UserIdsCache.TryGetValue(args, out Player playerFound) && playerFound.IsConnected)
                    return playerFound;

                if (int.TryParse(args, out int id))
                    return Get(id);

                if (args.EndsWith("@steam") || args.EndsWith("@discord") || args.EndsWith("@northwood"))
                {
                    foreach (Player player in Dictionary.Values)
                    {
                        if (player.UserId == args)
                        {
                            playerFound = player;
                            break;
                        }
                    }
                }
                else
                {
                    int lastnameDifference = 31;
                    string firstString = args.ToLower();

                    foreach (Player player in Dictionary.Values)
                    {
                        if (!player.IsVerified || player.Nickname is null)
                            continue;

                        if (!player.Nickname.Contains(args, StringComparison.OrdinalIgnoreCase))
                            continue;

                        string secondString = player.Nickname;

                        int nameDifference = secondString.Length - firstString.Length;
                        if (nameDifference < lastnameDifference)
                        {
                            lastnameDifference = nameDifference;
                            playerFound = player;
                        }
                    }
                }

                if (playerFound is not null)
                    UserIdsCache[playerFound.UserId] = playerFound;

                return playerFound;
            }
            catch (Exception exception)
            {
                Log.Error($"{typeof(Player).FullName}.{nameof(Get)} error: {exception}");
                return null;
            }
        }

        /// <summary>
        /// Gets the <see cref="Player"/> from NwPluginAPI class.
        /// </summary>
        /// <param name="apiPlayer">The <see cref="PluginAPI.Core.Player"/> class.</param>
        /// <returns>A <see cref="Player"/> or <see langword="null"/> if not found.</returns>
        public static Player Get(PluginAPI.Core.Player apiPlayer) => Get(apiPlayer.ReferenceHub);

        /// <summary>
        /// Try-get a player given a <see cref="CommandSystem.ICommandSender"/>.
        /// </summary>
        /// <param name="sender">The <see cref="CommandSystem.ICommandSender"/>.</param>
        /// <param name="player">The player that matches the given <see cref="CommandSystem.ICommandSender"/>, or <see langword="null"/> if no player is found.</param>
        /// <returns>A boolean indicating whether or not a player was found.</returns>
        public static bool TryGet(CommandSystem.ICommandSender sender, out Player player) => (player = Get(sender)) is not null;

        /// <summary>
        /// Try-get a player given a <see cref="Footprinting.Footprint"/>.
        /// </summary>
        /// <param name="footprint">The <see cref="Footprinting.Footprint"/>.</param>
        /// <param name="player">The player that matches the given <see cref="Footprinting.Footprint"/>, or <see langword="null"/> if no player is found.</param>
        /// <returns>A boolean indicating whether or not a player was found.</returns>
        public static bool TryGet(Footprint footprint, out Player player) => (player = Get(footprint)) is not null;

        /// <summary>
        /// Try-get a player given a <see cref="CommandSender"/>.
        /// </summary>
        /// <param name="sender">The <see cref="CommandSender"/>.</param>
        /// <param name="player">The player that matches the given <see cref="CommandSender"/>, or <see langword="null"/> if no player is found.</param>
        /// <returns>A boolean indicating whether or not a player was found.</returns>
        public static bool TryGet(CommandSender sender, out Player player) => (player = Get(sender)) is not null;

        /// <summary>
        /// Try-get a player given a <see cref="global::ReferenceHub"/>.
        /// </summary>
        /// <param name="referenceHub">The <see cref="global::ReferenceHub"/>.</param>
        /// <param name="player">The player that matches the given <see cref="global::ReferenceHub"/>, or <see langword="null"/> if no player is found.</param>
        /// <returns>A boolean indicating whether or not a player was found.</returns>
        public static bool TryGet(ReferenceHub referenceHub, out Player player) => (player = Get(referenceHub)) is not null;

        /// <summary>
        /// Try-get a player given a network ID.
        /// </summary>
        /// <param name="netId">The network ID.</param>
        /// <param name="player">The player that matches the given net ID, or <see langword="null"/> if no player is found.</param>
        /// <returns>A boolean indicating whether or not a player was found.</returns>
        public static bool TryGet(uint netId, out Player player) => (player = Get(netId)) is not null;

        /// <summary>
        /// Try-get a player given a <see cref="Mirror.NetworkIdentity"/>.
        /// </summary>
        /// <param name="netIdentity">The <see cref="Mirror.NetworkIdentity"/>.</param>
        /// <param name="player">The player that matches the given <see cref="Mirror.NetworkIdentity"/>, or <see langword="null"/> if no player is found.</param>
        /// <returns>A boolean indicating whether or not a player was found.</returns>
        public static bool TryGet(NetworkIdentity netIdentity, out Player player) => (player = Get(netIdentity)) is not null;

        /// <summary>
        /// Try-get a player given a <see cref="NetworkConnection"/>.
        /// </summary>
        /// <param name="conn">The <see cref="NetworkConnection"/>.</param>
        /// <param name="player">The player that matches the given <see cref="NetworkConnection"/>, or <see langword="null"/> if no player is found.</param>
        /// <returns>A boolean indicating whether or not a player was found.</returns>
        public static bool TryGet(NetworkConnection conn, out Player player) => (player = Get(conn)) is not null;

        /// <summary>
        /// Try-get a player given a <see cref="UnityEngine.GameObject"/>.
        /// </summary>
        /// <param name="gameObject">The <see cref="UnityEngine.GameObject"/>.</param>
        /// <param name="player">The player that matches the given <see cref="UnityEngine.GameObject"/>, or <see langword="null"/> if no player is found.</param>
        /// <returns>A boolean indicating whether or not a player was found.</returns>
        public static bool TryGet(GameObject gameObject, out Player player) => (player = Get(gameObject)) is not null;

        /// <summary>
        /// Try-get a player given an ID.
        /// </summary>
        /// <param name="id">The user ID.</param>
        /// <param name="player">The player that matches the given ID, or <see langword="null"/> if no player is found.</param>
        /// <returns>A boolean indicating whether or not a player was found.</returns>
        public static bool TryGet(int id, out Player player) => (player = Get(id)) is not null;

        /// <summary>
        /// Try-get a player by identifier.
        /// </summary>
        /// <param name="args">The player's nickname, ID, steamID64 or Discord ID.</param>
        /// <param name="player">The player found or <see langword="null"/> if not found.</param>
        /// <returns>A boolean indicating whether or not a player was found.</returns>
        public static bool TryGet(string args, out Player player) => (player = Get(args)) is not null;

        /// <summary>
        /// Try-get the <see cref="Player"/> from NwPluginAPI class.
        /// </summary>
        /// <param name="apiPlayer">The <see cref="PluginAPI.Core.Player"/> class.</param>
        /// <param name="player">The player found or <see langword="null"/> if not found.</param>
        /// <returns>A boolean indicating whether or not a player was found.</returns>
        public static bool TryGet(PluginAPI.Core.Player apiPlayer, out Player player) => (player = Get(apiPlayer)) is not null;

        /// <summary>
        /// Try-get player by <see cref="Collider"/>.
        /// </summary>
        /// <param name="collider">The <see cref="Collider"/>.</param>
        /// <param name="player">The player found or <see langword="null"/> if not found.</param>
        /// <returns>A boolean indicating whether or not a player was found.</returns>
        public static bool TryGet(Collider collider, out Player player) => (player = Get(collider)) is not null;

        /// <summary>
        /// Gets an <see cref="IEnumerable{Player}"/> containing all players processed based on the arguments specified.
        /// </summary>
        /// <param name="args">The array segment of strings representing the input arguments to be processed.</param>
        /// <param name="startIndex">The starting index within the array segment.</param>
        /// <param name="newargs">Contains the updated arguments after processing.</param>
        /// <param name="keepEmptyEntries">Determines whether empty entries should be kept in the result.</param>
        /// <returns>An <see cref="IEnumerable{Player}"/> representing the processed players.</returns>
        public static IEnumerable<Player> GetProcessedData(ArraySegment<string> args, int startIndex, out string[] newargs, bool keepEmptyEntries = false) => RAUtils.ProcessPlayerIdOrNamesList(args, startIndex, out newargs, keepEmptyEntries).Select(hub => Get(hub));

        /// <summary>
        /// Gets an <see cref="IEnumerable{Player}"/> containing all players processed based on the arguments specified.
        /// </summary>
        /// <param name="args">The array segment of strings representing the input arguments to be processed.</param>
        /// <param name="startIndex">The starting index within the array segment.</param>
        /// <returns>An <see cref="IEnumerable{Player}"/> representing the processed players.</returns>
        public static IEnumerable<Player> GetProcessedData(ArraySegment<string> args, int startIndex = 0) => GetProcessedData(args, startIndex, out string[] _);

        /// <summary>
        /// Adds a player's UserId to the list of reserved slots.
        /// </summary>
        /// <param name="userId">The UserId of the player to add.</param>
        /// <param name="isPermanent"> Whether or not to add a <see langword="userId"/> permanently. It will write a <see langword="userId"/> to UserIDReservedSlots.txt file.</param>
        /// <returns><see langword="true"/> if the slot was successfully added, or <see langword="false"/> if the provided UserId already has a reserved slot.</returns>
        /// <seealso cref="GiveReservedSlot(bool)"/>
        public static bool AddReservedSlot(string userId, bool isPermanent)
        {
            if (isPermanent)
            {
                if (ReservedSlots.HasReservedSlot(userId))
                    return false;

                ReservedSlots.Add(userId);
                return true;
            }

            return ReservedSlot.Users.Add(userId);
        }

        /// <summary>
        /// Adds a player's UserId to the whitelist.
        /// </summary>
        /// <param name="userId">The UserId of the player to add.</param>
        /// <param name="isPermanent"> Whether or not to add a <see langword="userId"/> permanently. It will write a <see langword="userId"/> to UserIDWhitelist.txt file.</param>
        /// <returns><see langword="true"/> if the record was successfully added, or <see langword="false"/> if the provided UserId already is in whitelist.</returns>
        /// <seealso cref="GrantWhitelist(bool)"/>
        public static bool AddToWhitelist(string userId, bool isPermanent)
        {
            if (isPermanent)
            {
                if (WhiteList.IsOnWhitelist(userId))
                    return false;

                Whitelist.Add(userId);
                return true;
            }

            return WhiteList.Users.Add(userId);
        }

        /// <summary>
        /// Reloads the reserved slot list, clearing all reserved slot changes made with add/remove methods and reverting to the reserved slots files.
        /// </summary>
        public static void ReloadReservedSlots() => ReservedSlot.Reload();

        /// <summary>
        /// Reloads the whitelist, clearing all whitelist changes made with add/remove methods and reverting to the whitelist files.
        /// </summary>
        public static void ReloadWhitelist() => WhiteList.Reload();

        /// <summary>
        /// Adds a player's UserId to the list of reserved slots.
        /// </summary>
        /// <param name="isPermanent"> Whether or not to add a player's UserId permanently. It will write a player's UserId to UserIDReservedSlots.txt file.</param>
        /// <returns><see langword="true"/> if the slot was successfully added, or <see langword="false"/> if the provided UserId already has a reserved slot.</returns>
        /// <seealso cref="AddReservedSlot(string, bool)"/>
        public bool GiveReservedSlot(bool isPermanent) => AddReservedSlot(UserId, isPermanent);

        /// <summary>
        /// Adds a player's UserId to the whitelist.
        /// </summary>
        /// <param name="isPermanent"> Whether or not to add a player's UserId permanently. It will write a player's UserId to UserIDWhitelist.txt file.</param>
        /// <returns><see langword="true"/> if the record was successfully added, or <see langword="false"/> if the provided UserId already is in whitelist.</returns>
        /// <seealso cref="AddToWhitelist(string, bool)"/>
        public bool GrantWhitelist(bool isPermanent) => AddToWhitelist(UserId, isPermanent);

        /// <summary>
        /// Adds a component to the player.
        /// </summary>
        /// <typeparam name="T">The component type to add.</typeparam>
        public void AddComponent<T>()
            where T : Component
            => GameObject.AddComponent<T>();

        /// <summary>
        /// Removes a component from a player.
        /// </summary>
        /// <typeparam name="T">The component type to remove.</typeparam>
        public void RemoveComponent<T>()
            where T : Component
        {
            Component component = GameObject.GetComponent<T>();
            if (component != null)
                UnityEngine.Object.Destroy(component);
        }

        /// <summary>
        /// Gets vision information based on the specified target player and optional mask layer.
        /// </summary>
        /// <param name="target">The Player to target.</param>
        /// <param name="maskLayer">The mask layer to use (default is 0).</param>
        /// <returns>A <see cref="VisionInformation"/> object containing the provided information.</returns>
        public VisionInformation GetVisionInformation(Player target, LayerMaskFlags maskLayer = 0) =>
            VisionInformation.GetVisionInformation(ReferenceHub, CameraTransform, target.Position, target.Role is FpcRole fpc ? fpc.CharacterController.radius : 0, 0, true, true, (int)maskLayer, true);

        /// <summary>
        /// Gets vision information based on the specified target position and optional parameters.
        /// </summary>
        /// <param name="target">The target position as a <see cref="Vector3"/>.</param>
        /// <param name="radius">The radius to check (default is 0).</param>
        /// <param name="visionTriggerDistance">The vision trigger distance (default is 0).</param>
        /// <param name="checkFog">Specifies whether to check fog (default is true).</param>
        /// <param name="checkLineOfSight">Specifies whether to check Line of Sight (default is true).</param>
        /// <param name="maskLayer">The mask layer to use (default is 0).</param>
        /// <param name="checkInDarkness">Specifies whether to check if the player is in darkness (default is true).</param>
        /// <returns>A <see cref="VisionInformation"/> object based on the provided information.</returns>
        public VisionInformation GetVisionInformation(Vector3 target, float radius = 0f, float visionTriggerDistance = 0f, bool checkFog = true, bool checkLineOfSight = true, LayerMaskFlags maskLayer = 0, bool checkInDarkness = true) =>
            VisionInformation.GetVisionInformation(ReferenceHub, CameraTransform, target, radius, visionTriggerDistance, checkFog, checkLineOfSight, (int)maskLayer, checkInDarkness);

        /// <summary>
        /// Tries to add <see cref="RoleTypeId"/> to FriendlyFire rules.
        /// </summary>
        /// <param name="roleToAdd"> Role to add. </param>
        /// <param name="ffMult"> Friendly fire multiplier. </param>
        public void SetFriendlyFire(RoleTypeId roleToAdd, float ffMult) => FriendlyFireMultiplier[roleToAdd] = ffMult;

        /// <summary>
        /// Wrapper to call <see cref="SetFriendlyFire(RoleTypeId, float)"/>.
        /// </summary>
        /// <param name="roleFF"> Role with FF to add even if it exists. </param>
        public void SetFriendlyFire(KeyValuePair<RoleTypeId, float> roleFF) => SetFriendlyFire(roleFF.Key, roleFF.Value);

        /// <summary>
        /// Tries to add <see cref="RoleTypeId"/> to FriendlyFire rules.
        /// </summary>
        /// <param name="roleToAdd"> Role to add. </param>
        /// <param name="ffMult"> Friendly fire multiplier. </param>
        /// <returns> Whether or not the item was able to be added. </returns>
        public bool TryAddFriendlyFire(RoleTypeId roleToAdd, float ffMult)
        {
            if (FriendlyFireMultiplier.ContainsKey(roleToAdd))
                return false;

            FriendlyFireMultiplier.Add(roleToAdd, ffMult);
            return true;
        }

        /// <summary>
        /// Tries to add <see cref="RoleTypeId"/> to FriendlyFire rules.
        /// </summary>
        /// <param name="pairedRoleFF"> Role FF multiplier to add. </param>
        /// <returns> Whether or not the item was able to be added. </returns>
        public bool TryAddFriendlyFire(KeyValuePair<RoleTypeId, float> pairedRoleFF) => TryAddFriendlyFire(pairedRoleFF.Key, pairedRoleFF.Value);

        /// <summary>
        /// Tries to add <see cref="RoleTypeId"/> to FriendlyFire rules.
        /// </summary>
        /// <param name="ffRules"> Roles to add with friendly fire values. </param>
        /// <param name="overwrite"> Whether or not to overwrite current values if they exist. </param>
        /// <returns> Whether or not the item was able to be added. </returns>
        public bool TryAddFriendlyFire(Dictionary<RoleTypeId, float> ffRules, bool overwrite = false)
        {
            Dictionary<RoleTypeId, float> temporaryFriendlyFireRules = DictionaryPool<RoleTypeId, float>.Pool.Get();
            foreach (KeyValuePair<RoleTypeId, float> roleFf in ffRules)
            {
                if (overwrite)
                {
                    SetFriendlyFire(roleFf);
                }
                else
                {
                    if (!FriendlyFireMultiplier.ContainsKey(roleFf.Key))
                        temporaryFriendlyFireRules.Add(roleFf.Key, roleFf.Value);
                    else
                        return false; // Contained Key but overwrite set to false so we do not add any.
                }
            }

            if (!overwrite)
            {
                foreach (KeyValuePair<RoleTypeId, float> roleFF in temporaryFriendlyFireRules)
                    TryAddFriendlyFire(roleFF);
            }

            DictionaryPool<RoleTypeId, float>.Pool.Return(temporaryFriendlyFireRules);
            return true;
        }

        /// <summary>
        /// Tries to add <see cref="RoleTypeId"/> to FriendlyFire rules.
        /// </summary>
        /// <param name="roleTypeId"> Role associated for CustomFF. </param>
        /// <param name="roleToAdd"> Role to add. </param>
        /// <param name="ffMult"> Friendly fire multiplier. </param>
        public void SetCustomRoleFriendlyFire(string roleTypeId, RoleTypeId roleToAdd, float ffMult)
        {
            if (CustomRoleFriendlyFireMultiplier.TryGetValue(roleTypeId, out Dictionary<RoleTypeId, float> currentPairedData))
            {
                if (!currentPairedData.ContainsKey(roleToAdd))
                {
                    currentPairedData.Add(roleToAdd, ffMult);
                    return;
                }

                currentPairedData[roleToAdd] = ffMult;
                return;
            }

            CustomRoleFriendlyFireMultiplier.Add(roleTypeId, new() { { roleToAdd, ffMult } });
        }

        /// <summary>
        /// Wrapper to call <see cref="SetCustomRoleFriendlyFire(string, RoleTypeId, float)"/>.
        /// </summary>
        /// <param name="roleTypeId"> Role associated for CustomFF. </param>
        /// <param name="roleFf"> Role with FF to add even if it exists. </param>
        public void SetCustomRoleFriendlyFire(string roleTypeId, KeyValuePair<RoleTypeId, float> roleFf) => SetCustomRoleFriendlyFire(roleTypeId, roleFf.Key, roleFf.Value);

        /// <summary>
        /// Tries to add <see cref="RoleTypeId"/> to FriendlyFire rules for CustomRole.
        /// </summary>
        /// <param name="roleTypeId"> Role associated for CustomFF. </param>
        /// <param name="roleFf"> Role to add and FF multiplier. </param>
        /// <returns> Whether or not the item was able to be added. </returns>
        public bool TryAddCustomRoleFriendlyFire(string roleTypeId, KeyValuePair<RoleTypeId, float> roleFf) => TryAddCustomRoleFriendlyFire(roleTypeId, roleFf.Key, roleFf.Value);

        /// <summary>
        /// Tries to add <see cref="RoleTypeId"/> to FriendlyFire rules for CustomRole.
        /// </summary>
        /// <param name="roleTypeId"> Role associated for CustomFF. </param>
        /// <param name="roleToAdd"> Role to add. </param>
        /// <param name="ffMult"> Friendly fire multiplier. </param>
        /// <returns> Whether or not the item was able to be added. </returns>
        public bool TryAddCustomRoleFriendlyFire(string roleTypeId, RoleTypeId roleToAdd, float ffMult)
        {
            if (CustomRoleFriendlyFireMultiplier.TryGetValue(roleTypeId, out Dictionary<RoleTypeId, float> currentPairedData))
            {
                if (currentPairedData.ContainsKey(roleToAdd))
                    return false;

                currentPairedData.Add(roleToAdd, ffMult);
            }
            else
            {
                SetCustomRoleFriendlyFire(roleTypeId, roleToAdd, ffMult);
            }

            return true;
        }

        /// <summary>
        /// Tries to add <see cref="RoleTypeId"/> to FriendlyFire rules.
        /// </summary>
        /// <param name="customRoleName"> Role associated for CustomFF. </param>
        /// <param name="ffRules"> Roles to add with friendly fire values. </param>
        /// <param name="overwrite"> Whether to overwrite current values if they exist - does NOT delete previous entries if they are not in provided rules. </param>
        /// <returns> Whether or not the item was able to be added. </returns>
        public bool TryAddCustomRoleFriendlyFire(string customRoleName, Dictionary<RoleTypeId, float> ffRules, bool overwrite = false)
        {
            Dictionary<RoleTypeId, float> temporaryFriendlyFireRules = DictionaryPool<RoleTypeId, float>.Pool.Get();

            if (CustomRoleFriendlyFireMultiplier.TryGetValue(customRoleName, out Dictionary<RoleTypeId, float> pairedRoleFF))
            {
                foreach (KeyValuePair<RoleTypeId, float> roleFF in ffRules)
                {
                    if (overwrite)
                    {
                        SetCustomRoleFriendlyFire(customRoleName, roleFF);
                    }
                    else
                    {
                        if (!pairedRoleFF.ContainsKey(roleFF.Key))
                            temporaryFriendlyFireRules.Add(roleFF.Key, roleFF.Value);
                        else
                            return false; // Contained Key but overwrite set to false so we do not add any.
                    }
                }

                if (!overwrite)
                {
                    foreach (KeyValuePair<RoleTypeId, float> roleFf in temporaryFriendlyFireRules)
                        TryAddCustomRoleFriendlyFire(customRoleName, roleFf);
                }
            }
            else
            {
                foreach (KeyValuePair<RoleTypeId, float> roleFf in ffRules)
                    SetCustomRoleFriendlyFire(customRoleName, roleFf);
            }

            DictionaryPool<RoleTypeId, float>.Pool.Return(temporaryFriendlyFireRules);
            return true;
        }

        /// <summary>
        /// Adds the Custom role to the <see cref="CustomRoleFriendlyFireMultiplier"/> if they did not already exist.
        /// </summary>
        /// <param name="customRoleFriendlyFireMultiplier"> Custom role with FF role rules. </param>
        public void TryAddCustomRoleFriendlyFire(Dictionary<string, Dictionary<RoleTypeId, float>> customRoleFriendlyFireMultiplier)
        {
            foreach (KeyValuePair<string, Dictionary<RoleTypeId, float>> newRolesWithFf in customRoleFriendlyFireMultiplier)
                TryAddCustomRoleFriendlyFire(newRolesWithFf.Key, newRolesWithFf.Value);
        }

        /// <summary>
        /// Sets the <see cref="CustomRoleFriendlyFireMultiplier"/>.
        /// </summary>
        /// <param name="customRoleFriendlyFireMultiplier"> New rules for CustomRoleFriendlyFireMultiplier to set to. </param>
        public void TrySetCustomRoleFriendlyFire(Dictionary<string, Dictionary<RoleTypeId, float>> customRoleFriendlyFireMultiplier)
            => CustomRoleFriendlyFireMultiplier = customRoleFriendlyFireMultiplier;

        /// <summary>
        /// Sets the <see cref="CustomRoleFriendlyFireMultiplier"/>.
        /// </summary>
        /// <param name="roleTypeId"> Role to associate FF rules to. </param>
        /// <param name="customRoleFriendlyFireMultiplier"> New rules for CustomRoleFriendlyFireMultiplier to set to. </param>
        public void TrySetCustomRoleFriendlyFire(string roleTypeId, Dictionary<RoleTypeId, float> customRoleFriendlyFireMultiplier) =>
            CustomRoleFriendlyFireMultiplier[roleTypeId] = customRoleFriendlyFireMultiplier;

        /// <summary>
        /// Tries to remove <see cref="RoleTypeId"/> from FriendlyFire rules.
        /// </summary>
        /// <param name="role"> Role to add. </param>
        /// <returns> Whether or not the item was able to be added. </returns>
        public bool TryRemoveFriendlyFire(RoleTypeId role) => FriendlyFireMultiplier.Remove(role);

        /// <summary>
        /// Tries to remove a <see cref="IEnumerable{T}"/> of <see cref="RoleTypeId"/> from FriendlyFire rules.
        /// </summary>
        /// <param name="roles"> The <see cref="IEnumerable{T}"/> of <see cref="RoleTypeId"/> to remove. </param>
        /// <returns> Whether or not all roles were removed from FriendlyFire rules successfully.</returns>
        public bool TryRemoveFriendlyFire(List<RoleTypeId> roles) => roles.All(role => TryRemoveFriendlyFire(role));

        /// <summary>
        /// Tries to remove <see cref="RoleTypeId"/> from FriendlyFire rules.
        /// </summary>
        /// <param name="role"> Role to add. </param>
        /// <returns> Whether or not the item was able to be added. </returns>
        public bool TryRemoveCustomRoleFriendlyFire(string role) => CustomRoleFriendlyFireMultiplier.Remove(role);

        /// <summary>
        /// Forces the player to reload their current <see cref="Firearm"></see>.
        /// </summary>
        /// <returns><see langword="true"/> if firearm was successfully reloaded. Otherwise, <see langword="false"/>.</returns>
        public bool ReloadWeapon()
        {
            if (CurrentItem is Firearm firearm)
            {
                bool result = firearm.Base.AmmoManagerModule.ServerTryReload();
                if (result)
                    Connection.Send(new RequestMessage(firearm.Serial, RequestType.Reload));
                return result;
            }

            return false;
        }

        /// <summary>
        /// Forces the player to unload their current <see cref="Firearm"></see>.
        /// </summary>
        /// <returns><see langword="true"/> if the weapon unload request is received. Returns <see langword="false"/> otherwise, or if the player is not an <see cref="IFpcRole"/> or is not holding a <see cref="Firearm"/>.</returns>
        public bool UnloadWeapon()
        {
            if (CurrentItem is Firearm firearm)
            {
                bool result = firearm.Base.AmmoManagerModule.ServerTryUnload();
                if (result)
                    Connection.Send(new RequestMessage(firearm.Serial, RequestType.Unload));
                return result;
            }

            return true;
        }

        /// <summary>
        /// Forces the player to toggle the Flashlight Attachment on their current <see cref="Firearm"></see>.
        /// </summary>
        /// <returns><see langword="true"/> if the weapon flashlight toggle request is received. Returns <see langword="false"/> otherwise, or if the player is not an <see cref="IFpcRole"/> or is not holding a <see cref="Firearm"/>.</returns>
        public bool ToggleWeaponFlashlight()
        {
            if (RoleManager.CurrentRole is not IFpcRole || CurrentItem is not Firearm firearm)
                return false;

            bool oldCheck = firearm.FlashlightEnabled; // Temporary Solution
            FirearmBasicMessagesHandler.ServerRequestReceived(ReferenceHub.connectionToClient, new RequestMessage(firearm.Serial, RequestType.ToggleFlashlight));
            return oldCheck != firearm.FlashlightEnabled;
        }

        /// <summary>
        /// Tries to get an item from a player's inventory.
        /// </summary>
        /// <param name="serial">The unique identifier of the item.</param>
        /// <param name="item">The <see cref="Item"/> found. <see langword="null"/> if it doesn't exist.</param>
        /// <returns><see langword="true"/> if the item is found, <see langword="false"/> otherwise.</returns>
        public bool TryGetItem(ushort serial, out Item item)
        {
            item = Inventory.UserInventory.Items.TryGetValue(serial, out ItemBase itemBase) ? Item.Get(itemBase) : null;

            return item != null;
        }

        /// <summary>
        /// Tries to get an items from a player's inventory.
        /// </summary>
        /// <param name="predicate">The predicate to satisfy.</param>
        /// <param name="items">The <see cref="IEnumerable{T}"/> found.</param>
        /// <returns><see langword="true"/> if the item is found, <see langword="false"/> otherwise.</returns>
        public bool TryGetItems(Func<Item, bool> predicate, out IEnumerable<Item> items)
        {
            items = Items.Where(predicate);

            return items.Count() != 0;
        }

        /// <summary>
        /// Sets the player's rank.
        /// </summary>
        /// <param name="name">The rank name to be set.</param>
        /// <param name="group">The group to be set.</param>
        public void SetRank(string name, UserGroup group)
        {
            if (ServerStatic.GetPermissionsHandler()._groups.TryGetValue(name, out UserGroup userGroup))
            {
                userGroup.BadgeColor = group.BadgeColor;
                userGroup.BadgeText = name;
                userGroup.HiddenByDefault = !group.Cover;
                userGroup.Cover = group.Cover;

                ReferenceHub.serverRoles.SetGroup(userGroup, false, false);
            }
            else
            {
                ServerStatic.GetPermissionsHandler()._groups.Add(name, group);

                ReferenceHub.serverRoles.SetGroup(group, false, false);
            }

            ServerStatic.GetPermissionsHandler()._members[UserId] = name;
        }

        /// <summary>
        /// Handcuff the player as administrator.
        /// </summary>
        public void Handcuff()
        {
            ReferenceHub.inventory.SetDisarmedStatus(null);

            DisarmedPlayers.Entries.Add(new DisarmedPlayers.DisarmedEntry(referenceHub.networkIdentity.netId, 0U));
            new DisarmedPlayersListMessage(DisarmedPlayers.Entries).SendToAuthenticated(0);
        }

        /// <summary>
        /// Handcuff the player.
        /// </summary>
        /// <param name="cuffer">The cuffer player.</param>
        public void Handcuff(Player cuffer)
        {
            if (cuffer is not null && !IsCuffed && MathExtensions.DistanceSquared(cuffer.Position, Position) <= DisarmingHandlers.ServerDisarmingDistanceSqrt)
                Cuffer = cuffer;
        }

        /// <summary>
        /// Removes the player's handcuffs.
        /// </summary>
        public void RemoveHandcuffs()
        {
            Inventory.SetDisarmedStatus(null);
            new DisarmedPlayersListMessage(DisarmedPlayers.Entries).SendToAuthenticated();
        }

        /// <summary>
        /// Drops an item from the player's inventory.
        /// </summary>
        /// <param name="item">The <see cref="Item"/> to be dropped.</param>
        /// <param name="isThrown">Is the item Thrown?.</param>
        public void DropItem(Item item, bool isThrown = false)
        {
            if (item is null)
                return;
            Inventory.UserCode_CmdDropItem__UInt16__Boolean(item.Serial, isThrown);
        }

        /// <summary>
        /// Drops an item from the player's inventory.
        /// </summary>
        /// <param name="item">The <see cref="Item"/> to be dropped.</param>
        /// <returns>dropped <see cref="Pickup"/>.</returns>
        public Pickup DropItem(Item item) => item is not null ? Pickup.Get(Inventory.ServerDropItem(item.Serial)) : null;

        /// <summary>
        /// Drops the held item. Will not do anything if the player is not holding an item.
        /// </summary>
        /// <param name="isThrown">Is the item Thrown?.</param>
        public void DropHeldItem(bool isThrown = false) => DropItem(CurrentItem, isThrown);

        /// <summary>
        /// Drops the held item. Will not do anything if the player is not holding an item.
        /// </summary>
        /// <seealso cref="CurrentItem"/>
        /// <returns>Dropped item's <see cref="Pickup"/>.</returns>
        public Pickup DropHeldItem()
        {
            if (CurrentItem is null)
                return null;

            return DropItem(CurrentItem);
        }

        /// <summary>
        /// Indicates whether or not the player has an item.
        /// </summary>
        /// <param name="item">The item to search for.</param>
        /// <returns><see langword="true"/>, if the player has it; otherwise, <see langword="false"/>.</returns>
        public bool HasItem(Item item) => Items.Contains(item);

        /// <summary>
        /// Indicates whether or not the player has an item type.
        /// </summary>
        /// <param name="type">The type to search for.</param>
        /// <returns><see langword="true"/>, if the player has it; otherwise, <see langword="false"/>.</returns>
        public bool HasItem(ItemType type) => Items.Any(tempItem => tempItem.Type == type);

        /// <summary>
        /// Counts how many items of a certain <see cref="ItemType"/> a player has.
        /// </summary>
        /// <param name="item">The item to search for.</param>
        /// <returns>How many items of that <see cref="ItemType"/> the player has.</returns>
        /// <remarks>For counting ammo, see <see cref="GetAmmo(AmmoType)"/>.</remarks>
        /// <seealso cref="GetAmmo(AmmoType)"/>
        /// <seealso cref="CountItem(ItemCategory)"/>
        public int CountItem(ItemType item) => Items.Count(tempItem => tempItem.Type == item);

        /// <summary>
        /// Counts how many items of a certain <see cref="ProjectileType"/> a player has.
        /// </summary>
        /// <param name="grenadeType">The ProjectileType to search for.</param>
        /// <returns>How many items of that <see cref="ProjectileType"/> the player has.</returns>
        /// <seealso cref="CountItem(ItemType)"/>
        public int CountItem(ProjectileType grenadeType) => Inventory.UserInventory.Items.Count(tempItem => tempItem.Value.ItemTypeId == grenadeType.GetItemType());

        /// <summary>
        /// Counts how many items of a certain <see cref="ItemCategory"/> a player has.
        /// </summary>
        /// <param name="category">The category to search for.</param>
        /// <returns>How many items of that <see cref="ItemCategory"/> the player has.</returns>
        /// <seealso cref="CountItem(ItemType)"/>
        public int CountItem(ItemCategory category) => category switch
        {
            ItemCategory.Ammo => Inventory.UserInventory.ReserveAmmo.Count(ammo => ammo.Value > 0),
            _ => Inventory.UserInventory.Items.Count(tempItem => tempItem.Value.Category == category),
        };

        /// <summary>
        /// Removes an <see cref="Item"/> from the player's inventory.
        /// </summary>
        /// <param name="item">The <see cref="Item"/> to remove.</param>
        /// <param name="destroy">Whether or not to destroy the item.</param>
        /// <returns>A value indicating whether or not the <see cref="Item"/> was removed.</returns>
        public bool RemoveItem(Item item, bool destroy = true)
        {
            if (!ItemsValue.Contains(item))
                return false;

            if (!Inventory.UserInventory.Items.ContainsKey(item.Serial))
            {
                ItemsValue.Remove(item);
                return false;
            }

            if (destroy)
            {
                Inventory.ServerRemoveItem(item.Serial, null);
            }
            else
            {
                item.ChangeOwner(this, Server.Host);

                if (CurrentItem == item)
                {
                    Inventory.CurInstance = null;
                }

                if (item.Serial == Inventory.CurItem.SerialNumber)
                    Inventory.NetworkCurItem = ItemIdentifier.None;

                Inventory.UserInventory.Items.Remove(item.Serial);
                typeof(InventoryExtensions).InvokeStaticEvent(nameof(InventoryExtensions.OnItemRemoved), new object[] { ReferenceHub, item.Base, null });

                Inventory.SendItemsNextFrame = true;
            }

            return true;
        }

        /// <summary>
        /// Removes an <see cref="Item"/> from the player's inventory.
        /// </summary>
        /// <param name="serial">The <see cref="Item"/> serial to remove.</param>
        /// <param name="destroy">Whether or not to destroy the item.</param>
        /// <returns>A value indicating whether or not the <see cref="Item"/> was removed.</returns>
        public bool RemoveItem(ushort serial, bool destroy = true) => Items.SingleOrDefault(item => item.Serial == serial) is Item item && RemoveItem(item, destroy);

        /// <summary>
        /// Removes an <see cref="Item"/> from the player's inventory.
        /// </summary>
        /// <param name="itemType">The <see cref="ItemType"/> of the <see cref="Item"/>.</param>
        /// <param name="destroy">Whether or not to destroy the item.</param>
        /// <param name="removeAll">Whether or not to remove all items of the specified <see cref="ItemType"/>.</param>
        public void RemoveItem(ItemType itemType, bool destroy = true, bool removeAll = false)
        {
            bool RemoveIfExisting(Item item) => item.Type == itemType && RemoveItem(item, destroy);

            if (removeAll)
            {
                Items.ToList().ForEach(item => RemoveIfExisting(item));
                return;
            }

            foreach (Item item in Items.ToList())
            {
                if (!RemoveIfExisting(item))
                    continue;

                break;
            }
        }

        /// <summary>
        /// Removes all <see cref="Item"/>'s that satisfy the condition from the player's inventory.
        /// </summary>
        /// <param name="predicate">The condition to satisfy.</param>
        /// <param name="destroy">Whether or not to destroy the items.</param>
        /// <returns>Count of a successfully removed <see cref="Item"/>'s.</returns>
        public int RemoveItem(Func<Item, bool> predicate, bool destroy = true)
        {
            List<Item> enumeratedItems = ListPool<Item>.Pool.Get(ItemsValue);
            int count = 0;

            foreach (Item item in enumeratedItems)
            {
                if (predicate(item) && RemoveItem(item, destroy))
                    ++count;
            }

            ListPool<Item>.Pool.Return(enumeratedItems);
            return count;
        }

        /// <summary>
        /// Removes the held <see cref="ItemBase"/> from the player's inventory.
        /// </summary>
        /// <param name="destroy">Whether or not to destroy the item.</param>
        /// <returns>Returns a value indicating whether or not the <see cref="ItemBase"/> was removed.</returns>
        public bool RemoveHeldItem(bool destroy = true) => RemoveItem(CurrentItem, destroy);

        /// <summary>
        /// Sends a console message to the player's console.
        /// </summary>
        /// <param name="message">The message to be sent.</param>
        /// <param name="color">The message color.</param>
        public void SendConsoleMessage(string message, string color) => referenceHub.gameConsoleTransmission.SendToClient(message, color);

        /// <summary>
        /// Disconnects the player.
        /// </summary>
        /// <param name="reason">The disconnection reason.</param>
        public void Disconnect(string reason = null) =>
            ServerConsole.Disconnect(GameObject, string.IsNullOrEmpty(reason) ? string.Empty : reason);

        /// <summary>
        /// Resets the <see cref="Player"/>'s stamina.
        /// </summary>
        public void ResetStamina() => Stamina = StaminaStat.MaxValue;

        /// <summary>
        /// Gets a user's SCP preference.
        /// </summary>
        /// <param name="roleType">The SCP RoleType.</param>
        /// <returns>A value from <c>-5</c> to <c>5</c>, representing a player's preference to play as the provided SCP. Will return <c>0</c> for invalid SCPs.</returns>
        public int GetScpPreference(RoleTypeId roleType)
        {
            if (ScpPreferences.Preferences.TryGetValue(roleType, out int value))
                return value;

            return 0;
        }

        /// <summary>
        /// Hurts the player.
        /// </summary>
        /// <param name="damageHandlerBase">The <see cref="DamageHandlerBase"/> used to deal damage.</param>
        public void Hurt(DamageHandlerBase damageHandlerBase) => ReferenceHub.playerStats.DealDamage(damageHandlerBase);

        /// <summary>
        /// Hurts the player.
        /// </summary>
        /// <param name="damageHandlerBase">The <see cref="Features.DamageHandlers.DamageHandlerBase"/> used to deal damage.</param>
        public void Hurt(DamageHandlers.DamageHandlerBase damageHandlerBase) => ReferenceHub.playerStats.DealDamage(damageHandlerBase.Base);

        /// <summary>
        /// Hurts the player.
        /// </summary>
        /// <param name="attacker">The <see cref="Player"/> attacking player.</param>
        /// <param name="amount">The <see langword="float"/> amount of damage to deal.</param>
        /// <param name="damageType">The <see cref="DamageType"/> of the damage dealt.</param>
        /// <param name="cassieAnnouncement">The <see cref="CassieAnnouncement"/> cassie announcement to make if the damage kills the player.</param>
        public void Hurt(Player attacker, float amount, DamageType damageType = DamageType.Unknown, CassieAnnouncement cassieAnnouncement = null) =>
            Hurt(new GenericDamageHandler(this, attacker, amount, damageType, cassieAnnouncement));

        /// <summary>
        /// Hurts the player.
        /// </summary>
        /// <param name="attacker">The <see cref="Player"/> attacking player.</param>
        /// <param name="amount">The <see langword="float"/> amount of damage to deal.</param>
        /// <param name="damageType">The <see cref="DamageType"/> of the damage dealt.</param>
        /// <param name="cassieAnnouncement">The <see cref="CassieAnnouncement"/> cassie announcement to make if the damage kills the player.</param>
        /// <param name="deathText"> The <see langword="string"/> death text to appear on <see cref="Player"/> screen. </param>
        public void Hurt(Player attacker, float amount, DamageType damageType = DamageType.Unknown, CassieAnnouncement cassieAnnouncement = null, string deathText = null) =>
            Hurt(new GenericDamageHandler(this, attacker, amount, damageType, cassieAnnouncement, deathText));

        /// <summary>
        /// Hurts the player.
        /// </summary>
        /// <param name="attacker">The <see cref="Player"/> attacking player.</param>
        /// <param name="damage">The <see langword="float"/> amount of damage to deal.</param>
        /// <param name="force">The throw force.</param>
        /// <param name="armorPenetration">The armor penetration amount.</param>
        public void Hurt(Player attacker, float damage, Vector3 force = default, int armorPenetration = 0) =>
            Hurt(new ExplosionDamageHandler(attacker.Footprint, force, damage, armorPenetration));

        /// <summary>
        /// Hurts the player.
        /// </summary>
        /// <param name="amount">The <see langword="float"/> amount of damage to deal.</param>
        /// <param name="damageType">The <see cref="DamageType"/> of the damage dealt.</param>
        /// <param name="cassieAnnouncement">The <see langword="string"/> cassie announcement to make if the damage kills the player.</param>
        public void Hurt(float amount, DamageType damageType = DamageType.Unknown, string cassieAnnouncement = "") =>
            Hurt(new CustomReasonDamageHandler(DamageTypeExtensions.TranslationConversion.FirstOrDefault(k => k.Value == damageType).Key.LogLabel, amount, cassieAnnouncement));

        /// <summary>
        /// Hurts the player.
        /// </summary>
        /// <param name="damage">The amount of damage to deal.</param>
        /// <param name="damageReason"> The reason for the damage being dealt.</param>
        /// <param name="cassieAnnouncement">The cassie announcement to make.</param>
        public void Hurt(float damage, string damageReason, string cassieAnnouncement = "") =>
            Hurt(new CustomReasonDamageHandler(damageReason, damage, cassieAnnouncement));

        /// <summary>
        /// Heals the player.
        /// </summary>
        /// <param name="amount">The amount of health to heal.</param>
        /// <param name="overrideMaxHealth">Whether or not healing should exceed their max health.</param>
        public void Heal(float amount, bool overrideMaxHealth = false)
        {
            if (overrideMaxHealth)
                Health += amount;
            else
                healthStat.ServerHeal(amount);
        }

        /// <summary>
        /// Forces the player to use an item.
        /// </summary>
        /// <param name="usableItem">The ItemType to be used.</param>
        /// <returns><see langword="true"/> if item was used successfully. Otherwise, <see langword="false"/>.</returns>
        public bool UseItem(ItemType usableItem) => UseItem(Item.Create(usableItem));

        /// <summary>
        /// Forces the player to use an item.
        /// </summary>
        /// <param name="item">The item to be used.</param>
        /// <returns><see langword="true"/> if item was used successfully. Otherwise, <see langword="false"/>.</returns>
        public bool UseItem(Item item)
        {
            if (item is not Usable usableItem)
                return false;

            usableItem.Base.Owner = referenceHub;
            usableItem.Base.ServerOnUsingCompleted();

            if (usableItem.Base is not null)
                usableItem.Destroy();

            return true;
        }

        /// <summary>
        /// Kills the player.
        /// </summary>
        /// <param name="damageType">The <see cref="DamageType"/> the player has been killed.</param>
        /// <param name="cassieAnnouncement">The cassie announcement to make upon death.</param>
        public void Kill(DamageType damageType, string cassieAnnouncement = "") => Kill(new CustomDamageHandler(this, null, -1, damageType, cassieAnnouncement));

        /// <summary>
        /// Kills the player.
        /// </summary>
        /// <param name="deathReason">The reason the player has been killed.</param>
        /// <param name="cassieAnnouncement">The cassie announcement to make upon death.</param>
        public void Kill(string deathReason, string cassieAnnouncement = "") => Kill(new CustomReasonDamageHandler(deathReason, -1, cassieAnnouncement));

        /// <summary>
        /// Kills the player.
        /// </summary>
        /// <param name="damageHandlerBase">The <see cref="DamageHandlerBase"/>.</param>
        public void Kill(DamageHandlerBase damageHandlerBase) => ReferenceHub.playerStats.KillPlayer(damageHandlerBase);

        /// <summary>
        /// Kills the player.
        /// </summary>
        /// <param name="handler">A <see cref="DamageHandler"/> to kill the player with.</param>
        public void Kill(DamageHandler handler) => ReferenceHub.playerStats.KillPlayer(handler);

        /// <summary>
        /// Kills the player and vaporizes the body.
        /// </summary>
        /// <param name="attacker">The <see cref="Player"/> attacking player.</param>
        /// <param name="cassieAnnouncement">The cassie announcement to make upon death.</param>
        public void Vaporize(Player attacker = null, string cassieAnnouncement = "")
        {
            if ((Role.Side != Side.Scp) && !string.IsNullOrEmpty(cassieAnnouncement))
                Cassie.Message(cassieAnnouncement);

            Kill(new DisruptorDamageHandler(attacker?.Footprint ?? Footprint, -1));
        }

        /// <summary>
        /// Bans the player.
        /// </summary>
        /// <param name="duration">The ban duration, in seconds.</param>
        /// <param name="reason">The ban reason.</param>
        /// <param name="issuer">The ban issuer.</param>
        public void Ban(int duration, string reason, Player issuer = null)
            => BanPlayer.BanUser(ReferenceHub, issuer is null || issuer.ReferenceHub == null ? Server.Host.ReferenceHub : issuer.ReferenceHub, reason, duration);

        /// <summary>
        /// Bans the player.
        /// </summary>
        /// <param name="duration">The length of time to ban.</param>
        /// <param name="reason">The ban reason.</param>
        /// <param name="issuer">The ban issuer.</param>
        public void Ban(TimeSpan duration, string reason, Player issuer = null) => Ban((int)duration.TotalSeconds, reason, issuer);

        /// <summary>
        /// Kicks the player.
        /// </summary>
        /// <param name="reason">The kick reason.</param>
        /// <param name="issuer">The kick issuer.</param>
        public void Kick(string reason, Player issuer = null) => Ban(0, reason, issuer);

        /// <summary>
        /// Persistently mutes the player. For temporary mutes, see <see cref="IsMuted"/> and <see cref="IsIntercomMuted"/>.
        /// </summary>
        /// <param name="isIntercom">Whether or not this mute is for the intercom only.</param>
        public void Mute(bool isIntercom = false) => VoiceChatMutes.IssueLocalMute(UserId, isIntercom);

        /// <summary>
        /// Revokes a persistent mute. For temporary mutes, see <see cref="IsMuted"/> and <see cref="IsIntercomMuted"/>.
        /// </summary>
        /// <param name="isIntercom">Whether or not this un-mute is for the intercom only.</param>
        public void UnMute(bool isIntercom = false) => VoiceChatMutes.RevokeLocalMute(UserId, isIntercom);

        /// <summary>
        /// Blinks the player's tag.
        /// </summary>
        /// <returns>Used to wait.</returns>
        public IEnumerator<float> BlinkTag()
        {
            yield return Timing.WaitForOneFrame;

            BadgeHidden = !BadgeHidden;

            yield return Timing.WaitForOneFrame;

            BadgeHidden = !BadgeHidden;
        }

        /// <summary>
        /// Sends a message to the player's Remote Admin console.
        /// </summary>
        /// <param name="message">The message to be sent.</param>
        /// <param name="success">Indicates whether or not the message should be highlighted as success.</param>
        /// <param name="pluginName">The plugin name.</param>
        public void RemoteAdminMessage(string message, bool success = true, string pluginName = null) =>
            Sender.RaReply((pluginName ?? Assembly.GetCallingAssembly().GetName().Name) + "#" + message, success, true, string.Empty);

        /// <summary>
        /// Sends a message to the player's Remote Admin Chat.
        /// </summary>
        /// <param name="message">The message to be sent.</param>
        /// <param name="channel">Indicates whether or not the message should be highlighted as success.</param>
        /// <returns><see langword="true"/> if message was send; otherwise, <see langword="false"/>.</returns>
        public bool SendStaffMessage(string message, EncryptedChannelManager.EncryptedChannel channel = EncryptedChannelManager.EncryptedChannel.AdminChat) =>
            ReferenceHub.encryptedChannelManager.TrySendMessageToClient("!" + NetId + message, channel);

        /// <summary>
        /// Sends a message to the player's Remote Admin Chat.
        /// </summary>
        /// <param name="message">The message to be sent.</param>
        /// <param name="channel">Indicates whether or not the message should be highlighted as success.</param>
        /// <returns><see langword="true"/> if message was send; otherwise, <see langword="false"/>.</returns>
        public bool SendStaffPing(string message, EncryptedChannelManager.EncryptedChannel channel = EncryptedChannelManager.EncryptedChannel.AdminChat) =>
            ReferenceHub.encryptedChannelManager.TrySendMessageToClient("!0" + message, channel);

        /// <summary>
        /// Shows a broadcast to the player. Doesn't get logged to the console and can be monospaced.
        /// </summary>
        /// <param name="duration">The broadcast duration.</param>
        /// <param name="message">The message to be broadcasted.</param>
        /// <param name="type">The broadcast type.</param>
        /// <param name="shouldClearPrevious">Clears all player's broadcasts before sending the new one.</param>
        public void Broadcast(ushort duration, string message, BroadcastFlags type = BroadcastFlags.Normal, bool shouldClearPrevious = false)
        {
            if (shouldClearPrevious)
                ClearBroadcasts();

            Server.Broadcast.TargetAddElement(Connection, message, duration, type);
        }

        /// <summary>
        /// Broadcasts the given <see cref="Features.Broadcast"/> to the player.
        /// </summary>
        /// <param name="broadcast">The <see cref="Features.Broadcast"/> to be broadcasted.</param>
        /// <param name="shouldClearPrevious">Clears all player's broadcasts before sending the new one.</param>
        public void Broadcast(Broadcast broadcast, bool shouldClearPrevious = false)
        {
            if (broadcast.Show)
                Broadcast(broadcast.Duration, broadcast.Content, broadcast.Type, shouldClearPrevious);
        }

        /// <summary>
        /// Clears the player's brodcast. Doesn't get logged to the console.
        /// </summary>
        public void ClearBroadcasts() => Server.Broadcast.TargetClearElements(Connection);

        /// <summary>
        /// Adds the amount of a specified <see cref="AmmoType">ammo type</see> to the player's inventory.
        /// </summary>
        /// <param name="ammoType">The <see cref="AmmoType"/> to be added.</param>
        /// <param name="amount">The amount of ammo to be added.</param>
        public void AddAmmo(AmmoType ammoType, ushort amount) =>
            Inventory.ServerAddAmmo(ammoType.GetItemType(), amount);

        /// <summary>
        /// Adds the amount of a weapon's <see cref="AmmoType">ammo type</see> to the player's inventory.
        /// </summary>
        /// <param name="weaponType">The <see cref="ItemType"/> of the weapon.</param>
        /// <param name="amount">The amount of ammo to be added.</param>
        public void AddAmmo(FirearmType weaponType, ushort amount) => AddAmmo(weaponType.GetWeaponAmmoType(), amount);

        /// <summary>
        /// Removes an amount of <see cref="AmmoType"/> from the player's inventory.
        /// </summary>
        /// <param name="ammoType">The <see cref="AmmoType"/> to be removed.</param>
        /// <param name="amount">The amount to be removed.</param>
        /// <returns><see langword="true"/> if the specified amount of ammo was removed entirely or partially; otherwise, <see langword="false"/>.</returns>
        public bool RemoveAmmo(AmmoType ammoType, ushort amount)
        {
            if (!Ammo.TryGetValue(ammoType.GetItemType(), out ushort value))
                return false;

            try
            {
                checked
                {
                    value -= amount;
                }
            }
            catch (OverflowException)
            {
                value = ushort.MinValue;
            }

            SetAmmo(ammoType, value);
            return true;
        }

        /// <summary>
        /// Sets the amount of a specified <see cref="AmmoType">ammo type</see> to the player's inventory.
        /// </summary>
        /// <param name="ammoType">The <see cref="AmmoType"/> to be set.</param>
        /// <param name="amount">The amount of ammo to be set.</param>
        public void SetAmmo(AmmoType ammoType, ushort amount)
        {
            ItemType itemType = ammoType.GetItemType();
            if (itemType is not ItemType.None)
                Inventory.ServerSetAmmo(itemType, amount);
        }

        /// <summary>
        /// Gets the ammo count of a specified <see cref="AmmoType">ammo type</see> in a player's inventory.
        /// </summary>
        /// <param name="ammoType">The <see cref="AmmoType"/> to be searched for in the player's inventory.</param>
        /// <returns>The specified <see cref="AmmoType">ammo</see> count.</returns>
        public ushort GetAmmo(AmmoType ammoType) => Inventory.GetCurAmmo(ammoType.GetItemType());

        /// <summary>
        /// Drops a specific <see cref="AmmoType"/> out of the player's inventory.
        /// </summary>
        /// <param name="ammoType">The <see cref="AmmoType"/> that will be dropped.</param>
        /// <param name="amount">The amount of ammo that will be dropped.</param>
        /// <param name="checkMinimals">Whether or not ammo limits will be taken into consideration.</param>
        /// <returns><see langword="true"/> if ammo was dropped; otherwise, <see langword="false"/>.</returns>
        public bool DropAmmo(AmmoType ammoType, ushort amount, bool checkMinimals = false) =>
            Inventory.ServerDropAmmo(ammoType.GetItemType(), amount, checkMinimals).Any();

        /// <summary>
        /// Gets the maximum amount of ammo the player can hold, given the ammo <see cref="AmmoType"/>.
        /// </summary>
        /// <param name="type">The <see cref="AmmoType"/> of the ammo to check.</param>
        /// <param name="ignoreArmor">If the method should ignore the armor the player is wearing.</param>
        /// <returns>The maximum amount of ammo this player can carry.</returns>
        public ushort GetAmmoLimit(AmmoType type, bool ignoreArmor = false)
        {
            if (ignoreArmor)
            {
                if (CustomAmmoLimits.TryGetValue(type, out ushort limit))
                    return limit;

                ItemType itemType = type.GetItemType();
                return ServerConfigSynchronizer.Singleton.AmmoLimitsSync.FirstOrDefault(x => x.AmmoType == itemType).Limit;
            }

            return InventorySystem.Configs.InventoryLimits.GetAmmoLimit(type.GetItemType(), referenceHub);
        }

        /// <summary>
        /// Gets the maximum amount of ammo the player can hold, given the ammo <see cref="AmmoType"/>.
        /// This limit will scale with the armor the player is wearing.
        /// For armor ammo limits, see <see cref="Armor.AmmoLimits"/>.
        /// </summary>
        /// <param name="ammoType">The <see cref="AmmoType"/> of the ammo to check.</param>
        /// <param name="limit">The <see cref="ushort"/> number that will define the new limit.</param>
        public void SetAmmoLimit(AmmoType ammoType, ushort limit)
        {
            CustomAmmoLimits[ammoType] = limit;

            ItemType itemType = ammoType.GetItemType();
            int index = ServerConfigSynchronizer.Singleton.AmmoLimitsSync.FindIndex(x => x.AmmoType == itemType);
            MirrorExtensions.SendFakeSyncObject(this, ServerConfigSynchronizer.Singleton.netIdentity, typeof(ServerConfigSynchronizer), writer =>
            {
                writer.WriteULong(2ul);
                writer.WriteUInt(1);
                writer.WriteByte((byte)SyncList<ServerConfigSynchronizer.AmmoLimit>.Operation.OP_SET);
                writer.WriteInt(index);
                writer.WriteAmmoLimit(new() { Limit = limit, AmmoType = itemType, });
            });
        }

        /// <summary>
        /// Reset a custom <see cref="AmmoType"/> limit.
        /// </summary>
        /// <param name="ammoType">The <see cref="AmmoType"/> of the ammo to reset.</param>
        public void ResetAmmoLimit(AmmoType ammoType)
        {
            if (!HasCustomAmmoLimit(ammoType))
            {
                Log.Error($"{nameof(Player)}.{nameof(ResetAmmoLimit)}(AmmoType): AmmoType.{ammoType} does not have a custom limit.");
                return;
            }

            CustomAmmoLimits.Remove(ammoType);

            ItemType itemType = ammoType.GetItemType();
            int index = ServerConfigSynchronizer.Singleton.AmmoLimitsSync.FindIndex(x => x.AmmoType == itemType);
            MirrorExtensions.SendFakeSyncObject(this, ServerConfigSynchronizer.Singleton.netIdentity, typeof(ServerConfigSynchronizer), writer =>
            {
                writer.WriteULong(2ul);
                writer.WriteUInt(1);
                writer.WriteByte((byte)SyncList<ServerConfigSynchronizer.AmmoLimit>.Operation.OP_SET);
                writer.WriteInt(index);
                writer.WriteAmmoLimit(ServerConfigSynchronizer.Singleton.AmmoLimitsSync[index]);
            });
        }

        /// <summary>
        /// Check if the player has a custom limit for a specific <see cref="AmmoType"/>.
        /// </summary>
        /// <param name="ammoType">The <see cref="AmmoType"/> to check.</param>
        /// <returns>If the player has a custom limit for the specific <see cref="AmmoType"/>.</returns>
        public bool HasCustomAmmoLimit(AmmoType ammoType) => CustomAmmoLimits.ContainsKey(ammoType);

        /// <summary>
        /// Gets the maximum amount of an <see cref="ItemCategory"/> the player can hold, based on the armor the player is wearing, as well as server configuration.
        /// </summary>
        /// <param name="category">The <see cref="ItemCategory"/> to check.</param>
        /// <param name="ignoreArmor">If the method should ignore the armor the player is wearing.</param>
        /// <returns>The maximum amount of items in the category that the player can hold.</returns>
        public sbyte GetCategoryLimit(ItemCategory category, bool ignoreArmor = false)
        {
            int index = InventorySystem.Configs.InventoryLimits.StandardCategoryLimits.Where(x => x.Value >= 0).OrderBy(x => x.Key).ToList().FindIndex(x => x.Key == category);

            if (ignoreArmor && index != -1)
            {
                if (CustomCategoryLimits.TryGetValue(category, out sbyte customLimit))
                    return customLimit;

                return ServerConfigSynchronizer.Singleton.CategoryLimits[index];
            }

            sbyte limit = InventorySystem.Configs.InventoryLimits.GetCategoryLimit(category, referenceHub);

            return limit == -1 ? (sbyte)1 : limit;
        }

        /// <summary>
        /// Set the maximum amount of an <see cref="ItemCategory"/> the player can hold. Only works with <see cref="ItemCategory.Keycard"/>, <see cref="ItemCategory.Medical"/>, <see cref="ItemCategory.Firearm"/>, <see cref="ItemCategory.Grenade"/> and <see cref="ItemCategory.SCPItem"/>.
        /// This limit will scale with the armor the player is wearing.
        /// For armor category limits, see <see cref="Armor.CategoryLimits"/>.
        /// </summary>
        /// <param name="category">The <see cref="ItemCategory"/> to check.</param>
        /// <param name="limit">The <see cref="int"/> number that will define the new limit.</param>
        public void SetCategoryLimit(ItemCategory category, sbyte limit)
        {
            int index = InventorySystem.Configs.InventoryLimits.StandardCategoryLimits.Where(x => x.Value >= 0).OrderBy(x => x.Key).ToList().FindIndex(x => x.Key == category);

            if (index == -1)
            {
                Log.Error($"{nameof(Player)}.{nameof(SetCategoryLimit)}(ItemCategory, sbyte): Cannot set category limit for ItemCategory.{category}.");
                return;
            }

            CustomCategoryLimits[category] = limit;

            MirrorExtensions.SendFakeSyncObject(this, ServerConfigSynchronizer.Singleton.netIdentity, typeof(ServerConfigSynchronizer), writer =>
            {
                writer.WriteULong(1ul);
                writer.WriteUInt(1);
                writer.WriteByte((byte)SyncList<sbyte>.Operation.OP_SET);
                writer.WriteInt(index);
                writer.WriteSByte(limit);
            });
        }

        /// <summary>
        /// Reset a custom <see cref="ItemCategory"/> limit. Only works with <see cref="ItemCategory.Keycard"/>, <see cref="ItemCategory.Medical"/>, <see cref="ItemCategory.Firearm"/>, <see cref="ItemCategory.Grenade"/> and <see cref="ItemCategory.SCPItem"/>.
        /// </summary>
        /// <param name="category">The <see cref="ItemCategory"/> of the category to reset.</param>
        public void ResetCategoryLimit(ItemCategory category)
        {
            int index = InventorySystem.Configs.InventoryLimits.StandardCategoryLimits.Where(x => x.Value >= 0).OrderBy(x => x.Key).ToList().FindIndex(x => x.Key == category);

            if (index == -1)
            {
                Log.Error($"{nameof(Player)}.{nameof(ResetCategoryLimit)}(ItemCategory, sbyte): Cannot reset category limit for ItemCategory.{category}.");
                return;
            }

            if (!HasCustomCategoryLimit(category))
            {
                Log.Error($"{nameof(Player)}.{nameof(ResetCategoryLimit)}(ItemCategory): ItemCategory.{category} does not have a custom limit.");
                return;
            }

            CustomCategoryLimits.Remove(category);

            MirrorExtensions.SendFakeSyncObject(this, ServerConfigSynchronizer.Singleton.netIdentity, typeof(ServerConfigSynchronizer), writer =>
            {
                writer.WriteULong(1ul);
                writer.WriteUInt(1);
                writer.WriteByte((byte)SyncList<sbyte>.Operation.OP_SET);
                writer.WriteInt(index);
                writer.WriteSByte(ServerConfigSynchronizer.Singleton.CategoryLimits[index]);
            });
        }

        /// <summary>
        /// Check if the player has a custom limit for a specific <see cref="ItemCategory"/>.
        /// </summary>
        /// <param name="category">The <see cref="ItemCategory"/> to check.</param>
        /// <returns>If the player has a custom limit for the specific <see cref="ItemCategory"/>.</returns>
        public bool HasCustomCategoryLimit(ItemCategory category) => CustomCategoryLimits.ContainsKey(category);

        /// <summary>
        /// Adds an item of the specified type with default durability(ammo/charge) and no mods to the player's inventory.
        /// </summary>
        /// <param name="itemType">The item to be added.</param>
        /// <returns>The <see cref="Item"/> given to the player.</returns>
        public Item AddItem(ItemType itemType)
        {
            if (itemType.GetFirearmType() is not FirearmType.None)
            {
                return AddItem(itemType.GetFirearmType(), null);
            }

            Item item = Item.Create(itemType);

            AddItem(item);

            return item;
        }

        /// <summary>
        /// Adds an firearm of the specified type with default durability(ammo/charge) and no mods to the player's inventory.
        /// </summary>
        /// <param name="firearmType">The firearm to be added.</param>
        /// <param name="identifiers">The attachments to be added to the item.</param>
        /// <returns>The <see cref="Item"/> given to the player.</returns>
        public Item AddItem(FirearmType firearmType, IEnumerable<AttachmentIdentifier> identifiers)
        {
            Item item = Item.Create(firearmType.GetItemType());

            if (item is Firearm firearm)
            {
                if (identifiers is not null)
                    firearm.AddAttachment(identifiers);
                else if (Preferences is not null && Preferences.TryGetValue(firearmType, out AttachmentIdentifier[] attachments))
                    firearm.Base.ApplyAttachmentsCode(attachments.GetAttachmentsCode(), true);

                FirearmStatusFlags flags = FirearmStatusFlags.MagazineInserted;

                if (firearm.Attachments.Any(a => a.Name == AttachmentName.Flashlight))
                    flags.AddFlags(FirearmStatusFlags.FlashlightEnabled);

                firearm.Base.Status = new FirearmStatus(firearm.MaxAmmo, flags, firearm.Base.GetCurrentAttachmentsCode());
            }

            AddItem(item);

            return item;
        }

        /// <summary>
        /// Adds the amount of items of the specified type with default durability(ammo/charge) and no mods to the player's inventory.
        /// </summary>
        /// <param name="itemType">The item to be added.</param>
        /// <param name="amount">The amount of items to be added.</param>
        /// <returns>An <see cref="IEnumerable{Item}"/> containing the items given.</returns>
        public IEnumerable<Item> AddItem(ItemType itemType, int amount)
        {
            List<Item> items = new(amount > 0 ? amount : 0);
            if (amount > 0)
            {
                for (int i = 0; i < amount; i++)
                    items.Add(AddItem(itemType));
            }

            return items;
        }

        /// <summary>
        /// Adds the amount of firearms of the specified type with default durability(ammo/charge) and no mods to the player's inventory.
        /// </summary>
        /// <param name="firearmType">The item to be added.</param>
        /// <param name="amount">The amount of items to be added.</param>
        /// <param name="identifiers">The attachments to be added to the item.</param>
        /// <returns>An <see cref="IEnumerable{Item}"/> containing the items given.</returns>
        public IEnumerable<Item> AddItem(FirearmType firearmType, int amount, IEnumerable<AttachmentIdentifier> identifiers)
        {
            List<Item> items = new(amount > 0 ? amount : 0);

            if (amount > 0)
            {
                IEnumerable<AttachmentIdentifier> attachmentIdentifiers = identifiers.ToList();

                for (int i = 0; i < amount; i++)
                    items.Add(AddItem(firearmType, attachmentIdentifiers));
            }

            return items;
        }

        /// <summary>
        /// Adds the list of items of the specified type with default durability(ammo/charge) and no mods to the player's inventory.
        /// </summary>
        /// <param name="items">The list of items to be added.</param>
        /// <returns>An <see cref="IEnumerable{Item}"/> containing the items given.</returns>
        public IEnumerable<Item> AddItem(IEnumerable<ItemType> items)
        {
            List<ItemType> enumeratedItems = ListPool<ItemType>.Pool.Get(items);
            List<Item> returnedItems = new(enumeratedItems.Count);

            foreach (ItemType type in enumeratedItems)
                returnedItems.Add(AddItem(type));

            ListPool<ItemType>.Pool.Return(enumeratedItems);
            return returnedItems;
        }

        /// <summary>
        /// Adds the list of items of the specified type with default durability(ammo/charge) and no mods to the player's inventory.
        /// </summary>
        /// <param name="items">The <see cref="Dictionary{TKey, TValue}"/> of <see cref="ItemType"/> and <see cref="IEnumerable{T}"/> of <see cref="AttachmentIdentifier"/> to be added.</param>
        /// <returns>An <see cref="IEnumerable{Item}"/> containing the items given.</returns>
        public IEnumerable<Item> AddItem(Dictionary<FirearmType, IEnumerable<AttachmentIdentifier>> items)
        {
            List<Item> returnedItems = new(items.Count);

            foreach (KeyValuePair<FirearmType, IEnumerable<AttachmentIdentifier>> item in items)
                returnedItems.Add(AddItem(item.Key, item.Value));

            return returnedItems;
        }

        /// <summary>
        /// Adds an item to the player's inventory.
        /// </summary>
        /// <param name="item">The item to be added.</param>
        public void AddItem(Item item)
        {
            try
            {
                AddItem(item.Base, item);
            }
            catch (Exception e)
            {
                Log.Error($"{nameof(Player)}.{nameof(AddItem)}(Item): {e}");
            }
        }

        /// <summary>
        /// Adds an item to the player's inventory.
        /// </summary>
        /// <param name="item">The item to be added.</param>
        /// <param name="identifiers">The attachments to be added to the item.</param>
        public void AddItem(Firearm item, IEnumerable<AttachmentIdentifier> identifiers)
        {
            try
            {
                if (identifiers is not null)
                    item.AddAttachment(identifiers);

                AddItem(item.Base, item);
            }
            catch (Exception exception)
            {
                Log.Error($"{nameof(Player)}.{nameof(AddItem)}(Item): {exception}");
            }
        }

        /// <summary>
        /// Adds an item to the player's inventory.
        /// </summary>
        /// <param name="pickup">The <see cref="Pickup"/> of the item to be added.</param>
        /// <returns>The <see cref="Item"/> that was added.</returns>
        public Item AddItem(Pickup pickup) => Item.Get(Inventory.ServerAddItem(pickup.Type, pickup.Serial, pickup.Base));

        /// <summary>
        /// Adds an item to the player's inventory.
        /// </summary>
        /// <param name="pickup">The <see cref="FirearmPickup"/> of the item to be added.</param>
        /// <param name="identifiers">The attachments to be added to <see cref="Pickup"/> of the item.</param>
        /// <returns>The <see cref="Item"/> that was added.</returns>
        public Item AddItem(FirearmPickup pickup, IEnumerable<AttachmentIdentifier> identifiers)
        {
            Firearm firearm = (Firearm)Item.Get(Inventory.ServerAddItem(pickup.Type, pickup.Serial, pickup.Base));

            if (identifiers is not null)
                firearm.AddAttachment(identifiers);

            return firearm;
        }

        /// <summary>
        /// Adds an item to the player's inventory.
        /// </summary>
        /// <param name="itemBase">The item to be added.</param>
        /// <param name="item">The <see cref="Item"/> object of the item.</param>
        /// <returns>The <see cref="Item"/> that was added.</returns>
        public Item AddItem(ItemBase itemBase, Item item = null)
        {
            try
            {
                item ??= Item.Get(itemBase);

                Inventory.UserInventory.Items[item.Serial] = itemBase;

                item.ChangeOwner(item.Owner, this);

                if (itemBase is IAcquisitionConfirmationTrigger acquisitionConfirmationTrigger)
                {
                    acquisitionConfirmationTrigger.AcquisitionAlreadyReceived = false;
                }

                typeof(InventoryExtensions).InvokeStaticEvent(nameof(InventoryExtensions.OnItemAdded), new object[] { ReferenceHub, itemBase, null });

                Inventory.SendItemsNextFrame = true;
                return item;
            }
            catch (Exception exception)
            {
                Log.Error($"{nameof(Player)}.{nameof(AddItem)}(ItemBase, [Item]): {exception}");
            }

            return null;
        }

        /// <summary>
        /// Adds the list of items to the player's inventory.
        /// </summary>
        /// <param name="items">The list of items to be added.</param>
        public void AddItem(IEnumerable<Item> items)
        {
            foreach (Item item in items)
                AddItem(item);
        }

        /// <summary>
        /// Adds the list of items to the player's inventory.
        /// </summary>
        /// <param name="firearms">The <see cref="Dictionary{TKey, TValue}"/> of <see cref="Firearm"/> and <see cref="IEnumerable{T}"/> of <see cref="AttachmentIdentifier"/> to be added.</param>
        public void AddItem(Dictionary<Firearm, IEnumerable<AttachmentIdentifier>> firearms)
        {
            if (firearms.Count > 0)
            {
                foreach (KeyValuePair<Firearm, IEnumerable<AttachmentIdentifier>> item in firearms)
                    AddItem(item.Key, item.Value);
            }
        }

        /// <summary>
        /// Grants the player their current role's loadout.
        /// </summary>
        public void GrantLoadout() => GrantLoadout(Role.Type);

        /// <summary>
        /// Grants a player a role's loadout.
        /// </summary>
        /// <param name="role">The role loadout to give.</param>
        public void GrantLoadout(RoleTypeId role)
        {
            InventoryRoleInfo info = role.GetStartingInventory();

            AddItem(info.Items);
            info.Ammo.ForEach(a => AddAmmo(a.Key.GetAmmoType(), a.Value));
        }

        /// <summary>
        /// Gives the player a specific candy. Will give the player a bag if they do not already have one.
        /// </summary>
        /// <param name="candyType">The <see cref="CandyKindID"/> to give.</param>
        /// <returns><see langword="true"/> if a candy was given.</returns>
        public bool TryAddCandy(CandyKindID candyType)
        {
            if (Scp330Bag.TryGetBag(ReferenceHub, out Scp330Bag bag))
            {
                bool flag = bag.TryAddSpecific(candyType);

                if (flag)
                    bag.ServerRefreshBag();

                return flag;
            }

            if (Items.Count > 7)
                return false;

            Scp330 scp330 = (Scp330)AddItem(ItemType.SCP330);

            Timing.CallDelayed(0.02f, () =>
            {
                scp330.Base.Candies.Clear();
                scp330.AddCandy(candyType);
            });

            return true;
        }

        /// <summary>
        /// Resets the player's inventory to the provided list of items, clearing any items it already possess.
        /// </summary>
        /// <param name="newItems">The new items that have to be added to the inventory.</param>
        public void ResetInventory(IEnumerable<ItemType> newItems)
        {
            ClearItems();

            foreach (ItemType item in newItems)
                AddItem(item);
        }

        /// <summary>
        /// Resets the player's inventory to the provided list of items, clearing any items it already possess.
        /// </summary>
        /// <param name="newItems">The new items that have to be added to the inventory.</param>
        public void ResetInventory(IEnumerable<Item> newItems)
        {
            ClearItems();

            foreach (Item item in newItems)
                AddItem(item);
        }

        /// <summary>
        /// Resets the player's inventory to the provided inventory, clearing any items/ammo it already possess.
        /// </summary>
        /// <param name="inventory">The role inventory to add to the inventory.</param>
        public void ResetInventory(InventoryRoleInfo inventory)
        {
            ClearInventory();

            foreach (ItemType item in inventory.Items)
                AddItem(item);

            foreach (KeyValuePair<ItemType, ushort> ammo in inventory.Ammo)
                AddAmmo(ammo.Key.GetAmmoType(), ammo.Value);
        }

        /// <summary>
        /// Clears the player's inventory, including all ammo and items.
        /// </summary>
        /// <param name="destroy">Whether or not to fully destroy the old items.</param>
        /// <seealso cref="ResetInventory(IEnumerable{Item})"/>
        /// <seealso cref="ResetInventory(IEnumerable{ItemType})"/>
        /// <seealso cref="DropItems()"/>
        public void ClearInventory(bool destroy = true)
        {
            ClearItems(destroy);
            ClearAmmo();
        }

        /// <summary>
        /// Clears the player's items.
        /// </summary>
        /// <param name="destroy">Whether or not to fully destroy the old items.</param>
        /// <seealso cref="ResetInventory(IEnumerable{Item})"/>
        /// <seealso cref="ResetInventory(IEnumerable{ItemType})"/>
        /// <seealso cref="DropItems()"/>
        public void ClearItems(bool destroy = true)
        {
            if (CurrentArmor is not null)
                CurrentArmor.RemoveExcessOnDrop = true;

            while (Items.Count > 0)
                RemoveItem(Items.ElementAt(0), destroy);
        }

        /// <summary>
        /// Clears all ammo in the inventory.
        /// </summary>
        /// <seealso cref="ResetInventory(IEnumerable{Item})"/>
        /// <seealso cref="SetAmmo(AmmoType, ushort)"/>
        /// <seealso cref="DropItems()"/>
        public void ClearAmmo()
        {
            ReferenceHub.inventory.UserInventory.ReserveAmmo.Clear();
            ReferenceHub.inventory.SendAmmoNextFrame = true;
        }

        /// <summary>
        /// Drops all items in the player's inventory, including all ammo and items.
        /// </summary>
        /// <seealso cref="ClearInventory(bool)"/>
        public void DropItems() => Inventory.ServerDropEverything();

        /// <summary>
        /// Forces the player to throw a grenade.
        /// </summary>
        /// <param name="type">The <see cref="ProjectileType"/> to be thrown.</param>
        /// <param name="fullForce">Whether to throw with full or half force.</param>
        /// <returns>The <see cref="Throwable"/> item that was spawned.</returns>
        public Throwable ThrowGrenade(ProjectileType type, bool fullForce = true)
        {
            Throwable throwable = type switch
            {
                ProjectileType.Flashbang => new FlashGrenade(),
                ProjectileType.Scp2176 => new Scp2176(),
                _ => new ExplosiveGrenade(type.GetItemType()),
            };

            ThrowItem(throwable, fullForce);
            return throwable;
        }

        /// <summary>
        /// Forcefully throws a <paramref name="throwable"/> item.
        /// </summary>
        /// <param name="throwable">The <see cref="Throwable"/> to be thrown.</param>
        /// <param name="fullForce">Whether to throw with full or half force.</param>
        public void ThrowItem(Throwable throwable, bool fullForce = true)
        {
            throwable.Base.Owner = ReferenceHub;
            throwable.Throw(fullForce);
        }

        /// <summary>
        /// Shows a hint to the player.
        /// </summary>
        /// <param name="message">The message to be shown.</param>
        /// <param name="duration">The duration the text will be on screen.</param>
        public void ShowHint(string message, float duration = 3f)
        {
            message ??= string.Empty;
            HintDisplay.Show(new TextHint(message, new HintParameter[] { new StringHintParameter(message) }, null, duration));
        }

        /// <summary>
        /// Show a hint to the player.
        /// </summary>
        /// <param name="hint">The hint to be shown.</param>
        public void ShowHint(Hint hint)
        {
            if (hint.Show)
                ShowHint(hint.Content, hint.Duration);
        }

        /// <inheritdoc cref="TextDisplay.Show(Player, object[])"/>
        public void ShowTextDisplay(TextDisplay textDisplay, params object[] args) => textDisplay.Show(this, args);

        /// <inheritdoc cref="TextDisplay.Show(Player, string, ushort, TextChannelType, object[])"/>
        public void ShowTextDisplay(string content, ushort duration, TextChannelType textChannel, params object[] args) => TextDisplay.Show(this, content, duration, textChannel, args);

        /// <summary>
        /// Sends a HitMarker to the player.
        /// </summary>
        /// <param name="size">The size of the hitmarker, ranging from <c>0</c> to <c><see cref="Hitmarker.MaxSize"/></c>).</param>
        public void ShowHitMarker(float size = 1f) =>
            Hitmarker.SendHitmarkerDirectly(ReferenceHub, size);

        /// <summary>
        /// Safely gets an <see cref="object"/> from <see cref="SessionVariables"/>, then casts it to <typeparamref name="T"/>.
        /// </summary>
        /// <typeparam name="T">The returned object type.</typeparam>
        /// <param name="key">The key of the object to get.</param>
        /// <param name="result">When this method returns, contains the value associated with the specified key, if the key is found; otherwise, the default value for the type of the value parameter is used.</param>
        /// <returns><see langword="true"/> if the SessionVariables contains an element with the specified key; otherwise, <see langword="false"/>.</returns>
        public bool TryGetSessionVariable<T>(string key, out T result)
        {
            if (SessionVariables.TryGetValue(key, out object value) && value is T type)
            {
                result = type;
                return true;
            }

            result = default;
            return false;
        }

        /// <summary>
        /// Plays the Hume Shield break sound effect from the player.
        /// </summary>
        /// <remarks>This will only function if the player's <see cref="FpcRole.IsHumeShieldedRole"/> is <see langword="true"/>.</remarks>
        public void PlayShieldBreakSound()
        => new PlayerRoles.PlayableScps.HumeShield.DynamicHumeShieldController.ShieldBreakMessage() { Target = ReferenceHub }.SendToAuthenticated();

        /// <summary>
        /// Gets a <see cref="StatBase"/> module from the player's <see cref="PlayerStats"/> component.
        /// </summary>
        /// <typeparam name="T">The returned object type.</typeparam>
        /// <returns>The <typeparamref name="T"/> module that was requested.</returns>
        public T GetModule<T>()
            where T : StatBase
            => ReferenceHub.playerStats.GetModule<T>();

        /// <summary>
        /// Gets a <see cref="bool"/> describing whether or not the given <see cref="StatusEffectBase">status effect</see> is currently enabled.
        /// </summary>
        /// <typeparam name="T">The <see cref="StatusEffectBase"/> to check.</typeparam>
        /// <returns>A <see cref="bool"/> determining whether or not the player effect is active.</returns>
        public bool IsEffectActive<T>()
            where T : StatusEffectBase
        {
            if (ReferenceHub.playerEffectsController._effectsByType.TryGetValue(typeof(T), out StatusEffectBase playerEffect))
                return playerEffect.IsEnabled;

            return false;
        }

        /// <summary>
        /// Disables all currently active <see cref="StatusEffectBase">status effects</see>.
        /// </summary>
        /// <seealso cref="DisableEffects(IEnumerable{EffectType})"/>
        public void DisableAllEffects()
        {
            foreach (StatusEffectBase effect in ReferenceHub.playerEffectsController.AllEffects)
                effect.IsEnabled = false;
        }

        /// <summary>
        /// Disables all currently active <see cref="StatusEffectBase">status effects</see>.
        /// </summary>
        /// <param name="category">A category to filter the disabled effects.</param>
        /// <seealso cref="DisableAllEffects()"/>
        public void DisableAllEffects(EffectCategory category)
        {
            if (category is EffectCategory.None)
                return;

            foreach (KeyValuePair<Type, StatusEffectBase> effect in ReferenceHub.playerEffectsController._effectsByType)
            {
                if (Enum.TryParse(effect.Key.Name, out EffectType effectType) && effectType.GetCategories().HasFlag(category))
                    effect.Value.IsEnabled = false;
            }
        }

        /// <summary>
        /// Disables a specific <see cref="StatusEffectBase">status effect</see> on the player.
        /// </summary>
        /// <typeparam name="T">The <see cref="StatusEffectBase"/> to disable.</typeparam>
        public void DisableEffect<T>()
            where T : StatusEffectBase => ReferenceHub.playerEffectsController.DisableEffect<T>();

        /// <summary>
        /// Disables a specific <see cref="EffectType">status effect</see> on the player.
        /// </summary>
        /// <param name="effect">The <see cref="EffectType"/> to disable.</param>
        public void DisableEffect(EffectType effect)
        {
            if (TryGetEffect(effect, out StatusEffectBase playerEffect))
                playerEffect.IsEnabled = false;
        }

        /// <summary>
        /// Disables a <see cref="IEnumerable{T}"/> of <see cref="EffectType"/> on the player.
        /// </summary>
        /// <param name="effects">The <see cref="IEnumerable{T}"/> of <see cref="EffectType"/> to disable.</param>
        public void DisableEffects(IEnumerable<EffectType> effects)
        {
            foreach (EffectType effect in effects)
                DisableEffect(effect);
        }

        /// <summary>
        /// Enables a <see cref="StatusEffectBase">status effect</see> on the player.
        /// </summary>
        /// <typeparam name="T">The <see cref="StatusEffectBase"/> to enable.</typeparam>
        /// <param name="duration">The amount of time the effect will be active for.</param>
        /// <param name="addDurationIfActive">If the effect is already active, setting to <see langword="true"/> will add this duration onto the effect.</param>
        /// <returns>A bool indicating whether or not the effect was valid and successfully enabled.</returns>
        public bool EnableEffect<T>(float duration = 0f, bool addDurationIfActive = false)
                    where T : StatusEffectBase => EnableEffect<T>(1, duration, addDurationIfActive);

        /// <summary>
        /// Enables a <see cref="StatusEffectBase">status effect</see> on the player.
        /// </summary>
        /// <typeparam name="T">The <see cref="StatusEffectBase"/> to enable.</typeparam>
        /// <param name="intensity">The intensity of the effect will be active for.</param>
        /// <param name="duration">The amount of time the effect will be active for.</param>
        /// <param name="addDurationIfActive">If the effect is already active, setting to <see langword="true"/> will add this duration onto the effect.</param>
        /// <returns>A bool indicating whether or not the effect was valid and successfully enabled.</returns>
        public bool EnableEffect<T>(byte intensity, float duration = 0f, bool addDurationIfActive = false)
            where T : StatusEffectBase => ReferenceHub.playerEffectsController.ChangeState<T>(intensity, duration, addDurationIfActive);

        /// <summary>
        /// Enables a <see cref="StatusEffectBase">status effect</see> on the player.
        /// </summary>
        /// <param name="statusEffect">The name of the <see cref="StatusEffectBase"/> to enable.</param>
        /// <param name="duration">The amount of time the effect will be active for.</param>
        /// <param name="addDurationIfActive">If the effect is already active, setting to <see langword="true"/> will add this duration onto the effect.</param>
        /// <returns>A bool indicating whether or not the effect was valid and successfully enabled.</returns>
        public bool EnableEffect(StatusEffectBase statusEffect, float duration = 0f, bool addDurationIfActive = false)
            => EnableEffect(statusEffect, 1, duration, addDurationIfActive);

        /// <summary>
        /// Enables a <see cref="StatusEffectBase">status effect</see> on the player.
        /// </summary>
        /// <param name="statusEffect">The name of the <see cref="StatusEffectBase"/> to enable.</param>
        /// <param name="intensity">The intensity of the effect will be active for.</param>
        /// <param name="duration">The amount of time the effect will be active for.</param>
        /// <param name="addDurationIfActive">If the effect is already active, setting to <see langword="true"/> will add this duration onto the effect.</param>
        /// <returns>A bool indicating whether or not the effect was valid and successfully enabled.</returns>
        public bool EnableEffect(StatusEffectBase statusEffect, byte intensity, float duration = 0f, bool addDurationIfActive = false)
        {
            if (statusEffect is null)
                return false;

            statusEffect.ServerSetState(intensity, duration, addDurationIfActive);

            return statusEffect.IsEnabled;
        }

        /// <summary>
        /// Enables a <see cref="StatusEffectBase">status effect</see> on the player.
        /// </summary>
        /// <param name="effectName">The name of the <see cref="StatusEffectBase"/> to enable.</param>
        /// <param name="duration">The amount of time the effect will be active for.</param>
        /// <param name="addDurationIfActive">If the effect is already active, setting to <see langword="true"/> will add this duration onto the effect.</param>
        /// <returns>The <see cref="StatusEffectBase"/> instance of the activated effect.</returns>
        public StatusEffectBase EnableEffect(string effectName, float duration = 0f, bool addDurationIfActive = false)
            => EnableEffect(effectName, 1, duration, addDurationIfActive);

        /// <summary>
        /// Enables a <see cref="StatusEffectBase">status effect</see> on the player.
        /// </summary>
        /// <param name="effectName">The name of the <see cref="StatusEffectBase"/> to enable.</param>
        /// <param name="intensity">The intensity of the effect will be active for.</param>
        /// <param name="duration">The amount of time the effect will be active for.</param>
        /// <param name="addDurationIfActive">If the effect is already active, setting to <see langword="true"/> will add this duration onto the effect.</param>
        /// <returns>The <see cref="StatusEffectBase"/> instance of the activated effect.</returns>
        public StatusEffectBase EnableEffect(string effectName, byte intensity, float duration = 0f, bool addDurationIfActive = false)
            => ReferenceHub.playerEffectsController.ChangeState(effectName, intensity, duration, addDurationIfActive);

        /// <summary>
        /// Enables a <see cref="EffectType">status effect</see> on the player.
        /// </summary>
        /// <param name="type">The <see cref="EffectType"/> to enable.</param>
        /// <param name="duration">The amount of time the effect will be active for.</param>
        /// <param name="addDurationIfActive">If the effect is already active, setting to <see langword="true"/> will add this duration onto the effect.</param>
        public void EnableEffect(EffectType type, float duration = 0f, bool addDurationIfActive = false)
            => EnableEffect(type, 1, duration, addDurationIfActive);

        /// <summary>
        /// Enables a <see cref="EffectType">status effect</see> on the player.
        /// </summary>
        /// <param name="type">The <see cref="EffectType"/> to enable.</param>
        /// <param name="intensity">The intensity of the effect will be active for.</param>
        /// <param name="duration">The amount of time the effect will be active for.</param>
        /// <param name="addDurationIfActive">If the effect is already active, setting to <see langword="true"/> will add this duration onto the effect.</param>
        /// <returns>return if the effect has been Enable.</returns>
        public bool EnableEffect(EffectType type, byte intensity, float duration = 0f, bool addDurationIfActive = false)
            => TryGetEffect(type, out StatusEffectBase statusEffect) && EnableEffect(statusEffect, intensity, duration, addDurationIfActive);

        /// <summary>
        /// Syncs the <see cref="Effect">status effect</see> on the player.
        /// </summary>
        /// <param name="effect">The <see cref="Effect"/> to sync.</param>
        public void SyncEffect(Effect effect)
        {
            if (effect.IsEnabled)
            {
                EnableEffect(effect.Type, effect.Intensity, effect.Duration, effect.AddDurationIfActive);
            }
        }

        /// <summary>
        /// Enables a random <see cref="EffectType"/> on the player.
        /// </summary>
        /// <param name="category">An optional category to filter the applied effect. Set to <see cref="EffectCategory.None"/> for any effect.</param>
        /// <param name="duration">The amount of time the effect will be active for.</param>
        /// <param name="addDurationIfActive">If the effect is already active, setting to <see langword="true"/> will add this duration onto the effect.</param>
        /// <returns>A <see cref="EffectType"/> that was given to the player.</returns>
        public EffectType ApplyRandomEffect(EffectCategory category = EffectCategory.None, float duration = 0f, bool addDurationIfActive = false)
            => ApplyRandomEffect(category, 1, duration, addDurationIfActive);

        /// <summary>
        /// Enables a random <see cref="EffectType"/> on the player.
        /// </summary>
        /// <param name="category">An optional category to filter the applied effect. Set to <see cref="EffectCategory.None"/> for any effect.</param>
        /// <param name="intensity">The intensity of the effect will be active for.</param>
        /// <param name="duration">The amount of time the effect will be active for.</param>
        /// <param name="addDurationIfActive">If the effect is already active, setting to <see langword="true"/> will add this duration onto the effect.</param>
        /// <returns>A <see cref="EffectType"/> that was given to the player.</returns>
        public EffectType ApplyRandomEffect(EffectCategory category, byte intensity, float duration = 0f, bool addDurationIfActive = false)
        {
            IEnumerable<EffectType> validEffects = EnumExtensions.QueryValues<EffectType>().Where(effect => effect.GetCategories().HasFlag(category));
            EffectType effectType = validEffects.Random();

            EnableEffect(effectType, intensity, duration, addDurationIfActive);

            return effectType;
        }

        /// <summary>
        /// Enables a <see cref="IEnumerable{T}"/> of <see cref="EffectType"/> on the player.
        /// </summary>
        /// <param name="types">The <see cref="IEnumerable{T}"/> of <see cref="EffectType"/> to enable.</param>
        /// <param name="duration">The amount of time the effects will be active for.</param>
        /// <param name="addDurationIfActive">If an effect is already active, setting to <see langword="true"/> will add this duration onto the effect.</param>
        public void EnableEffects(IEnumerable<EffectType> types, float duration = 0f, bool addDurationIfActive = false)
        {
            foreach (EffectType type in types)
            {
                if (TryGetEffect(type, out StatusEffectBase statusEffect))
                    EnableEffect(statusEffect, duration, addDurationIfActive);
            }
        }

        /// <summary>
        /// Syncs a <see cref="IEnumerable{T}"/> of <see cref="Effect"/> on the player.
        /// </summary>
        /// <param name="effects">The <see cref="IEnumerable{T}"/> of <see cref="Effect"/> to enable.</param>
        public void SyncEffects(IEnumerable<Effect> effects)
        {
            foreach (Effect effect in effects)
                SyncEffect(effect);
        }

        /// <summary>
        /// Gets an instance of <see cref="StatusEffectBase"/> by <see cref="EffectType"/>.
        /// </summary>
        /// <param name="effectType">The <see cref="EffectType"/>.</param>
        /// <returns>The <see cref="StatusEffectBase"/>.</returns>
        public StatusEffectBase GetEffect(EffectType effectType)
        {
            if (!effectType.TryGetType(out Type type))
                return null;
            ReferenceHub.playerEffectsController._effectsByType.TryGetValue(type, out StatusEffectBase playerEffect);
            return playerEffect;
        }

        /// <summary>
        /// Tries to get an instance of <see cref="StatusEffectBase"/> by <see cref="EffectType"/>.
        /// </summary>
        /// <param name="type">The <see cref="EffectType"/>.</param>
        /// <param name="statusEffect">The <see cref="StatusEffectBase"/>.</param>
        /// <returns>A bool indicating whether or not the <paramref name="statusEffect"/> was successfully gotten.</returns>
        public bool TryGetEffect(EffectType type, out StatusEffectBase statusEffect)
        {
            statusEffect = GetEffect(type);

            return statusEffect is not null;
        }

        /// <summary>
        /// Tries to get an instance of <see cref="StatusEffectBase"/> by <see cref="EffectType"/>.
        /// </summary>
        /// <param name="statusEffect">The <see cref="StatusEffectBase"/>.</param>
        /// <typeparam name="T">The <see cref="StatusEffectBase"/> to get.</typeparam>
        /// <returns>A bool indicating whether or not the <paramref name="statusEffect"/> was successfully gotten.</returns>
        public bool TryGetEffect<T>(out T statusEffect)
            where T : StatusEffectBase
            => ReferenceHub.playerEffectsController.TryGetEffect(out statusEffect);

        /// <summary>
        /// Gets a <see cref="byte"/> indicating the intensity of the given <see cref="StatusEffectBase"></see>.
        /// </summary>
        /// <typeparam name="T">The <see cref="StatusEffectBase"/> to check.</typeparam>
        /// <exception cref="ArgumentException">Thrown if the given type is not a valid <see cref="StatusEffectBase"/>.</exception>
        /// <returns>The intensity of the effect.</returns>
        public byte GetEffectIntensity<T>()
            where T : StatusEffectBase
        {
            if (ReferenceHub.playerEffectsController._effectsByType.TryGetValue(typeof(T), out StatusEffectBase statusEffect))
                return statusEffect.Intensity;

            throw new ArgumentException("The given type is invalid.");
        }

        /// <summary>
        /// Changes the intensity of a <see cref="StatusEffectBase">status effect</see>.
        /// </summary>
        /// <typeparam name="T">The <see cref="StatusEffectBase"/> to change the intensity of.</typeparam>
        /// <param name="intensity">The intensity of the effect.</param>
        /// <param name="duration">The new duration to add to the effect.</param>
        /// <param name="addDuration">Whether or not to add the duration..</param>
        public void ChangeEffectIntensity<T>(byte intensity, float duration = 0, bool addDuration = false)
            where T : StatusEffectBase
        {
            if (TryGetEffect(out T statusEffect))
            {
                statusEffect.Intensity = intensity;
                statusEffect.ServerChangeDuration(duration, addDuration);
            }
        }

        /// <summary>
        /// Changes the intensity of a <see cref="StatusEffectBase"/>.
        /// </summary>
        /// <param name="type">The <see cref="EffectType"/> to change.</param>
        /// <param name="intensity">The new intensity to use.</param>
        /// <param name="duration">The new duration to add to the effect.</param>
        /// <param name="addDuration">Whether or not to add the duration..</param>
        public void ChangeEffectIntensity(EffectType type, byte intensity, float duration = 0, bool addDuration = false)
        {
            if (TryGetEffect(type, out StatusEffectBase statusEffect))
            {
                statusEffect.Intensity = intensity;
                statusEffect.ServerChangeDuration(duration, addDuration);
            }
        }

        /// <summary>
        /// Increases intensity of a <see cref="StatusEffectBase"/>.
        /// </summary>
        /// <param name="intensity">The intensity to add.</param>
        /// <param name="duration">The duration.</param>
        /// <param name="addDuration">Whether or not to add the duration on top.</param>
        /// <typeparam name="T">The <see cref="StatusEffectBase"/> to increase intensity of.</typeparam>
        public void AddEffectIntensity<T>(byte intensity, float duration = 0, bool addDuration = true)
            where T : StatusEffectBase
        {
            if (TryGetEffect(out T statusEffect))
            {
                intensity = (byte)Mathf.Clamp(statusEffect.Intensity + intensity, byte.MinValue, byte.MaxValue);

                statusEffect.Intensity = intensity;
                statusEffect.ServerChangeDuration(duration, addDuration);
            }
        }

        /// <summary>
        /// Increases intensity of a <see cref="StatusEffectBase"/>.
        /// </summary>
        /// <param name="type">The <see cref="EffectType"/>to increase intensity of.</param>
        /// <param name="intensity">The intensity to add.</param>
        /// <param name="duration">The duration.</param>
        /// <param name="addDuration">Whether or not to add the duration on top.</param>
        public void AddEffectIntensity(EffectType type, byte intensity, float duration = 0, bool addDuration = true)
        {
            if (TryGetEffect(type, out StatusEffectBase statusEffect))
            {
                intensity = (byte)Mathf.Clamp(statusEffect.Intensity + intensity, byte.MinValue, byte.MaxValue);

                statusEffect.Intensity = intensity;
                statusEffect.ServerChangeDuration(duration, addDuration);
            }
        }

        /// <summary>
        /// Changes the intensity of a <see cref="StatusEffectBase">status effect</see>.
        /// </summary>
        /// <param name="effectName">The name of the <see cref="StatusEffectBase"/> to enable.</param>
        /// <param name="intensity">The intensity of the effect.</param>
        /// <param name="duration">The new length of the effect. Defaults to infinite length.</param>
        public void ChangeEffectIntensity(string effectName, byte intensity, float duration = 0)
        {
            if (Enum.TryParse(effectName, out EffectType type))
                ChangeEffectIntensity(type, intensity, duration);
        }

        /// <summary>
        /// Gets an instance of <see cref="DangerStackBase"/> by <see cref="DangerType"/> if the Scp1853 effect is enabled or null if it is not enabled.
        /// </summary>
        /// <param name="dangerType">The <see cref="DangerType"/>.</param>
        /// <returns>The <see cref="DangerStackBase"/>.</returns>
        public DangerStackBase GetDanger(DangerType dangerType) => Dangers.FirstOrDefault(danger => danger.TryGetDangerType(out DangerType type) && dangerType == type);

        /// <summary>
        /// Tries to get an instance of <see cref="StatusEffectBase"/> by <see cref="EffectType"/> (does not work if the Scp1853 effect is not enabled).
        /// </summary>
        /// <param name="type">The <see cref="EffectType"/>.</param>
        /// <param name="danger">The <see cref="StatusEffectBase"/>.</param>
        /// <returns>A bool indicating whether or not the <paramref name="danger"/> was successfully gotten.</returns>
        public bool TryGetDanger(DangerType type, out DangerStackBase danger) => (danger = GetDanger(type)) is not null;

        /// <summary>
        /// Opens the report window.
        /// </summary>
        /// <param name="text">The text to send.</param>
        public void OpenReportWindow(string text) => SendConsoleMessage($"[REPORTING] {text}", "white");

        /// <summary>
        /// Places a Tantrum (SCP-173's ability) under the player.
        /// </summary>
        /// <param name="isActive">Whether or not the tantrum will apply the <see cref="EffectType.Stained"/> effect.</param>
        /// <remarks>If <paramref name="isActive"/> is <see langword="true"/>, the tantrum is moved slightly up from its original position. Otherwise, the collision will not be detected and the slowness will not work.</remarks>
        /// <returns>The <see cref="TantrumHazard"/> instance..</returns>
        public TantrumHazard PlaceTantrum(bool isActive = true) => TantrumHazard.CreateAndSpawn(Position, isActive);

        /// <summary>
        /// Gives a new <see cref="AhpStat">to the player</see>.
        /// </summary>
        /// <param name="amount">The amount to give the player.</param>
        /// <param name="limit">The maximum AHP for this stat.</param>
        /// <param name="decay">How much value is lost per second.</param>
        /// <param name="efficacy">Percent of incoming damage absorbed by this stat.</param>
        /// <param name="sustain">The number of seconds to delay the start of the decay.</param>
        /// <param name="persistant">Whether or not the process is removed when the value hits 0.</param>
        /// <returns>The <see cref="AhpStat.AhpProcess"/> that was added.</returns>
        public AhpStat.AhpProcess AddAhp(float amount, float limit = 75f, float decay = 1.2f, float efficacy = 0.7f, float sustain = 0f, bool persistant = false)
            => AhpStat.ServerAddProcess(amount, limit, decay, efficacy, sustain, persistant);

        /// <summary>
        /// Reconnects the player to the server. Can be used to redirect them to another server on a different port but same IP.
        /// </summary>
        /// <param name="newPort">New port.</param>
        /// <param name="delay">Player reconnection delay.</param>
        /// <param name="reconnect">Whether or not player should be reconnected.</param>
        /// <param name="roundRestartType">Type of round restart.</param>
        public void Reconnect(ushort newPort = 0, float delay = 5, bool reconnect = true, RoundRestartType roundRestartType = RoundRestartType.FullRestart)
        {
            if (newPort != 0)
                roundRestartType = newPort == Server.Port && roundRestartType is RoundRestartType.RedirectRestart ? RoundRestartType.FullRestart : RoundRestartType.RedirectRestart;

            Connection.Send(new RoundRestartMessage(roundRestartType, delay, newPort, reconnect, false));
        }

        /// <inheritdoc cref="MirrorExtensions.PlayGunSound(Player, Vector3, ItemType, byte, byte)"/>
        public void PlayGunSound(ItemType type, byte volume, byte audioClipId = 0) =>
            MirrorExtensions.PlayGunSound(this, Position, type, volume, audioClipId);

        /// <inheritdoc cref="Map.PlaceBlood(Vector3, Vector3)"/>
        public void PlaceBlood(Vector3 direction) => Map.PlaceBlood(Position, direction);

        /// <inheritdoc cref="Map.GetNearCameras(Vector3, float)"/>
        public IEnumerable<Camera> GetNearCameras(float toleration = 15f) => Map.GetNearCameras(Position, toleration);

        /// <summary>
        /// Teleports the player to the given <see cref="Vector3"/> coordinates.
        /// </summary>
        /// <param name="position">The <see cref="Vector3"/> coordinates to move the player to.</param>
        public void Teleport(Vector3 position) => Position = position;

        /// <summary>
        /// Teleports the player to the given object, with no offset.
        /// </summary>
        /// <param name="obj">The object to teleport to.</param>
        public void Teleport(object obj)
            => Teleport(obj, Vector3.zero);

        /// <summary>
        /// Teleports the player to the given object, offset by the defined offset value.
        /// </summary>
        /// <param name="obj">The object to teleport the player to.</param>
        /// <param name="offset">The offset to teleport.</param>
        public void Teleport(object obj, Vector3 offset)
        {
            switch (obj)
            {
                case TeslaGate teslaGate:
                    Teleport(
                        teslaGate.Position + offset + Vector3.up +
                        (teslaGate.Room.Transform.rotation == new Quaternion(0f, 0f, 0f, 1f)
                            ? new Vector3(3, 0, 0)
                            : new Vector3(0, 0, 3)));
                    break;
                case Chamber chamber:
                    Teleport(chamber.UseMultipleSpawnpoints ? chamber.Spawnpoints.Random().transform.position : chamber.Spawnpoint.transform.position + Vector3.up + offset);
                    break;
                case Role role:
                    if (role.Owner is not null)
                        Teleport(role.Owner.Position + offset);
                    else
                        Log.Warn($"{nameof(Teleport)}: {Assembly.GetCallingAssembly().GetName().Name}: Invalid role teleport (role is missing Owner).");
                    break;
                case Item item:
                    if (item.Owner is not null)
                        Teleport(item.Owner.Position + offset);
                    else
                        Log.Warn($"{nameof(Teleport)}: {Assembly.GetCallingAssembly().GetName().Name}: Invalid item teleport (item is missing Owner).");
                    break;
                case GameEntity entity:
                    Teleport(entity.Position + Vector3.up + offset);
                    break;
                case IPosition positionObject:
                    Teleport(positionObject.Position + Vector3.up + offset);
                    break;
                case DoorType doorType:
                    Teleport(Door.Get(doorType).Position + Vector3.up + offset);
                    break;
                case SpawnLocationType sp:
                    Teleport(sp.GetPosition() + offset);
                    break;
                case RoomType roomType:
                    Teleport(Room.Get(roomType).Position + Vector3.up + offset);
                    break;
                case Enums.CameraType cameraType:
                    Teleport(Camera.Get(cameraType).Position + offset);
                    break;
                case ElevatorType elevatorType:
                    Teleport(Lift.Get(elevatorType).Position + Vector3.up + offset);
                    break;
                case Scp914Controller scp914:
                    Teleport(scp914._knobTransform.position + Vector3.up + offset);
                    break;
                case ElevatorChamber elevator:
                    Teleport(elevator.transform.position + Vector3.up + offset);
                    break;

                // Unity
                case Vector3 v3: // I wouldn't be surprised if someone calls this method with a Vector3.
                    Teleport(v3 + offset);
                    break;
                case Component comp:
                    Teleport(comp.transform.position + Vector3.up + offset);
                    break;
                case GameObject go:
                    Teleport(go.transform.position + Vector3.up + offset);
                    break;

                default:
                    Log.Warn($"{nameof(Teleport)}: {Assembly.GetCallingAssembly().GetName().Name}: Invalid type declared: {obj.GetType()}");
                    break;
            }
        }

        /// <summary>
        /// Teleports player to a random object of a specific type.
        /// </summary>
        /// <param name="type">Object for teleport.</param>
        public void RandomTeleport(Type type)
        {
            object randomObject = type.Name switch
            {
                nameof(Camera) => Camera.Random,
                nameof(Door) => Door.Random(),
                nameof(Room) => Room.Random(),
                nameof(TeslaGate) => TeslaGate.Random,
                nameof(Player) => Random,
                nameof(Pickup) => Pickup.Random,
                nameof(Ragdoll) => Ragdoll.Random,
                nameof(Lockers.Locker) => Map.GetRandomLocker(),
                nameof(Generator) => Generator.Random,
                nameof(Window) => Window.Random,
                nameof(Scp914) => Scp914.Scp914Controller,
                nameof(Chamber) => Map.GetRandomLocker().Chambers.Random(),
                _ => null,
            };

            Teleport(randomObject);
        }

        /// <summary>
        /// Teleports the player to a random object.
        /// </summary>
        /// <param name="types">The list of object types to choose from.</param>
        public void RandomTeleport(IEnumerable<Type> types)
        {
            Type[] array = types as Type[] ?? types.ToArray();

            if (array.Length == 0)
                return;

            RandomTeleport(array.Random());
        }

        /// <summary>
        /// Teleports player to a random object of a specific type.
        /// </summary>
        /// <typeparam name="T">Object for teleport.</typeparam>
        public void RandomTeleport<T>() => RandomTeleport(typeof(T));

        /// <summary>
        /// Retrieves the cooldown time for the specified ItemType.
        /// </summary>
        /// <param name="itemType">The ItemType to retrieve the cooldown for.</param>
        /// <returns>The cooldown time in seconds, or -1 if not found.</returns>
        public float GetCooldownItem(ItemType itemType)
            => UsableItemsController.GetHandler(ReferenceHub).PersonalCooldowns.TryGetValue(itemType, out float value) ? value : -1;

        /// <summary>
        /// Sets the cooldown time for the specified ItemType.
        /// </summary>
        /// <param name="time">The cooldown time in seconds.</param>
        /// <param name="itemType">The ItemType to set the cooldown for.</param>
        public void SetCooldownItem(float time, ItemType itemType)
            => UsableItemsController.GetHandler(ReferenceHub).PersonalCooldowns[itemType] = Time.timeSinceLevelLoad + time;

        /// <summary>
        /// Triggers an explosion for the player.
        /// </summary>
        public void Explode() => ExplosionUtils.ServerExplode(ReferenceHub);

        /// <summary>
        /// Triggers an explosion for the player.
        /// </summary>
        /// <param name="projectileType">The type of projectile causing the explosion.</param>
        /// <param name="attacker">The player triggering the explosion.</param>
        public void Explode(ProjectileType projectileType, Player attacker = null) => Map.Explode(Position, projectileType, attacker);

        /// <summary>
        /// Spawns an explosion effect for the player.
        /// </summary>
        /// <param name="projectileType">The type of projectile creating the effect.</param>
        public void ExplodeEffect(ProjectileType projectileType) => Map.ExplodeEffect(Position, projectileType);

        /// <summary>
        /// Sets a new rank given the specified values.
        /// </summary>
        /// <param name="rankName">The name of the rank to be set.</param>
        /// <param name="rankColor">The color of the rank.</param>
        public void SetRank(string rankName, string rankColor)
        {
            RankName = rankName;
            RankColor = rankColor;
        }

        /// <summary>
        /// Converts the player in a human-readable format.
        /// </summary>
        /// <returns>A string containing Player-related data.</returns>
        public override string ToString() => $"{Id} ({Nickname}) [{UserId}] *{(Role is null ? "No role" : Role)}*";
    }
}<|MERGE_RESOLUTION|>--- conflicted
+++ resolved
@@ -932,20 +932,7 @@
         /// <summary>
         /// Gets an array of <see cref="DangerStackBase"/> if the Scp1853 effect is enabled or an empty array if it is not enabled.
         /// </summary>
-<<<<<<< HEAD
-        public DangerStackBase[] Dangers => !TryGetEffect(EffectType.Scp1853, out StatusEffectBase scp1853Effect) || !scp1853Effect.IsEnabled ? Array.Empty<DangerStackBase>() : (scp1853Effect as Scp1853).Dangers;
-=======
-        public DangerStackBase[] Dangers
-        {
-            get
-            {
-                if (!TryGetEffect(EffectType.Scp1853, out StatusEffectBase scp1853Effect) || !scp1853Effect.IsEnabled)
-                    return Array.Empty<DangerStackBase>();
-
-                return (scp1853Effect as Scp1853).Dangers;
-            }
-        }
->>>>>>> 8bdce647
+        public DangerStackBase[] Dangers => !TryGetEffect(out Scp1853 scp1853Effect) || !scp1853Effect.IsEnabled ? Array.Empty<DangerStackBase>() : scp1853Effect.Dangers;
 
         /// <summary>
         /// Gets a list of active <see cref="DangerStackBase"/> the player has.
