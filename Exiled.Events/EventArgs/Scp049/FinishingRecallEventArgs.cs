// -----------------------------------------------------------------------
// <copyright file="FinishingRecallEventArgs.cs" company="Exiled Team">
// Copyright (c) Exiled Team. All rights reserved.
// Licensed under the CC BY-SA 3.0 license.
// </copyright>
// -----------------------------------------------------------------------

namespace Exiled.Events.EventArgs.Scp049
{
    using API.Features;
    using Exiled.API.Features.Roles;
    using Interfaces;

    /// <summary>
    ///     Contains all information before SCP-049 finishes recalling a player.
    /// </summary>
    public class FinishingRecallEventArgs : IScp049Event, IDeniableEvent
    {
        /// <summary>
        ///     Initializes a new instance of the <see cref="FinishingRecallEventArgs" /> class.
        /// </summary>
        /// <param name="target">
        ///     <inheritdoc cref="Target" />
        /// </param>
        /// <param name="scp049">
        ///     <inheritdoc cref="Player" />
        /// </param>
        /// <param name="ragdoll">
        ///     <inheritdoc cref="Ragdoll" />
        /// </param>
        /// <param name="isAllowed">
        ///     <inheritdoc cref="IsAllowed" />
        /// </param>
        public FinishingRecallEventArgs(Player target, Player scp049, BasicRagdoll ragdoll, bool isAllowed = true)
        {
            Player = scp049;
            Scp049 = Player.Role.As<Scp049Role>();
<<<<<<< HEAD
            Target = target;
=======
>>>>>>> 17b52559
            Ragdoll = Ragdoll.Get(ragdoll);
            IsAllowed = isAllowed;
        }

        /// <inheritdoc/>
        public Scp049Role Scp049 { get; }

        /// <summary>
        ///     Gets the player who is controlling SCP-049.
        /// </summary>
        public Player Player { get; }

        /// <inheritdoc/>
        public Scp049Role Scp049 { get; }

        /// <summary>
        ///     Gets the player who's getting recalled.
        /// </summary>
        public Player Target { get; }

        /// <summary>
        ///     Gets the Ragdoll who's getting recalled.
        /// </summary>
        public Ragdoll Ragdoll { get; }

        /// <summary>
        ///     Gets or sets a value indicating whether or not the player can be recalled.
        /// </summary>
        public bool IsAllowed { get; set; }
    }
}<|MERGE_RESOLUTION|>--- conflicted
+++ resolved
@@ -35,10 +35,7 @@
         {
             Player = scp049;
             Scp049 = Player.Role.As<Scp049Role>();
-<<<<<<< HEAD
             Target = target;
-=======
->>>>>>> 17b52559
             Ragdoll = Ragdoll.Get(ragdoll);
             IsAllowed = isAllowed;
         }
