// -----------------------------------------------------------------------
// <copyright file="DroppingCandy.cs" company="Exiled Team">
// Copyright (c) Exiled Team. All rights reserved.
// Licensed under the CC BY-SA 3.0 license.
// </copyright>
// -----------------------------------------------------------------------

namespace Exiled.Events.Patches.Events.Scp330
{
#pragma warning disable SA1313

    using System;
    using System.Collections.Generic;
    using System.Reflection.Emit;

    using Exiled.API.Features;
    using Exiled.Events.EventArgs;

    using Footprinting;

    using global::Utils.Networking;

    using HarmonyLib;

    using InventorySystem;
    using InventorySystem.Items;
    using InventorySystem.Items.Pickups;
    using InventorySystem.Items.Usables;
    using InventorySystem.Items.Usables.Scp330;

    using Mirror;

    using NorthwoodLib.Pools;

    using UnityEngine;

    using static HarmonyLib.AccessTools;

    /// <summary>
    /// Patches the <see cref="Scp330NetworkHandler.ServerSelectMessageReceived"/> method to add the <see cref="Handlers.Scp330.DroppingUpScp330"/> event.
    /// </summary>
    [HarmonyPatch(typeof(Scp330NetworkHandler), nameof(Scp330NetworkHandler.ServerSelectMessageReceived))]
    internal static class DroppingCandy
    {
        private static IEnumerable<CodeInstruction> Transpiler(IEnumerable<CodeInstruction> instructions, ILGenerator generator)
        {
            List<CodeInstruction> newInstructions = ListPool<CodeInstruction>.Shared.Rent(instructions);

            Label returnFalse = generator.DefineLabel();
            Label continueProcessing = generator.DefineLabel();

            LocalBuilder eventHandler = generator.DeclareLocal(typeof(DroppingUpScp330EventArgs));

            int offset = -3;
            int index = newInstructions.FindLastIndex(instruction => instruction.LoadsField(Field(typeof(ReferenceHub), nameof(ReferenceHub.inventory)))) + offset;

#pragma warning disable SA1118 // Parameter should not span multiple lines
            newInstructions.InsertRange(index, new[]
            {
<<<<<<< HEAD
                // Load arg 0 (No param, instance of object) EStack[Referencehub Instance]
                new CodeInstruction(OpCodes.Ldloc_0),

                // Using Owner call Player.Get static method with it (Reference hub) and get a Player back  EStack[Player]
                new CodeInstruction(OpCodes.Call, Method(typeof(Player), nameof(Player.Get), new[] { typeof(ReferenceHub) })),

                // Load arg 0 (No param, instance of object) EStack[Player Instance, Scp330Bag Instance]
                new CodeInstruction(OpCodes.Ldloc_1),

                // EStack[Player Instance, Scp330Bag Instance, Scp330Bag Instance]
                new CodeInstruction(OpCodes.Ldloc_1),

                // EStack[Player Instance, Scp330Bag Instance, Scp330Bag Instance, SelectScp330Message Msg]
                new CodeInstruction(OpCodes.Ldarg_1),

                // EStack[Player Instance, Scp330Bag Instance, Scp330Bag Instance, CandyID]
                new CodeInstruction(OpCodes.Ldfld, Field(typeof(SelectScp330Message), nameof(SelectScp330Message.CandyID))),

                // EStack[Player Instance, Scp330Bag Instance, CandyKindID]
                new CodeInstruction(OpCodes.Callvirt, Method(typeof(Scp330Bag), nameof(Scp330Bag.TryRemove))),

                // Pass all 2 variables to DamageScp244 New Object, get a new object in return EStack[DroppingUpScp330EventArgs Instance]
                new CodeInstruction(OpCodes.Newobj, GetDeclaredConstructors(typeof(DroppingUpScp330EventArgs))[0]),

                // EStack[]
                new CodeInstruction(OpCodes.Stloc, eventHandler.LocalIndex),

                // EStack[DroppingUpScp330EventArgs Instance]
                new CodeInstruction(OpCodes.Ldloc, eventHandler.LocalIndex),

                // Call Method on Instance EStack[] (pops off so that's why we needed to dup)
                new CodeInstruction(OpCodes.Call, Method(typeof(Handlers.Scp330), nameof(Handlers.Scp330.OnDroppingUpScp330))),

                // EStack[DroppingUpScp330EventArgs Instance]
                new CodeInstruction(OpCodes.Ldloc, eventHandler.LocalIndex),

                // Call its instance field (get; set; so property getter instead of field) EStack[IsAllowed]
                new CodeInstruction(OpCodes.Callvirt, PropertyGetter(typeof(DroppingUpScp330EventArgs), nameof(DroppingUpScp330EventArgs.IsAllowed))),

                // If isAllowed = 1, jump to continue route, otherwise, false return occurs below // EStack[]
                new CodeInstruction(OpCodes.Brtrue, continueProcessing),

                // False Route
                new CodeInstruction(OpCodes.Nop).WithLabels(returnFalse),
                new CodeInstruction(OpCodes.Ret),

                // Good route of is allowed being true
                new CodeInstruction(OpCodes.Nop).WithLabels(continueProcessing),
            });

            int jumpOverOffset = 1;
            int jumpOverIndex = newInstructions.FindLastIndex(instruction => instruction.StoresField(Field(typeof(ItemPickupBase), nameof(ItemPickupBase.PreviousOwner)))) + jumpOverOffset;

            // Remove TryRemove candy logic since we did it earlier. 
            newInstructions.RemoveRange(jumpOverIndex, 6);

            int CandyKindID = 4;

            newInstructions.InsertRange(jumpOverIndex, new[]
            {
                // EStack[DroppingUpScp330EventArgs Instance]
                new CodeInstruction(OpCodes.Ldloc, eventHandler.LocalIndex),

                //  EStack[DroppingUpScp330EventArgs.Candy]
                new CodeInstruction(OpCodes.Callvirt, PropertyGetter(typeof(DroppingUpScp330EventArgs), nameof(DroppingUpScp330EventArgs.Candy))),

                // EStack[]
                new CodeInstruction(OpCodes.Stloc, CandyKindID),

                // EStack[Candy] (Next instruction is a brtrue)
                new CodeInstruction(OpCodes.Ldloc, CandyKindID),
            });

            for (int z = 0; z < newInstructions.Count; z++)
=======
                if (!ReferenceHub.TryGetHubNetID(conn.identity.netId, out ReferenceHub referenceHub)
                    || referenceHub.inventory.CurInstance is not Scp330Bag scp330Bag || scp330Bag is null
                    || scp330Bag.ItemSerial != msg.Serial || msg.CandyID >= scp330Bag.Candies.Count)
                {
                    return false;
                }

                if (!msg.Drop)
                {
                    scp330Bag.SelectedCandyId = msg.CandyID;
                    PlayerHandler handler = UsableItemsController.GetHandler(referenceHub);
                    handler.CurrentUsable = new(scp330Bag, msg.Serial, Time.timeSinceLevelLoad);
                    handler.CurrentUsable.Item.OnUsingStarted();
                    new StatusMessage(StatusMessage.StatusType.Start, msg.Serial).SendToAuthenticated();
                    return false;
                }

                PickupSyncInfo psi = new()
                {
                    ItemId = scp330Bag.ItemTypeId,
                    Serial = ItemSerialGenerator.GenerateNext(),
                    Weight = scp330Bag.Weight,
                    Position = referenceHub.PlayerCameraReference.transform.position,
                };

                DroppingUpScp330EventArgs ev = new(Player.Get(referenceHub), scp330Bag, scp330Bag.TryRemove(msg.CandyID));
                Handlers.Scp330.OnDroppingUpScp330(ev);

                if (!ev.IsAllowed || referenceHub.inventory.ServerCreatePickup(scp330Bag, psi, true) is not Scp330Pickup scp330Pickup)
                    return false;

                scp330Pickup.PreviousOwner = new(referenceHub);
                CandyKindID candyKindID = ev.Candy;
                if (candyKindID == CandyKindID.None)
                    return false;

                scp330Pickup.NetworkExposedCandy = candyKindID;
                scp330Pickup.StoredCandies.Add(candyKindID);
                return false;
            }
            catch (Exception ex)
>>>>>>> b2324491
            {
                yield return newInstructions[z];
            }

            ListPool<CodeInstruction>.Shared.Return(newInstructions);
        }
    }
}<|MERGE_RESOLUTION|>--- conflicted
+++ resolved
@@ -57,7 +57,6 @@
 #pragma warning disable SA1118 // Parameter should not span multiple lines
             newInstructions.InsertRange(index, new[]
             {
-<<<<<<< HEAD
                 // Load arg 0 (No param, instance of object) EStack[Referencehub Instance]
                 new CodeInstruction(OpCodes.Ldloc_0),
 
@@ -123,6 +122,7 @@
 
                 //  EStack[DroppingUpScp330EventArgs.Candy]
                 new CodeInstruction(OpCodes.Callvirt, PropertyGetter(typeof(DroppingUpScp330EventArgs), nameof(DroppingUpScp330EventArgs.Candy))),
+                Handlers.Scp330.OnDroppingUpScp330(ev);
 
                 // EStack[]
                 new CodeInstruction(OpCodes.Stloc, CandyKindID),
@@ -132,49 +132,6 @@
             });
 
             for (int z = 0; z < newInstructions.Count; z++)
-=======
-                if (!ReferenceHub.TryGetHubNetID(conn.identity.netId, out ReferenceHub referenceHub)
-                    || referenceHub.inventory.CurInstance is not Scp330Bag scp330Bag || scp330Bag is null
-                    || scp330Bag.ItemSerial != msg.Serial || msg.CandyID >= scp330Bag.Candies.Count)
-                {
-                    return false;
-                }
-
-                if (!msg.Drop)
-                {
-                    scp330Bag.SelectedCandyId = msg.CandyID;
-                    PlayerHandler handler = UsableItemsController.GetHandler(referenceHub);
-                    handler.CurrentUsable = new(scp330Bag, msg.Serial, Time.timeSinceLevelLoad);
-                    handler.CurrentUsable.Item.OnUsingStarted();
-                    new StatusMessage(StatusMessage.StatusType.Start, msg.Serial).SendToAuthenticated();
-                    return false;
-                }
-
-                PickupSyncInfo psi = new()
-                {
-                    ItemId = scp330Bag.ItemTypeId,
-                    Serial = ItemSerialGenerator.GenerateNext(),
-                    Weight = scp330Bag.Weight,
-                    Position = referenceHub.PlayerCameraReference.transform.position,
-                };
-
-                DroppingUpScp330EventArgs ev = new(Player.Get(referenceHub), scp330Bag, scp330Bag.TryRemove(msg.CandyID));
-                Handlers.Scp330.OnDroppingUpScp330(ev);
-
-                if (!ev.IsAllowed || referenceHub.inventory.ServerCreatePickup(scp330Bag, psi, true) is not Scp330Pickup scp330Pickup)
-                    return false;
-
-                scp330Pickup.PreviousOwner = new(referenceHub);
-                CandyKindID candyKindID = ev.Candy;
-                if (candyKindID == CandyKindID.None)
-                    return false;
-
-                scp330Pickup.NetworkExposedCandy = candyKindID;
-                scp330Pickup.StoredCandies.Add(candyKindID);
-                return false;
-            }
-            catch (Exception ex)
->>>>>>> b2324491
             {
                 yield return newInstructions[z];
             }
