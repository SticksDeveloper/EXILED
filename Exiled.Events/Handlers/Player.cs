--- conflicted
+++ resolved
@@ -388,16 +388,12 @@
         public static event CustomEventHandler<JumpingEventArgs> Jumping;
 
         /// <summary>
-<<<<<<< HEAD
         /// Invoked after a <see cref="Exiled.API.Features.Player"/> lands.
         /// </summary>
         public static event CustomEventHandler<LandingEventArgs> Landing;
 
         /// <summary>
-        /// Invoked after a player presses the transmission key.
-=======
         /// Invoked after a <see cref="Exiled.API.Features.Player"/> presses the transmission key.
->>>>>>> e9c1714e
         /// </summary>
         public static event CustomEventHandler<TransmittingEventArgs> Transmitting;
 
@@ -866,17 +862,13 @@
         public static void OnJumping(JumpingEventArgs ev) => Jumping.InvokeSafely(ev);
 
         /// <summary>
-<<<<<<< HEAD
         /// Called after a <see cref="Exiled.API.Features.Player"/> lands.
         /// </summary>
         /// <param name="ev">The <see cref="LandingEventArgs"/> instance.</param>
         public static void OnLanding(LandingEventArgs ev) => Landing.InvokeSafely(ev);
 
         /// <summary>
-        /// Invoked after a player presses the transmission key.
-=======
         /// Invoked after a <see cref="Exiled.API.Features.Player"/> presses the transmission key.
->>>>>>> e9c1714e
         /// </summary>
         /// <param name="ev">The <see cref="TransmittingEventArgs"/> instance.</param>
         public static void OnTransmitting(TransmittingEventArgs ev) => Transmitting.InvokeSafely(ev);
