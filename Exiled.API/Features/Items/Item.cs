--- conflicted
+++ resolved
@@ -39,12 +39,8 @@
     /// <summary>
     /// A wrapper class for <see cref="ItemBase"/>.
     /// </summary>
-<<<<<<< HEAD
     [EClass(category: nameof(Item))]
     public class Item : GameEntity, IWrapper<ItemBase>
-=======
-    public class Item : TypeCastObject<Item>, IWrapper<ItemBase>
->>>>>>> 1aff717d
     {
         /// <summary>
         /// A dictionary of all <see cref="ItemBase"/>'s that have been converted into <see cref="Item"/>.
@@ -136,16 +132,12 @@
         /// <summary>
         /// Gets the Weight of the item.
         /// </summary>
-<<<<<<< HEAD
         [EProperty(category: nameof(Item))]
         public virtual float Weight
         {
             get => weight;
             set => weight = value;
         }
-=======
-        public float Weight => Base.Weight;
->>>>>>> 1aff717d
 
         /// <summary>
         /// Gets a value indicating whether or not this item is ammunition.
@@ -192,7 +184,6 @@
         /// <summary>
         /// Gets a value indicating whether or not this item emits light.
         /// </summary>
-<<<<<<< HEAD
         [EProperty(readOnly: true, category: nameof(Item))]
         public bool CanEmitLight => this is Firearm firearm ? firearm.HasFlashlight : Base is ILightEmittingItem;
 
@@ -201,9 +192,6 @@
         /// </summary>
         [EProperty(readOnly: true, category: nameof(Item))]
         public bool IsEmittingLight => Base is ILightEmittingItem light && light.IsEmittingLight;
-=======
-        public bool IsLightEmitter => Base is ILightEmittingItem;
->>>>>>> 1aff717d
 
         /// <summary>
         /// Gets a value indicating whether or not this item can be used to disarm players.
