// -----------------------------------------------------------------------
// <copyright file="DoorType.cs" company="ExMod Team">
// Copyright (c) ExMod Team. All rights reserved.
// Licensed under the CC BY-SA 3.0 license.
// </copyright>
// -----------------------------------------------------------------------

namespace Exiled.API.Enums
{
    using Exiled.API.Features.Doors;
    using Interactables.Interobjects;

    /// <summary>
    /// Unique identifier for the different types of doors.
    /// </summary>
    /// <seealso cref="Door.Type"/>
    /// <seealso cref="Door.Get(DoorType)"/>
    public enum DoorType
    {
        /// <summary>
        /// Represents an unknown door.
        /// </summary>
        UnknownDoor = 0,

        /// <summary>
        /// Represents the 914 door.
        /// </summary>
        Scp914Door,

        /// <summary>
        /// Represents the GR18_INNER door.
        /// </summary>
        GR18Inner,

        /// <summary>
        /// Represents the Unsecured door.
        /// </summary>
        Scp049Gate,

        /// <summary>
        /// Represents the 049_ARMORY door.
        /// </summary>
        Scp049Armory,

        /// <summary>
        /// Represents the 079_FIRST door.
        /// </summary>
        Scp079First,

        /// <summary>
        /// Represents the 079_SECOND door.
        /// </summary>
        Scp079Second,

        /// <summary>
        /// Represents the 096 door.
        /// </summary>
        Scp096,

        /// <summary>
        /// Represents the 079_ARMORY door.
        /// </summary>
        Scp079Armory,

        /// <summary>
        /// Represents the 106_PRIMARY door.
        /// </summary>
        Scp106Primary,

        /// <summary>
        /// Represents the 106_SECONDARY door.
        /// </summary>
        Scp106Secondary,

        /// <summary>
        /// Represents the 173_GATE door.
        /// </summary>
        Scp173Gate,

        /// <summary>
        /// Represents the door between the 173 gate and the 173 armory.
        /// </summary>
        Scp173Connector,

        /// <summary>
        /// Represents the 173_ARMORY door.
        /// </summary>
        Scp173Armory,

        /// <summary>
        /// Represents the 173_BOTTOM door.
        /// </summary>
        Scp173Bottom,

        /// <summary>
        /// Represents the GR18 gate.
        /// </summary>
        GR18Gate,

        /// <summary>
        /// Represents the 914 gate.
        /// </summary>
        Scp914Gate,

        /// <summary>
        /// Represents the 939_CRYO door.
        /// </summary>
        Scp939Cryo,

        /// <summary>
        /// Represents the CHECKPOINT_LCZ_A door.
        /// </summary>
        CheckpointLczA,

        /// <summary>
        /// Represents the CHECKPOINT_LCZ_B door.
        /// </summary>
        CheckpointLczB,

        /// <summary>
        /// Represents any entrance zone styled door.
        /// </summary>
        EntranceDoor,

        /// <summary>
        /// Represents the ESCAPE_PRIMARY door.
        /// </summary>
        EscapePrimary,

        /// <summary>
        /// Represents the ESCAPE_SECONDARY door.
        /// </summary>
        EscapeSecondary,

        /// <summary>
        /// Represents the SERVERS_BOTTOM door.
        /// </summary>
        ServersBottom,

        /// <summary>
        /// Represents the GATE_A door.
        /// </summary>
        GateA,

        /// <summary>
        /// Represents the GATE_B door.
        /// </summary>
        GateB,

        /// <summary>
        /// Represents the HCZ_ARMORY door.
        /// </summary>
        HczArmory,

        /// <summary>
        /// Represents any heavy containment styled door.
        /// </summary>
        HeavyContainmentDoor,

        /// <summary>
<<<<<<< HEAD
        /// Represents the HCZ Containment Bulkhead door.
        /// </summary>
        BulkDoor,
=======
        /// Represents any heavy containment styled door.
        /// </summary>
        HeavyBulkDoor,
>>>>>>> fbb63021

        /// <summary>
        /// Represents the HID_CHAMBER door.
        /// </summary>
        HIDChamber,

        /// <summary>
        /// Represents the HID_UPPER door.
        /// </summary>
        HIDUpper,

        /// <summary>
        /// Represents the HID_LOWER door.
        /// </summary>
        HIDLower,

        /// <summary>
        /// Represents the INTERCOM door.
        /// </summary>
        Intercom,

        /// <summary>
        /// Represents the LCZ_ARMORY door.
        /// </summary>
        LczArmory,

        /// <summary>
        /// Represents the LCZ_CAFE door.
        /// </summary>
        LczCafe,

        /// <summary>
        /// Represents the LCZ_WC door.
        /// </summary>
        LczWc,

        /// <summary>
        /// Represents any light containment styled door.
        /// </summary>
        LightContainmentDoor,

        /// <summary>
        /// Represents the NUKE_ARMORY door.
        /// </summary>
        NukeArmory,

        /// <summary>
        /// Represents the NUKE_SURFACE door.
        /// </summary>
        NukeSurface,

        /// <summary>
        /// Represents any of the Class-D cell doors.
        /// </summary>
        PrisonDoor,

        /// <summary>
        /// Represents the SURFACE_GATE door.
        /// </summary>
        SurfaceGate,

        /// <summary>
        /// Represents the 330 door.
        /// </summary>
        Scp330,

        /// <summary>
        /// Represents the 330_CHAMBER door.
        /// </summary>
        Scp330Chamber,

        /// <summary>
        /// Represents the Gate in the Checkpoint between EZ and HCZ.
        /// </summary>
        CheckpointGate,

        /// <summary>
        /// Represents the Gate in the Checkpoint between EZ and HCZ.
        /// </summary>
        SurfaceDoor,

        /// <summary>
        /// Represents the CHECKPOINT_EZ_HCZ_A door.
        /// </summary>
        CheckpointEzHczA,

        /// <summary>
        /// Represents the CHECKPOINT_EZ_HCZ_B door.
        /// </summary>
        CheckpointEzHczB,

        /// <summary>
        /// Represents an unknown Gate.
        /// </summary>
        UnknownGate,

        /// <summary>
        /// Represents an unknown Elevator.
        /// </summary>
        UnknownElevator,

        /// <summary>
        /// Represents the Elevator door for <see cref="ElevatorGroup.GateA"/>.
        /// </summary>
        ElevatorGateA,

        /// <summary>
        /// Represents the Elevator door for <see cref="ElevatorGroup.GateB"/>.
        /// </summary>
        ElevatorGateB,

        /// <summary>
        /// Represents the Elevator door for <see cref="ElevatorGroup.Nuke01"/>.
        /// </summary>
        ElevatorNuke,

        /// <summary>
        /// Represents the Elevator door for <see cref="ElevatorGroup.Scp049"/>.
        /// </summary>
        ElevatorScp049,

        /// <summary>
        /// Represents the Elevator door for <see cref="ElevatorGroup.LczA01"/> and <see cref="ElevatorGroup.LczA02"/>.
        /// </summary>
        ElevatorLczA,

        /// <summary>
        /// Represents the Elevator door for <see cref="ElevatorGroup.LczB01"/> and <see cref="ElevatorGroup.LczB02"/>.
        /// </summary>
        ElevatorLczB,

        /// <summary>
        /// Represents the Armory door in <see cref="RoomType.HczEzCheckpointA"/>.
        /// </summary>
        CheckpointArmoryA,

        /// <summary>
        /// Represents the Armory door in <see cref="RoomType.HczEzCheckpointB"/>.
        /// </summary>
        CheckpointArmoryB,

        /// <summary>
        /// Represents the door inside <see cref="RoomType.LczAirlock"/> with <see cref="Interactables.Interobjects.AirlockController"/> component.
        /// </summary>
        Airlock,

        /// <summary>
        /// Represents the New Gate where Scp173 spawn in the <see cref="RoomType.Hcz049"/>.
        /// </summary>
        Scp173NewGate,

        /// <summary>
        /// Represents the ESCAPE_FINAL door.
        /// </summary>
        EscapeFinal,
    }
}<|MERGE_RESOLUTION|>--- conflicted
+++ resolved
@@ -158,15 +158,9 @@
         HeavyContainmentDoor,
 
         /// <summary>
-<<<<<<< HEAD
-        /// Represents the HCZ Containment Bulkhead door.
-        /// </summary>
-        BulkDoor,
-=======
         /// Represents any heavy containment styled door.
         /// </summary>
         HeavyBulkDoor,
->>>>>>> fbb63021
 
         /// <summary>
         /// Represents the HID_CHAMBER door.
