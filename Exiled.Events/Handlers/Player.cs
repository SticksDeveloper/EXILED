--- conflicted
+++ resolved
@@ -343,15 +343,13 @@
         public static event CustomEventHandler<FlippingCoinEventArgs> FlippingCoin;
 
         /// <summary>
-<<<<<<< HEAD
         /// Invoked after a player presses the transmission key.
         /// </summary>
         public static event CustomEventHandler<TransmittingEventArgs> Transmitting;
-=======
+
         /// Invoked before a player changes move state.
         /// </summary>
         public static event CustomEventHandler<ChangingMoveStateEventArgs> ChangingMoveState;
->>>>>>> 767f6761
 
         /// <summary>
         /// Called before pre-authenticating a player.
@@ -739,16 +737,14 @@
         public static void OnFlippingCoin(FlippingCoinEventArgs ev) => FlippingCoin.InvokeSafely(ev);
 
         /// <summary>
-<<<<<<< HEAD
         /// Invoked after a player presses the transmission key.
         /// </summary>
         /// <param name="ev">The <see cref="TransmittingEventArgs"/> instance.</param>
         public static void OnTransmitting(TransmittingEventArgs ev) => Transmitting.InvokeSafely(ev);
-=======
+
         /// Called before a player changes move state.
         /// </summary>
         /// <param name="ev">The <see cref="ChangingMoveStateEventArgs"/> instance.</param>
         public static void OnChangingMoveState(ChangingMoveStateEventArgs ev) => ChangingMoveState.InvokeSafely(ev);
->>>>>>> 767f6761
     }
 }