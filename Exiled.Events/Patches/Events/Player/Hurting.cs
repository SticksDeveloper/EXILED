// -----------------------------------------------------------------------
// <copyright file="Hurting.cs" company="Exiled Team">
// Copyright (c) Exiled Team. All rights reserved.
// Licensed under the CC BY-SA 3.0 license.
// </copyright>
// -----------------------------------------------------------------------

namespace Exiled.Events.Patches.Events.Player
{
#pragma warning disable SA1313
    using System;

    using Exiled.Events.EventArgs;
    using Exiled.Events.Handlers;

    using global::Utils.Networking;

    using HarmonyLib;

    using InventorySystem.Disarming;

    using UnityEngine;

    /// <summary>
    /// Patches <see cref="PlayerStats.HurtPlayer(PlayerStats.HitInfo, GameObject, bool, bool)"/>.
    /// Adds the <see cref="Player.Hurting"/> event.
    /// </summary>
    [HarmonyPatch(typeof(PlayerStats), nameof(PlayerStats.HurtPlayer))]
    internal static class Hurting
    {
        private static bool Prefix(PlayerStats __instance, ref PlayerStats.HitInfo info, GameObject go)
        {
            try
            {
                if (go == null)
                    return true;

                API.Features.Player attacker = API.Features.Player.Get(info.IsPlayer ? info.RHub.gameObject : __instance.gameObject);
                API.Features.Player target = API.Features.Player.Get(go);

                if (target == null || target.IsHost || target.Role == RoleType.Spectator)
                    return true;

                if (info.Tool.Equals(DamageTypes.Recontainment) && target.Role == RoleType.Scp079)
                {
                    Scp079.OnRecontained(new RecontainedEventArgs(target));
                    DiedEventArgs eventArgs = new DiedEventArgs(null, target, info);
                    Player.OnDied(eventArgs);
                }

                if (attacker == null || attacker.IsHost)
                    return true;

                HurtingEventArgs ev = new HurtingEventArgs(attacker, target, info);

                if (ev.Target.IsHost)
                    return true;

                Player.OnHurting(ev);

                info = ev.HitInformation;

                if (!ev.IsAllowed)
                    return false;

                if (!ev.Target.IsGodModeEnabled && (ev.Amount == -1 || ev.Amount >= ev.Target.Health + ev.Target.ArtificialHealth))
                {
                    DyingEventArgs dyingEventArgs = new DyingEventArgs(ev.Attacker, ev.Target, ev.HitInformation);

                    Player.OnDying(dyingEventArgs);

                    if (!dyingEventArgs.IsAllowed)
                        return false;

<<<<<<< HEAD
                    dyingEventArgs.Target.Inventory.SetDisarmedStatus(null);
                    new DisarmedPlayersListMessage(DisarmedPlayers.Entries).SendToAuthenticated();
=======
                    if (dyingEventArgs.ItemsToDrop != null)
                    {
                        dyingEventArgs.Target.ResetInventory(dyingEventArgs.ItemsToDrop);
                        dyingEventArgs.Target.DropItems();
                    }
>>>>>>> 798474e3
                }

                return true;
            }
            catch (Exception e)
            {
                API.Features.Log.Error($"Exiled.Events.Patches.Events.Player.Hurting: {e}\n{e.StackTrace}");
                return true;
            }
        }
    }
}<|MERGE_RESOLUTION|>--- conflicted
+++ resolved
@@ -72,16 +72,14 @@
                     if (!dyingEventArgs.IsAllowed)
                         return false;
 
-<<<<<<< HEAD
                     dyingEventArgs.Target.Inventory.SetDisarmedStatus(null);
                     new DisarmedPlayersListMessage(DisarmedPlayers.Entries).SendToAuthenticated();
-=======
+
                     if (dyingEventArgs.ItemsToDrop != null)
                     {
                         dyingEventArgs.Target.ResetInventory(dyingEventArgs.ItemsToDrop);
                         dyingEventArgs.Target.DropItems();
                     }
->>>>>>> 798474e3
                 }
 
                 return true;
