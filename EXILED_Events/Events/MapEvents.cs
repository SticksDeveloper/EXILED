using EXILED.Extensions;
using System;
using System.Collections.Generic;
using UnityEngine;

namespace EXILED
{
	public partial class Events
	{
<<<<<<< HEAD
		[Obsolete("Use WarheadCancelEvent instead.", true)]
		public delegate void OnWarheadCommand(ref WarheadLeverEvent ev);

		public static event PlaceDecal PlaceDecalEvent;
		public delegate void PlaceDecal(PlaceDecalEvent ev);

		public static void InvokePlaceDecal(GameObject player, ref Vector3 position, ref Quaternion rotation, ref int type, ref bool allow)
		{
			if (PlaceDecalEvent == null)
				return;

			PlaceDecalEvent ev = new PlaceDecalEvent()
			{
				Player = player.GetPlayer(),
				Position = position,
				Rotation = rotation,
				Type = type,
				Allow = allow
			};

			PlaceDecalEvent.Invoke(ev);

			position = ev.Position;
			rotation = ev.Rotation;
			type = ev.Type;
			allow = ev.Allow;
		}

		public static event PlaceBlood PlaceBloodEvent;
		public delegate void PlaceBlood(PlaceBloodEvent ev);

		public static void InvokePlaceBlood(GameObject player, ref Vector3 position, ref int bloodType, ref float multiplier, ref bool allow)
		{
			if (PlaceBloodEvent == null)
				return;

			PlaceBloodEvent ev = new PlaceBloodEvent()
			{
				Player = player.GetPlayer(),
				Position = position,
				BloodType = bloodType,
				Multiplier = multiplier,
				Allow = allow
			};

			PlaceBloodEvent.Invoke(ev);

			position = ev.Position;
			bloodType = ev.BloodType;
			multiplier = ev.Multiplier;
			allow = ev.Allow;
		}

		public static event AnnounceDecontamination AnnounceDecontaminationEvent;
		public delegate void AnnounceDecontamination(AnnounceDecontaminationEvent ev);

		public static void InvokeAnnounceDecontamination(ref int announcementId, ref bool isAnnouncementGlobal, ref bool allow)
		{
			if (AnnounceDecontaminationEvent == null)
				return;

			AnnounceDecontaminationEvent ev = new AnnounceDecontaminationEvent()
			{
				AnnouncementId = announcementId,
				IsAnnouncementGlobal = isAnnouncementGlobal,
				Allow = allow
			};

			AnnounceDecontaminationEvent.Invoke(ev);

			announcementId = ev.AnnouncementId;
			isAnnouncementGlobal = ev.IsAnnouncementGlobal;
			allow = ev.Allow;
		}

		public static event AnnounceScpTermination AnnounceScpTerminationEvent;
		public delegate void AnnounceScpTermination(AnnounceScpTerminationEvent ev);

		public static void InvokeAnnounceScpTermination(Role role, ref PlayerStats.HitInfo hitInfo, ref string terminationCause, ref bool allow)
		{
			if (AnnounceScpTerminationEvent == null)
				return;

			AnnounceScpTerminationEvent ev = new AnnounceScpTerminationEvent()
			{
				Killer = hitInfo.PlyId == 0 ? null : Player.GetPlayer(hitInfo.PlyId),
				Role = role,
				HitInfo = hitInfo,
				TerminationCause = terminationCause,
				Allow = allow
			};

			AnnounceScpTerminationEvent.Invoke(ev);

			hitInfo = ev.HitInfo;
			terminationCause = ev.TerminationCause;
			allow = ev.Allow;
		}

		public static event AnnounceNtfEntrance AnnounceNtfEntranceEvent;
		public delegate void AnnounceNtfEntrance(AnnounceNtfEntranceEvent ev);

		public static void InvokeAnnounceNtfEntrance(ref int scpsLeft, ref int ntfNumber, ref char ntfLetter, ref bool allow)
=======
		public static event OnWarheadDetonation WarheadDetonationEvent;
		public delegate void OnWarheadDetonation();
		public static void InvokeWarheadDetonation()
>>>>>>> fc452579
		{
			if (AnnounceNtfEntranceEvent == null)
				return;

			AnnounceNtfEntranceEvent ev = new AnnounceNtfEntranceEvent()
			{
				ScpsLeft = scpsLeft,
				NtfNumber = ntfNumber,
				NtfLetter = ntfLetter,
				Allow = allow
			};

			AnnounceNtfEntranceEvent.Invoke(ev);

			scpsLeft = ev.ScpsLeft;
			ntfNumber = ev.NtfNumber;
			ntfLetter = ev.NtfLetter;
			allow = ev.Allow;
		}

		public static event OnWarheadDetonation WarheadDetonationEvent;
		public delegate void OnWarheadDetonation();

		public static void InvokeWarheadDetonation() => WarheadDetonationEvent?.Invoke();

		public static event OnDoorInteract DoorInteractEvent;
		public delegate void OnDoorInteract(DoorInteractionEvent ev);

		public static void InvokeDoorInteract(GameObject player, Door door, ref bool allow)
		{
			if (DoorInteractEvent == null)
				return;

			DoorInteractionEvent ev = new DoorInteractionEvent()
			{
				Player = player.GetPlayer(),
				Allow = allow,
				Door = door
			};
<<<<<<< HEAD

			DoorInteractEvent.Invoke(ref ev);

			allow = ev.Allow;
		}

		public static event OnElevatorInteract ElevatorInteractEvent;
		public delegate void OnElevatorInteract(ref ElevatorInteractionEvent ev);

		public static void InvokeElevatorInteract(GameObject player, Lift.Elevator elevator, ref bool allow)
		{
			if (ElevatorInteractEvent == null)
				return;

			ElevatorInteractionEvent ev = new ElevatorInteractionEvent()
			{
				Player = player.GetPlayer(),
				Elevator = elevator,
				Allow = allow
			};

			ElevatorInteractEvent.Invoke(ref ev);

=======
			DoorInteractEvent.Invoke(ev);
>>>>>>> fc452579
			allow = ev.Allow;
		}

		public static event WarheadCancelled WarheadCancelledEvent;
		public delegate void WarheadCancelled(WarheadCancelEvent ev);

		public static void InvokeWarheadCancel(GameObject player, ref bool allow)
		{
			if (WarheadCancelledEvent == null)
				return;

			WarheadCancelEvent ev = new WarheadCancelEvent
			{
				Allow = allow,
				Player = player ? player.GetPlayer() : null
			};

			WarheadCancelledEvent.Invoke(ev);

			allow = ev.Allow;
		}

		public static event WarheadStart WarheadStartEvent;
		public delegate void WarheadStart(WarheadStartEvent ev);

		public static void InvokeWarheadStart(GameObject player, ref bool allow)
		{
			if (WarheadStartEvent == null)
				return;

			WarheadStartEvent ev = new WarheadStartEvent
			{
				Player = player == null ? null : player.GetPlayer(),
				Allow = allow
			};

			WarheadStartEvent.Invoke(ev);

			allow = ev.Allow;
		}

		public static event OnLockerInteract LockerInteractEvent;
		public delegate void OnLockerInteract(LockerInteractionEvent ev);

		internal static void InvokeLockerInteract(GameObject player, Locker locker, int lockerId, ref bool allow)
		{
			if (LockerInteractEvent == null)
				return;
<<<<<<< HEAD

			LockerInteractionEvent ev = new LockerInteractionEvent(player.GetPlayer(), locker, lockerId)
=======
			LockerInteractionEvent ev = new LockerInteractionEvent
>>>>>>> fc452579
			{
				Locker = locker,
				Player = gameObject.GetPlayer(),
				Allow = allow,
				LockerId = lockerid
			};

			LockerInteractEvent.Invoke(ev);

			allow = ev.Allow;
		}

		public static event TriggerTesla TriggerTeslaEvent;
<<<<<<< HEAD
		public delegate void TriggerTesla(ref TriggerTeslaEvent ev);

		public static void InvokeTriggerTesla(GameObject player, bool isInHurtingRange, ref bool isTriggerable)
=======
		public delegate void TriggerTesla(TriggerTeslaEvent ev);
		public static void InvokeTriggerTesla(GameObject obj, bool hurtRange, ref bool triggerable)
>>>>>>> fc452579
		{
			if (TriggerTeslaEvent == null)
				return;

			TriggerTeslaEvent ev = new TriggerTeslaEvent()
			{
				Player = player.GetPlayer(),
				IsInHurtingRange = isInHurtingRange,
				Triggerable = isTriggerable
			};
<<<<<<< HEAD

			TriggerTeslaEvent.Invoke(ref ev);

			isTriggerable = ev.Triggerable;
=======
			TriggerTeslaEvent.Invoke(ev);
			triggerable = ev.Triggerable;
>>>>>>> fc452579
		}

		public static event Scp914Upgrade Scp914UpgradeEvent;
<<<<<<< HEAD
		public delegate void Scp914Upgrade(ref SCP914UpgradeEvent ev);

		public static void InvokeScp914Upgrade(Scp914.Scp914Machine machine, List<CharacterClassManager> characterClassManagers, ref List<Pickup> pickups, Scp914.Scp914Knob knobSetting, ref bool allow)
=======
		public delegate void Scp914Upgrade(Scp914UpgradeEvent ev);
		public static void InvokeScp914Upgrade(Scp914.Scp914Machine machine, IEnumerable<CharacterClassManager> ccms, ref List<Pickup> pickups, Scp914.Scp914Knob knobSetting, ref bool allow)
>>>>>>> fc452579
		{
			if (Scp914UpgradeEvent == null)
				return;

			List<ReferenceHub> players = new List<ReferenceHub>();

			foreach (CharacterClassManager characterClassManager in characterClassManagers)
				players.Add(characterClassManager.gameObject.GetPlayer());

			Scp914UpgradeEvent ev = new Scp914UpgradeEvent()
			{
				Allow = allow,
				Machine = machine,
				Players = players,
				Items = pickups,
				KnobSetting = knobSetting
			};
<<<<<<< HEAD

			Scp914UpgradeEvent.Invoke(ref ev);

=======
			
			Scp914UpgradeEvent.Invoke(ev);
>>>>>>> fc452579
			pickups = ev.Items;
			allow = ev.Allow;
		}

		public static event GeneratorUnlock GeneratorUnlockEvent;
<<<<<<< HEAD
		public delegate void GeneratorUnlock(ref GeneratorUnlockEvent ev);

		internal static void InvokeGeneratorUnlock(GameObject player, Generator079 generator, ref bool allow)
=======
		public delegate void GeneratorUnlock(GeneratorUnlockEvent ev);
		internal static void InvokeGeneratorUnlock(GameObject person, Generator079 generator, ref bool allow)
>>>>>>> fc452579
		{
			if (GeneratorUnlockEvent == null)
				return;

			GeneratorUnlockEvent ev = new GeneratorUnlockEvent()
			{
				Player = player.GetPlayer(),
				Generator = generator,
				Allow = allow
			};
<<<<<<< HEAD

			GeneratorUnlockEvent.Invoke(ref ev);

=======
			GeneratorUnlockEvent.Invoke(ev);
>>>>>>> fc452579
			allow = ev.Allow;
		}

		public static event GeneratorOpen GeneratorOpenedEvent;
<<<<<<< HEAD
		public delegate void GeneratorOpen(ref GeneratorOpenEvent ev);

=======
		public delegate void GeneratorOpen(GeneratorOpenEvent ev);
>>>>>>> fc452579
		public static void InvokeGeneratorOpen(GameObject player, Generator079 generator, ref bool allow)
		{
			if (GeneratorOpenedEvent == null)
				return;

			GeneratorOpenEvent ev = new GeneratorOpenEvent()
			{
				Player = player.GetPlayer(),
				Generator = generator,
				Allow = allow
			};
<<<<<<< HEAD

			GeneratorOpenedEvent.Invoke(ref ev);

=======
			GeneratorOpenedEvent.Invoke(ev);
>>>>>>> fc452579
			allow = ev.Allow;
		}

		public static event GeneratorClose GeneratorClosedEvent;
<<<<<<< HEAD
		public delegate void GeneratorClose(ref GeneratorCloseEvent ev);

=======
		public delegate void GeneratorClose(GeneratorCloseEvent ev);
>>>>>>> fc452579
		public static void InvokeGeneratorClose(GameObject player, Generator079 generator, ref bool allow)
		{
			if (GeneratorClosedEvent == null)
				return;

			GeneratorCloseEvent ev = new GeneratorCloseEvent()
			{
				Player = player.GetPlayer(),
				Generator = generator,
				Allow = allow
			};
<<<<<<< HEAD

			GeneratorClosedEvent.Invoke(ref ev);

=======
			GeneratorClosedEvent.Invoke(ev);
>>>>>>> fc452579
			allow = ev.Allow;
		}

		public static event GeneratorInsert GeneratorInsertedEvent;
<<<<<<< HEAD
		public delegate void GeneratorInsert(ref GeneratorInsertTabletEvent ev);

=======
		public delegate void GeneratorInsert(GeneratorInsertTabletEvent ev);
>>>>>>> fc452579
		public static void InvokeGeneratorInsert(GameObject player, Generator079 generator, ref bool allow)
		{
			if (GeneratorInsertedEvent == null)
				return;

			GeneratorInsertTabletEvent ev = new GeneratorInsertTabletEvent()
			{
				Player = player.GetPlayer(),
				Generator = generator,
				Allow = allow
			};
<<<<<<< HEAD

			GeneratorInsertedEvent.Invoke(ref ev);

=======
			GeneratorInsertedEvent.Invoke(ev);
>>>>>>> fc452579
			allow = ev.Allow;
		}

		public static event GeneratorEject GeneratorEjectedEvent;
<<<<<<< HEAD
		public delegate void GeneratorEject(ref GeneratorEjectTabletEvent ev);

=======
		public delegate void GeneratorEject(GeneratorEjectTabletEvent ev);
>>>>>>> fc452579
		public static void InvokeGeneratorEject(GameObject player, Generator079 generator, ref bool allow)
		{
			if (GeneratorEjectedEvent == null)
				return;

			GeneratorEjectTabletEvent ev = new GeneratorEjectTabletEvent()
			{
				Player = player.GetPlayer(),
				Generator = generator,
				Allow = allow
			};
<<<<<<< HEAD

			GeneratorEjectedEvent.Invoke(ref ev);

=======
			GeneratorEjectedEvent.Invoke(ev);
>>>>>>> fc452579
			allow = ev.Allow;
		}

		public static event GeneratorFinish GeneratorFinishedEvent;
<<<<<<< HEAD
		public delegate void GeneratorFinish(ref GeneratorFinishEvent ev);

=======
		public delegate void GeneratorFinish(GeneratorFinishEvent ev);
>>>>>>> fc452579
		public static void InvokeGeneratorFinish(Generator079 generator)
		{
			if (GeneratorFinishedEvent == null)
				return;

			GeneratorFinishEvent ev = new GeneratorFinishEvent()
			{
				Generator = generator,
			};
<<<<<<< HEAD

			GeneratorFinishedEvent.Invoke(ref ev);
		}

		public static event Decontamination DecontaminationEvent;
		public delegate void Decontamination(ref DecontaminationEvent ev);
=======
			GeneratorFinishedEvent.Invoke(ev);
		}

		public static event Decontamination DecontaminationEvent;

		public delegate void Decontamination(DecontaminationEvent ev);
>>>>>>> fc452579

		public static void InvokeDecontamination(ref bool allow)
		{
			if (DecontaminationEvent == null)
				return;

			DecontaminationEvent ev = new DecontaminationEvent
			{
				Allow = allow
			};
<<<<<<< HEAD

			DecontaminationEvent.Invoke(ref ev);

=======
			
			DecontaminationEvent.Invoke(ev);
>>>>>>> fc452579
			allow = ev.Allow;
		}

		public static event CheckRoundEnd CheckRoundEndEvent;
<<<<<<< HEAD
		public delegate void CheckRoundEnd(ref CheckRoundEndEvent ev);
=======

		public delegate void CheckRoundEnd(CheckRoundEndEvent ev);
>>>>>>> fc452579

		public static void InvokeCheckRoundEnd(ref bool forceEnd, ref bool allow, ref RoundSummary.LeadingTeam leadingTeam, ref bool teamChanged)
		{
			if (CheckRoundEndEvent == null)
				return;

			CheckRoundEndEvent ev = new CheckRoundEndEvent
			{
				LeadingTeam = leadingTeam,
				ForceEnd = forceEnd,
				Allow = allow
			};
<<<<<<< HEAD

			CheckRoundEndEvent.Invoke(ref ev);

			teamChanged = leadingTeam != ev.LeadingTeam;
			leadingTeam = ev.LeadingTeam;
=======
			
			CheckRoundEndEvent.Invoke(ev);
			if (team != ev.LeadingTeam)
				teamChanged = true;
			team = ev.LeadingTeam;
>>>>>>> fc452579
			allow = ev.Allow;
			forceEnd = ev.ForceEnd;
		}
	}
}<|MERGE_RESOLUTION|>--- conflicted
+++ resolved
@@ -7,7 +7,6 @@
 {
 	public partial class Events
 	{
-<<<<<<< HEAD
 		[Obsolete("Use WarheadCancelEvent instead.", true)]
 		public delegate void OnWarheadCommand(ref WarheadLeverEvent ev);
 
@@ -111,11 +110,6 @@
 		public delegate void AnnounceNtfEntrance(AnnounceNtfEntranceEvent ev);
 
 		public static void InvokeAnnounceNtfEntrance(ref int scpsLeft, ref int ntfNumber, ref char ntfLetter, ref bool allow)
-=======
-		public static event OnWarheadDetonation WarheadDetonationEvent;
-		public delegate void OnWarheadDetonation();
-		public static void InvokeWarheadDetonation()
->>>>>>> fc452579
 		{
 			if (AnnounceNtfEntranceEvent == null)
 				return;
@@ -155,7 +149,6 @@
 				Allow = allow,
 				Door = door
 			};
-<<<<<<< HEAD
 
 			DoorInteractEvent.Invoke(ref ev);
 
@@ -179,9 +172,6 @@
 
 			ElevatorInteractEvent.Invoke(ref ev);
 
-=======
-			DoorInteractEvent.Invoke(ev);
->>>>>>> fc452579
 			allow = ev.Allow;
 		}
 
@@ -230,12 +220,8 @@
 		{
 			if (LockerInteractEvent == null)
 				return;
-<<<<<<< HEAD
 
 			LockerInteractionEvent ev = new LockerInteractionEvent(player.GetPlayer(), locker, lockerId)
-=======
-			LockerInteractionEvent ev = new LockerInteractionEvent
->>>>>>> fc452579
 			{
 				Locker = locker,
 				Player = gameObject.GetPlayer(),
@@ -249,14 +235,9 @@
 		}
 
 		public static event TriggerTesla TriggerTeslaEvent;
-<<<<<<< HEAD
 		public delegate void TriggerTesla(ref TriggerTeslaEvent ev);
 
 		public static void InvokeTriggerTesla(GameObject player, bool isInHurtingRange, ref bool isTriggerable)
-=======
-		public delegate void TriggerTesla(TriggerTeslaEvent ev);
-		public static void InvokeTriggerTesla(GameObject obj, bool hurtRange, ref bool triggerable)
->>>>>>> fc452579
 		{
 			if (TriggerTeslaEvent == null)
 				return;
@@ -267,26 +248,16 @@
 				IsInHurtingRange = isInHurtingRange,
 				Triggerable = isTriggerable
 			};
-<<<<<<< HEAD
 
 			TriggerTeslaEvent.Invoke(ref ev);
 
 			isTriggerable = ev.Triggerable;
-=======
-			TriggerTeslaEvent.Invoke(ev);
-			triggerable = ev.Triggerable;
->>>>>>> fc452579
 		}
 
 		public static event Scp914Upgrade Scp914UpgradeEvent;
-<<<<<<< HEAD
 		public delegate void Scp914Upgrade(ref SCP914UpgradeEvent ev);
 
 		public static void InvokeScp914Upgrade(Scp914.Scp914Machine machine, List<CharacterClassManager> characterClassManagers, ref List<Pickup> pickups, Scp914.Scp914Knob knobSetting, ref bool allow)
-=======
-		public delegate void Scp914Upgrade(Scp914UpgradeEvent ev);
-		public static void InvokeScp914Upgrade(Scp914.Scp914Machine machine, IEnumerable<CharacterClassManager> ccms, ref List<Pickup> pickups, Scp914.Scp914Knob knobSetting, ref bool allow)
->>>>>>> fc452579
 		{
 			if (Scp914UpgradeEvent == null)
 				return;
@@ -304,27 +275,17 @@
 				Items = pickups,
 				KnobSetting = knobSetting
 			};
-<<<<<<< HEAD
 
 			Scp914UpgradeEvent.Invoke(ref ev);
 
-=======
-			
-			Scp914UpgradeEvent.Invoke(ev);
->>>>>>> fc452579
 			pickups = ev.Items;
 			allow = ev.Allow;
 		}
 
 		public static event GeneratorUnlock GeneratorUnlockEvent;
-<<<<<<< HEAD
 		public delegate void GeneratorUnlock(ref GeneratorUnlockEvent ev);
 
 		internal static void InvokeGeneratorUnlock(GameObject player, Generator079 generator, ref bool allow)
-=======
-		public delegate void GeneratorUnlock(GeneratorUnlockEvent ev);
-		internal static void InvokeGeneratorUnlock(GameObject person, Generator079 generator, ref bool allow)
->>>>>>> fc452579
 		{
 			if (GeneratorUnlockEvent == null)
 				return;
@@ -335,23 +296,15 @@
 				Generator = generator,
 				Allow = allow
 			};
-<<<<<<< HEAD
 
 			GeneratorUnlockEvent.Invoke(ref ev);
 
-=======
-			GeneratorUnlockEvent.Invoke(ev);
->>>>>>> fc452579
 			allow = ev.Allow;
 		}
 
 		public static event GeneratorOpen GeneratorOpenedEvent;
-<<<<<<< HEAD
 		public delegate void GeneratorOpen(ref GeneratorOpenEvent ev);
 
-=======
-		public delegate void GeneratorOpen(GeneratorOpenEvent ev);
->>>>>>> fc452579
 		public static void InvokeGeneratorOpen(GameObject player, Generator079 generator, ref bool allow)
 		{
 			if (GeneratorOpenedEvent == null)
@@ -363,23 +316,15 @@
 				Generator = generator,
 				Allow = allow
 			};
-<<<<<<< HEAD
 
 			GeneratorOpenedEvent.Invoke(ref ev);
 
-=======
-			GeneratorOpenedEvent.Invoke(ev);
->>>>>>> fc452579
 			allow = ev.Allow;
 		}
 
 		public static event GeneratorClose GeneratorClosedEvent;
-<<<<<<< HEAD
 		public delegate void GeneratorClose(ref GeneratorCloseEvent ev);
 
-=======
-		public delegate void GeneratorClose(GeneratorCloseEvent ev);
->>>>>>> fc452579
 		public static void InvokeGeneratorClose(GameObject player, Generator079 generator, ref bool allow)
 		{
 			if (GeneratorClosedEvent == null)
@@ -391,23 +336,15 @@
 				Generator = generator,
 				Allow = allow
 			};
-<<<<<<< HEAD
 
 			GeneratorClosedEvent.Invoke(ref ev);
 
-=======
-			GeneratorClosedEvent.Invoke(ev);
->>>>>>> fc452579
 			allow = ev.Allow;
 		}
 
 		public static event GeneratorInsert GeneratorInsertedEvent;
-<<<<<<< HEAD
 		public delegate void GeneratorInsert(ref GeneratorInsertTabletEvent ev);
 
-=======
-		public delegate void GeneratorInsert(GeneratorInsertTabletEvent ev);
->>>>>>> fc452579
 		public static void InvokeGeneratorInsert(GameObject player, Generator079 generator, ref bool allow)
 		{
 			if (GeneratorInsertedEvent == null)
@@ -419,23 +356,15 @@
 				Generator = generator,
 				Allow = allow
 			};
-<<<<<<< HEAD
 
 			GeneratorInsertedEvent.Invoke(ref ev);
 
-=======
-			GeneratorInsertedEvent.Invoke(ev);
->>>>>>> fc452579
 			allow = ev.Allow;
 		}
 
 		public static event GeneratorEject GeneratorEjectedEvent;
-<<<<<<< HEAD
 		public delegate void GeneratorEject(ref GeneratorEjectTabletEvent ev);
 
-=======
-		public delegate void GeneratorEject(GeneratorEjectTabletEvent ev);
->>>>>>> fc452579
 		public static void InvokeGeneratorEject(GameObject player, Generator079 generator, ref bool allow)
 		{
 			if (GeneratorEjectedEvent == null)
@@ -447,23 +376,15 @@
 				Generator = generator,
 				Allow = allow
 			};
-<<<<<<< HEAD
 
 			GeneratorEjectedEvent.Invoke(ref ev);
 
-=======
-			GeneratorEjectedEvent.Invoke(ev);
->>>>>>> fc452579
 			allow = ev.Allow;
 		}
 
 		public static event GeneratorFinish GeneratorFinishedEvent;
-<<<<<<< HEAD
 		public delegate void GeneratorFinish(ref GeneratorFinishEvent ev);
 
-=======
-		public delegate void GeneratorFinish(GeneratorFinishEvent ev);
->>>>>>> fc452579
 		public static void InvokeGeneratorFinish(Generator079 generator)
 		{
 			if (GeneratorFinishedEvent == null)
@@ -473,21 +394,12 @@
 			{
 				Generator = generator,
 			};
-<<<<<<< HEAD
 
 			GeneratorFinishedEvent.Invoke(ref ev);
 		}
 
 		public static event Decontamination DecontaminationEvent;
 		public delegate void Decontamination(ref DecontaminationEvent ev);
-=======
-			GeneratorFinishedEvent.Invoke(ev);
-		}
-
-		public static event Decontamination DecontaminationEvent;
-
-		public delegate void Decontamination(DecontaminationEvent ev);
->>>>>>> fc452579
 
 		public static void InvokeDecontamination(ref bool allow)
 		{
@@ -498,24 +410,14 @@
 			{
 				Allow = allow
 			};
-<<<<<<< HEAD
 
 			DecontaminationEvent.Invoke(ref ev);
 
-=======
-			
-			DecontaminationEvent.Invoke(ev);
->>>>>>> fc452579
 			allow = ev.Allow;
 		}
 
 		public static event CheckRoundEnd CheckRoundEndEvent;
-<<<<<<< HEAD
 		public delegate void CheckRoundEnd(ref CheckRoundEndEvent ev);
-=======
-
-		public delegate void CheckRoundEnd(CheckRoundEndEvent ev);
->>>>>>> fc452579
 
 		public static void InvokeCheckRoundEnd(ref bool forceEnd, ref bool allow, ref RoundSummary.LeadingTeam leadingTeam, ref bool teamChanged)
 		{
@@ -528,19 +430,11 @@
 				ForceEnd = forceEnd,
 				Allow = allow
 			};
-<<<<<<< HEAD
 
 			CheckRoundEndEvent.Invoke(ref ev);
 
 			teamChanged = leadingTeam != ev.LeadingTeam;
 			leadingTeam = ev.LeadingTeam;
-=======
-			
-			CheckRoundEndEvent.Invoke(ev);
-			if (team != ev.LeadingTeam)
-				teamChanged = true;
-			team = ev.LeadingTeam;
->>>>>>> fc452579
 			allow = ev.Allow;
 			forceEnd = ev.ForceEnd;
 		}
