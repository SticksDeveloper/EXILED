// -----------------------------------------------------------------------
// <copyright file="RemoteAdmin.cs" company="Exiled Team">
// Copyright (c) Exiled Team. All rights reserved.
// Licensed under the CC BY-SA 3.0 license.
// </copyright>
// -----------------------------------------------------------------------

namespace Exiled.Events.Commands.Reload
{
    using System;

    using CommandSystem;
    using Exiled.API.Interfaces;
    using Exiled.Permissions.Extensions;
    using Loader;

    /// <summary>
    /// The reload remoteadmin command.
    /// </summary>
    public class RemoteAdmin : ICommand, IPermissioned
    {
        /// <summary>
        /// Gets static instance of the <see cref="RemoteAdmin"/> command.
        /// </summary>
        public static RemoteAdmin Instance { get; } = new();

        /// <inheritdoc/>
        public string Command { get; } = "remoteadmin";

        /// <inheritdoc/>
        public string[] Aliases { get; } = new[] { "ra" };

        /// <inheritdoc/>
        public string Description { get; } = "Reloads remote admin configs.";

        /// <inheritdoc />
        public bool SanitizeResponse { get; }

<<<<<<< HEAD
=======
        /// <inheritdoc />
        public string Permission { get; } = "ee.reloadremoteadmin";

>>>>>>> ed28355c
        /// <inheritdoc/>
        public bool Execute(ArraySegment<string> arguments, ICommandSender sender, out string response)
        {
            ConfigManager.ReloadRemoteAdmin();

            Handlers.Server.OnReloadedRA();

            response = "Remote admin configs reloaded.";
            return true;
        }
    }
}<|MERGE_RESOLUTION|>--- conflicted
+++ resolved
@@ -36,12 +36,9 @@
         /// <inheritdoc />
         public bool SanitizeResponse { get; }
 
-<<<<<<< HEAD
-=======
         /// <inheritdoc />
         public string Permission { get; } = "ee.reloadremoteadmin";
 
->>>>>>> ed28355c
         /// <inheritdoc/>
         public bool Execute(ArraySegment<string> arguments, ICommandSender sender, out string response)
         {
