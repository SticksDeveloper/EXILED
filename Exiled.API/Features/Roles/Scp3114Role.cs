--- conflicted
+++ resolved
@@ -9,22 +9,16 @@
 {
     using System.Collections.Generic;
 
-<<<<<<< HEAD
     using Exiled.API.Enums;
     using Exiled.API.Extensions;
     using Exiled.API.Features.Core.Attributes;
-=======
->>>>>>> 1aff717d
     using PlayerRoles;
     using PlayerRoles.PlayableScps;
     using PlayerRoles.PlayableScps.HumeShield;
     using PlayerRoles.PlayableScps.Scp3114;
     using PlayerRoles.Subroutines;
-<<<<<<< HEAD
     using PlayerStatsSystem;
     using UnityEngine;
-=======
->>>>>>> 1aff717d
 
     using static PlayerRoles.PlayableScps.Scp3114.Scp3114Identity;
 
