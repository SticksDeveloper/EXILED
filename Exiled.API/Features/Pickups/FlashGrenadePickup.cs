// -----------------------------------------------------------------------
// <copyright file="FlashGrenadePickup.cs" company="Exiled Team">
// Copyright (c) Exiled Team. All rights reserved.
// Licensed under the CC BY-SA 3.0 license.
// </copyright>
// -----------------------------------------------------------------------

namespace Exiled.API.Features.Pickups
{
    using Exiled.API.Enums;
<<<<<<< HEAD
    using Exiled.API.Extensions;
    using Exiled.API.Features.Core.Attributes;
=======
>>>>>>> 1aff717d
    using Exiled.API.Features.Items;
    using Exiled.API.Features.Pickups.Projectiles;

    using InventorySystem.Items;
    using InventorySystem.Items.ThrowableProjectiles;

    /// <summary>
    /// A wrapper class for dropped Flashbang Pickup.
    /// </summary>
    internal class FlashGrenadePickup : GrenadePickup
    {
        /// <summary>
        /// Initializes a new instance of the <see cref="FlashGrenadePickup"/> class.
        /// </summary>
        /// <param name="pickupBase">.</param>
        internal FlashGrenadePickup(TimedGrenadePickup pickupBase)
            : base(pickupBase)
        {
        }

        /// <summary>
        /// Initializes a new instance of the <see cref="FlashGrenadePickup"/> class.
        /// </summary>
        internal FlashGrenadePickup()
            : base(ItemType.GrenadeFlash)
        {
        }

        /// <summary>
        /// Gets or sets the minimum duration of player can take the effect.
        /// </summary>
        [EProperty(category: nameof(FlashGrenadePickup))]
        public float MinimalDurationEffect { get; set; }

        /// <summary>
        /// Gets or sets the additional duration of the <see cref="EffectType.Blinded"/> effect.
        /// </summary>
        [EProperty(category: nameof(FlashGrenadePickup))]
        public float AdditionalBlindedEffect { get; set; }

        /// <summary>
        /// Gets or sets the how mush the flash grenade going to be intensified when explode at <see cref="RoomType.Surface"/>.
        /// </summary>
        [EProperty(category: nameof(FlashGrenadePickup))]
        public float SurfaceDistanceIntensifier { get; set; }

        /// <inheritdoc/>
        internal override void ReadItemInfo(Item item)
        {
            base.ReadItemInfo(item);
            if (item is FlashGrenade flashGrenadeitem)
            {
                MinimalDurationEffect = flashGrenadeitem.MinimalDurationEffect;
                AdditionalBlindedEffect = flashGrenadeitem.AdditionalBlindedEffect;
                SurfaceDistanceIntensifier = flashGrenadeitem.SurfaceDistanceIntensifier;
                FuseTime = flashGrenadeitem.FuseTime;
            }
        }

        /// <inheritdoc/>
        internal override void WriteProjectileInfo(Projectile projectile)
        {
            if (projectile is FlashbangProjectile flashbangProjectile)
            {
                flashbangProjectile.MinimalDurationEffect = MinimalDurationEffect;
                flashbangProjectile.AdditionalBlindedEffect = AdditionalBlindedEffect;
                flashbangProjectile.SurfaceDistanceIntensifier = SurfaceDistanceIntensifier;
                flashbangProjectile.FuseTime = FuseTime;
            }
        }

        /// <inheritdoc/>
        protected override void InitializeProperties(ItemBase itemBase)
        {
            base.InitializeProperties(itemBase);
            if (itemBase is ThrowableItem throwable && throwable.Projectile is FlashbangGrenade flashGrenade)
            {
                MinimalDurationEffect = flashGrenade._minimalEffectDuration;
                AdditionalBlindedEffect = flashGrenade._additionalBlurDuration;
                SurfaceDistanceIntensifier = flashGrenade._surfaceZoneDistanceIntensifier;
            }
        }
    }
}<|MERGE_RESOLUTION|>--- conflicted
+++ resolved
@@ -8,11 +8,8 @@
 namespace Exiled.API.Features.Pickups
 {
     using Exiled.API.Enums;
-<<<<<<< HEAD
     using Exiled.API.Extensions;
     using Exiled.API.Features.Core.Attributes;
-=======
->>>>>>> 1aff717d
     using Exiled.API.Features.Items;
     using Exiled.API.Features.Pickups.Projectiles;
 
