// -----------------------------------------------------------------------
// <copyright file="Primitive.cs" company="Exiled Team">
// Copyright (c) Exiled Team. All rights reserved.
// Licensed under the CC BY-SA 3.0 license.
// </copyright>
// -----------------------------------------------------------------------

namespace Exiled.API.Features.Toys
{
    using System;
    using System.Linq;

    using AdminToys;

    using Enums;
    using Exiled.API.Interfaces;
    using Exiled.API.Structs;
    using UnityEngine;

    using Object = UnityEngine.Object;

    /// <summary>
    /// A wrapper class for <see cref="PrimitiveObjectToy"/>.
    /// </summary>
    public class Primitive : AdminToy, IWrapper<PrimitiveObjectToy>
    {
        /// <summary>
        /// Initializes a new instance of the <see cref="Primitive"/> class.
        /// </summary>
        /// <param name="toyAdminToyBase">The <see cref="PrimitiveObjectToy"/> of the toy.</param>
        internal Primitive(PrimitiveObjectToy toyAdminToyBase)
            : base(toyAdminToyBase, AdminToyType.PrimitiveObject) => Base = toyAdminToyBase;

        /// <summary>
        /// Gets the base <see cref="PrimitiveObjectToy"/>.
        /// </summary>
        public PrimitiveObjectToy Base { get; }

        /// <summary>
        /// Gets or sets the type of the primitive.
        /// </summary>
        public PrimitiveType Type
        {
            get => Base.NetworkPrimitiveType;
            set => Base.NetworkPrimitiveType = value;
        }

        /// <summary>
        /// Gets or sets the material color of the primitive.
        /// </summary>
        public Color Color
        {
            get => Base.NetworkMaterialColor;
            set => Base.NetworkMaterialColor = value;
        }

        /// <summary>
        /// Gets or sets a value indicating whether the primitive can be collided with.
        /// </summary>
        public bool Collidable
        {
            get => Flags.HasFlag(PrimitiveFlags.Collidable);
            set => Flags = value ? (Flags | PrimitiveFlags.Collidable) : (Flags & ~PrimitiveFlags.Collidable);
        }

        /// <summary>
        /// Gets or sets a value indicating whether the primitive is visible.
        /// </summary>
        public bool Visible
        {
            get => Flags.HasFlag(PrimitiveFlags.Visible);
            set => Flags = value ? (Flags | PrimitiveFlags.Visible) : (Flags & ~PrimitiveFlags.Visible);
        }

        /// <summary>
        /// Gets or sets the primitive flags.
        /// </summary>
        public PrimitiveFlags Flags
        {
            get => Base.NetworkPrimitiveFlags;
            set => Base.NetworkPrimitiveFlags = value;
        }

        /// <summary>
        /// Creates a new <see cref="Primitive"/>.
        /// </summary>
        /// <param name="position">The position of the <see cref="Primitive"/>.</param>
        /// <param name="rotation">The rotation of the <see cref="Primitive"/>.</param>
        /// <param name="scale">The scale of the <see cref="Primitive"/>.</param>
        /// <param name="spawn">Whether or not the <see cref="Primitive"/> should be initially spawned.</param>
        /// <returns>The new <see cref="Primitive"/>.</returns>
        public static Primitive Create(Vector3? position = null, Vector3? rotation = null, Vector3? scale = null, bool spawn = true)
            => Create(position, rotation, scale, spawn, null);

        /// <summary>
        /// Creates a new <see cref="Primitive"/>.
        /// </summary>
        /// <param name="primitiveType">The type of primitive to spawn.</param>
        /// <param name="position">The position of the <see cref="Primitive"/>.</param>
        /// <param name="rotation">The rotation of the <see cref="Primitive"/>.</param>
        /// <param name="scale">The scale of the <see cref="Primitive"/>.</param>
        /// <param name="spawn">Whether or not the <see cref="Primitive"/> should be initially spawned.</param>
        /// <returns>The new <see cref="Primitive"/>.</returns>
        public static Primitive Create(PrimitiveType primitiveType = PrimitiveType.Sphere, Vector3? position = null, Vector3? rotation = null, Vector3? scale = null, bool spawn = true)
            => Create(primitiveType, position, rotation, scale, spawn, null);

        /// <summary>
        /// Creates a new <see cref="Primitive"/>.
        /// </summary>
        /// <param name="position">The position of the <see cref="Primitive"/>.</param>
        /// <param name="rotation">The rotation of the <see cref="Primitive"/>.</param>
        /// <param name="scale">The scale of the <see cref="Primitive"/>.</param>
        /// <param name="spawn">Whether or not the <see cref="Primitive"/> should be initially spawned.</param>
        /// <param name="color">The color of the <see cref="Primitive"/>.</param>
        /// <returns>The new <see cref="Primitive"/>.</returns>
        public static Primitive Create(Vector3? position /*= null*/, Vector3? rotation /*= null*/, Vector3? scale /*= null*/, bool spawn /*= true*/, Color? color /*= null*/)
        {
            Primitive primitive = new(Object.Instantiate(ToysHelper.PrimitiveBaseObject));

            Transform transform = primitive.Base.transform;
            transform.position = position ?? Vector3.zero;
            transform.eulerAngles = rotation ?? Vector3.zero;
            transform.localScale = scale ?? Vector3.one;

            if (spawn)
                primitive.Spawn();

            primitive.Base.NetworkScale = primitive.Base.transform.localScale;
            primitive.Color = color ?? Color.gray;

            return primitive;
        }

        /// <summary>
        /// Creates a new <see cref="Primitive"/>.
        /// </summary>
        /// <param name="primitiveType">The type of primitive to spawn.</param>
        /// <param name="position">The position of the <see cref="Primitive"/>.</param>
        /// <param name="rotation">The rotation of the <see cref="Primitive"/>.</param>
        /// <param name="scale">The scale of the <see cref="Primitive"/>.</param>
        /// <param name="spawn">Whether or not the <see cref="Primitive"/> should be initially spawned.</param>
        /// <param name="color">The color of the <see cref="Primitive"/>.</param>
        /// <returns>The new <see cref="Primitive"/>.</returns>
        public static Primitive Create(PrimitiveType primitiveType /*= PrimitiveType.Sphere*/, Vector3? position /*= null*/, Vector3? rotation /*= null*/, Vector3? scale /*= null*/, bool spawn /*= true*/, Color? color /*= null*/)
        {
            Primitive primitive = new(Object.Instantiate(ToysHelper.PrimitiveBaseObject));

            Transform transform = primitive.Base.transform;
            transform.position = position ?? Vector3.zero;
            transform.eulerAngles = rotation ?? Vector3.zero;
            transform.localScale = scale ?? Vector3.one;

            if (spawn)
                primitive.Spawn();

            primitive.Base.NetworkScale = primitive.Base.transform.localScale;
            primitive.Base.NetworkPrimitiveType = primitiveType;
            primitive.Color = color ?? Color.gray;

            return primitive;
        }

        /// <summary>
        /// Creates a new <see cref="Primitive"/>.
        /// </summary>
        /// <param name="primitiveType">The type of primitive to spawn.</param>
        /// <param name="flags">The primitive flags.</param>
        /// <param name="position">The position of the <see cref="Primitive"/>.</param>
        /// <param name="rotation">The rotation of the <see cref="Primitive"/>.</param>
        /// <param name="scale">The scale of the <see cref="Primitive"/>.</param>
        /// <param name="spawn">Whether or not the <see cref="Primitive"/> should be initially spawned.</param>
        /// <param name="color">The color of the <see cref="Primitive"/>.</param>
        /// <returns>The new <see cref="Primitive"/>.</returns>
        public static Primitive Create(PrimitiveType primitiveType /*= PrimitiveType.Sphere*/, PrimitiveFlags flags, Vector3? position /*= null*/, Vector3? rotation /*= null*/, Vector3? scale /*= null*/, bool spawn /*= true*/, Color? color /*= null*/)
        {
            Primitive primitive = new(Object.Instantiate(ToysHelper.PrimitiveBaseObject));

            primitive.AdminToyBase.transform.position = position ?? Vector3.zero;
            primitive.AdminToyBase.transform.eulerAngles = rotation ?? Vector3.zero;
            primitive.AdminToyBase.transform.localScale = scale ?? Vector3.one;
            primitive.Flags = flags;

            if (spawn)
                primitive.Spawn();

            primitive.AdminToyBase.NetworkScale = primitive.AdminToyBase.transform.localScale;
            primitive.Base.NetworkPrimitiveType = primitiveType;
            primitive.Color = color ?? Color.gray;

            return primitive;
        }

        /// <summary>
        /// Creates a new <see cref="Primitive"/>.
        /// </summary>
        /// <param name="primitiveSettings">The settings of the <see cref="Primitive"/>.</param>
        /// <returns>The new <see cref="Primitive"/>.</returns>
        public static Primitive Create(PrimitiveSettings primitiveSettings)
        {
            Primitive primitive = new(Object.Instantiate(ToysHelper.PrimitiveBaseObject));

<<<<<<< HEAD
            Transform transform = primitive.Base.transform;
            transform.position = primitiveSettings.Position;
            transform.eulerAngles = primitiveSettings.Rotation;
            transform.localScale = primitiveSettings.Scale;
=======
            primitive.AdminToyBase.transform.position = primitiveSettings.Position;
            primitive.AdminToyBase.transform.eulerAngles = primitiveSettings.Rotation;
            primitive.AdminToyBase.transform.localScale = primitiveSettings.Scale;
            primitive.Flags = primitiveSettings.Flags;
>>>>>>> 2eafc065

            if (primitiveSettings.Spawn)
                primitive.Spawn();

            primitive.Base.NetworkScale = primitive.Base.transform.localScale;
            primitive.Base.NetworkPrimitiveType = primitiveSettings.PrimitiveType;
            primitive.Color = primitiveSettings.Color;
            primitive.IsStatic = primitiveSettings.IsStatic;

            return primitive;
        }

        /// <summary>
        /// Gets the <see cref="Primitive"/> belonging to the <see cref="PrimitiveObjectToy"/>.
        /// </summary>
        /// <param name="primitiveObjectToy">The <see cref="PrimitiveObjectToy"/> instance.</param>
        /// <returns>The corresponding <see cref="Primitive"/> instance.</returns>
        public static Primitive Get(PrimitiveObjectToy primitiveObjectToy)
        {
            AdminToy adminToy = Map.Toys.FirstOrDefault(x => x.AdminToyBase == primitiveObjectToy);
            return adminToy is not null ? adminToy as Primitive : new Primitive(primitiveObjectToy);
        }
    }
}
<|MERGE_RESOLUTION|>--- conflicted
+++ resolved
@@ -1,236 +1,230 @@
-// -----------------------------------------------------------------------
-// <copyright file="Primitive.cs" company="Exiled Team">
-// Copyright (c) Exiled Team. All rights reserved.
-// Licensed under the CC BY-SA 3.0 license.
-// </copyright>
-// -----------------------------------------------------------------------
-
-namespace Exiled.API.Features.Toys
-{
-    using System;
-    using System.Linq;
-
-    using AdminToys;
-
-    using Enums;
-    using Exiled.API.Interfaces;
-    using Exiled.API.Structs;
-    using UnityEngine;
-
-    using Object = UnityEngine.Object;
-
-    /// <summary>
-    /// A wrapper class for <see cref="PrimitiveObjectToy"/>.
-    /// </summary>
-    public class Primitive : AdminToy, IWrapper<PrimitiveObjectToy>
-    {
-        /// <summary>
-        /// Initializes a new instance of the <see cref="Primitive"/> class.
-        /// </summary>
-        /// <param name="toyAdminToyBase">The <see cref="PrimitiveObjectToy"/> of the toy.</param>
-        internal Primitive(PrimitiveObjectToy toyAdminToyBase)
-            : base(toyAdminToyBase, AdminToyType.PrimitiveObject) => Base = toyAdminToyBase;
-
-        /// <summary>
-        /// Gets the base <see cref="PrimitiveObjectToy"/>.
-        /// </summary>
-        public PrimitiveObjectToy Base { get; }
-
-        /// <summary>
-        /// Gets or sets the type of the primitive.
-        /// </summary>
-        public PrimitiveType Type
-        {
-            get => Base.NetworkPrimitiveType;
-            set => Base.NetworkPrimitiveType = value;
-        }
-
-        /// <summary>
-        /// Gets or sets the material color of the primitive.
-        /// </summary>
-        public Color Color
-        {
-            get => Base.NetworkMaterialColor;
-            set => Base.NetworkMaterialColor = value;
-        }
-
-        /// <summary>
-        /// Gets or sets a value indicating whether the primitive can be collided with.
-        /// </summary>
-        public bool Collidable
-        {
-            get => Flags.HasFlag(PrimitiveFlags.Collidable);
-            set => Flags = value ? (Flags | PrimitiveFlags.Collidable) : (Flags & ~PrimitiveFlags.Collidable);
-        }
-
-        /// <summary>
-        /// Gets or sets a value indicating whether the primitive is visible.
-        /// </summary>
-        public bool Visible
-        {
-            get => Flags.HasFlag(PrimitiveFlags.Visible);
-            set => Flags = value ? (Flags | PrimitiveFlags.Visible) : (Flags & ~PrimitiveFlags.Visible);
-        }
-
-        /// <summary>
-        /// Gets or sets the primitive flags.
-        /// </summary>
-        public PrimitiveFlags Flags
-        {
-            get => Base.NetworkPrimitiveFlags;
-            set => Base.NetworkPrimitiveFlags = value;
-        }
-
-        /// <summary>
-        /// Creates a new <see cref="Primitive"/>.
-        /// </summary>
-        /// <param name="position">The position of the <see cref="Primitive"/>.</param>
-        /// <param name="rotation">The rotation of the <see cref="Primitive"/>.</param>
-        /// <param name="scale">The scale of the <see cref="Primitive"/>.</param>
-        /// <param name="spawn">Whether or not the <see cref="Primitive"/> should be initially spawned.</param>
-        /// <returns>The new <see cref="Primitive"/>.</returns>
-        public static Primitive Create(Vector3? position = null, Vector3? rotation = null, Vector3? scale = null, bool spawn = true)
-            => Create(position, rotation, scale, spawn, null);
-
-        /// <summary>
-        /// Creates a new <see cref="Primitive"/>.
-        /// </summary>
-        /// <param name="primitiveType">The type of primitive to spawn.</param>
-        /// <param name="position">The position of the <see cref="Primitive"/>.</param>
-        /// <param name="rotation">The rotation of the <see cref="Primitive"/>.</param>
-        /// <param name="scale">The scale of the <see cref="Primitive"/>.</param>
-        /// <param name="spawn">Whether or not the <see cref="Primitive"/> should be initially spawned.</param>
-        /// <returns>The new <see cref="Primitive"/>.</returns>
-        public static Primitive Create(PrimitiveType primitiveType = PrimitiveType.Sphere, Vector3? position = null, Vector3? rotation = null, Vector3? scale = null, bool spawn = true)
-            => Create(primitiveType, position, rotation, scale, spawn, null);
-
-        /// <summary>
-        /// Creates a new <see cref="Primitive"/>.
-        /// </summary>
-        /// <param name="position">The position of the <see cref="Primitive"/>.</param>
-        /// <param name="rotation">The rotation of the <see cref="Primitive"/>.</param>
-        /// <param name="scale">The scale of the <see cref="Primitive"/>.</param>
-        /// <param name="spawn">Whether or not the <see cref="Primitive"/> should be initially spawned.</param>
-        /// <param name="color">The color of the <see cref="Primitive"/>.</param>
-        /// <returns>The new <see cref="Primitive"/>.</returns>
-        public static Primitive Create(Vector3? position /*= null*/, Vector3? rotation /*= null*/, Vector3? scale /*= null*/, bool spawn /*= true*/, Color? color /*= null*/)
-        {
-            Primitive primitive = new(Object.Instantiate(ToysHelper.PrimitiveBaseObject));
-
-            Transform transform = primitive.Base.transform;
-            transform.position = position ?? Vector3.zero;
-            transform.eulerAngles = rotation ?? Vector3.zero;
-            transform.localScale = scale ?? Vector3.one;
-
-            if (spawn)
-                primitive.Spawn();
-
-            primitive.Base.NetworkScale = primitive.Base.transform.localScale;
-            primitive.Color = color ?? Color.gray;
-
-            return primitive;
-        }
-
-        /// <summary>
-        /// Creates a new <see cref="Primitive"/>.
-        /// </summary>
-        /// <param name="primitiveType">The type of primitive to spawn.</param>
-        /// <param name="position">The position of the <see cref="Primitive"/>.</param>
-        /// <param name="rotation">The rotation of the <see cref="Primitive"/>.</param>
-        /// <param name="scale">The scale of the <see cref="Primitive"/>.</param>
-        /// <param name="spawn">Whether or not the <see cref="Primitive"/> should be initially spawned.</param>
-        /// <param name="color">The color of the <see cref="Primitive"/>.</param>
-        /// <returns>The new <see cref="Primitive"/>.</returns>
-        public static Primitive Create(PrimitiveType primitiveType /*= PrimitiveType.Sphere*/, Vector3? position /*= null*/, Vector3? rotation /*= null*/, Vector3? scale /*= null*/, bool spawn /*= true*/, Color? color /*= null*/)
-        {
-            Primitive primitive = new(Object.Instantiate(ToysHelper.PrimitiveBaseObject));
-
-            Transform transform = primitive.Base.transform;
-            transform.position = position ?? Vector3.zero;
-            transform.eulerAngles = rotation ?? Vector3.zero;
-            transform.localScale = scale ?? Vector3.one;
-
-            if (spawn)
-                primitive.Spawn();
-
-            primitive.Base.NetworkScale = primitive.Base.transform.localScale;
-            primitive.Base.NetworkPrimitiveType = primitiveType;
-            primitive.Color = color ?? Color.gray;
-
-            return primitive;
-        }
-
-        /// <summary>
-        /// Creates a new <see cref="Primitive"/>.
-        /// </summary>
-        /// <param name="primitiveType">The type of primitive to spawn.</param>
-        /// <param name="flags">The primitive flags.</param>
-        /// <param name="position">The position of the <see cref="Primitive"/>.</param>
-        /// <param name="rotation">The rotation of the <see cref="Primitive"/>.</param>
-        /// <param name="scale">The scale of the <see cref="Primitive"/>.</param>
-        /// <param name="spawn">Whether or not the <see cref="Primitive"/> should be initially spawned.</param>
-        /// <param name="color">The color of the <see cref="Primitive"/>.</param>
-        /// <returns>The new <see cref="Primitive"/>.</returns>
-        public static Primitive Create(PrimitiveType primitiveType /*= PrimitiveType.Sphere*/, PrimitiveFlags flags, Vector3? position /*= null*/, Vector3? rotation /*= null*/, Vector3? scale /*= null*/, bool spawn /*= true*/, Color? color /*= null*/)
-        {
-            Primitive primitive = new(Object.Instantiate(ToysHelper.PrimitiveBaseObject));
-
-            primitive.AdminToyBase.transform.position = position ?? Vector3.zero;
-            primitive.AdminToyBase.transform.eulerAngles = rotation ?? Vector3.zero;
-            primitive.AdminToyBase.transform.localScale = scale ?? Vector3.one;
-            primitive.Flags = flags;
-
-            if (spawn)
-                primitive.Spawn();
-
-            primitive.AdminToyBase.NetworkScale = primitive.AdminToyBase.transform.localScale;
-            primitive.Base.NetworkPrimitiveType = primitiveType;
-            primitive.Color = color ?? Color.gray;
-
-            return primitive;
-        }
-
-        /// <summary>
-        /// Creates a new <see cref="Primitive"/>.
-        /// </summary>
-        /// <param name="primitiveSettings">The settings of the <see cref="Primitive"/>.</param>
-        /// <returns>The new <see cref="Primitive"/>.</returns>
-        public static Primitive Create(PrimitiveSettings primitiveSettings)
-        {
-            Primitive primitive = new(Object.Instantiate(ToysHelper.PrimitiveBaseObject));
-
-<<<<<<< HEAD
-            Transform transform = primitive.Base.transform;
-            transform.position = primitiveSettings.Position;
-            transform.eulerAngles = primitiveSettings.Rotation;
-            transform.localScale = primitiveSettings.Scale;
-=======
-            primitive.AdminToyBase.transform.position = primitiveSettings.Position;
-            primitive.AdminToyBase.transform.eulerAngles = primitiveSettings.Rotation;
-            primitive.AdminToyBase.transform.localScale = primitiveSettings.Scale;
-            primitive.Flags = primitiveSettings.Flags;
->>>>>>> 2eafc065
-
-            if (primitiveSettings.Spawn)
-                primitive.Spawn();
-
-            primitive.Base.NetworkScale = primitive.Base.transform.localScale;
-            primitive.Base.NetworkPrimitiveType = primitiveSettings.PrimitiveType;
-            primitive.Color = primitiveSettings.Color;
-            primitive.IsStatic = primitiveSettings.IsStatic;
-
-            return primitive;
-        }
-
-        /// <summary>
-        /// Gets the <see cref="Primitive"/> belonging to the <see cref="PrimitiveObjectToy"/>.
-        /// </summary>
-        /// <param name="primitiveObjectToy">The <see cref="PrimitiveObjectToy"/> instance.</param>
-        /// <returns>The corresponding <see cref="Primitive"/> instance.</returns>
-        public static Primitive Get(PrimitiveObjectToy primitiveObjectToy)
-        {
-            AdminToy adminToy = Map.Toys.FirstOrDefault(x => x.AdminToyBase == primitiveObjectToy);
-            return adminToy is not null ? adminToy as Primitive : new Primitive(primitiveObjectToy);
-        }
-    }
-}
+// -----------------------------------------------------------------------
+// <copyright file="Primitive.cs" company="Exiled Team">
+// Copyright (c) Exiled Team. All rights reserved.
+// Licensed under the CC BY-SA 3.0 license.
+// </copyright>
+// -----------------------------------------------------------------------
+
+namespace Exiled.API.Features.Toys
+{
+    using System;
+    using System.Linq;
+
+    using AdminToys;
+
+    using Enums;
+    using Exiled.API.Interfaces;
+    using Exiled.API.Structs;
+    using UnityEngine;
+
+    using Object = UnityEngine.Object;
+
+    /// <summary>
+    /// A wrapper class for <see cref="PrimitiveObjectToy"/>.
+    /// </summary>
+    public class Primitive : AdminToy, IWrapper<PrimitiveObjectToy>
+    {
+        /// <summary>
+        /// Initializes a new instance of the <see cref="Primitive"/> class.
+        /// </summary>
+        /// <param name="toyAdminToyBase">The <see cref="PrimitiveObjectToy"/> of the toy.</param>
+        internal Primitive(PrimitiveObjectToy toyAdminToyBase)
+            : base(toyAdminToyBase, AdminToyType.PrimitiveObject) => Base = toyAdminToyBase;
+
+        /// <summary>
+        /// Gets the base <see cref="PrimitiveObjectToy"/>.
+        /// </summary>
+        public PrimitiveObjectToy Base { get; }
+
+        /// <summary>
+        /// Gets or sets the type of the primitive.
+        /// </summary>
+        public PrimitiveType Type
+        {
+            get => Base.NetworkPrimitiveType;
+            set => Base.NetworkPrimitiveType = value;
+        }
+
+        /// <summary>
+        /// Gets or sets the material color of the primitive.
+        /// </summary>
+        public Color Color
+        {
+            get => Base.NetworkMaterialColor;
+            set => Base.NetworkMaterialColor = value;
+        }
+
+        /// <summary>
+        /// Gets or sets a value indicating whether the primitive can be collided with.
+        /// </summary>
+        public bool Collidable
+        {
+            get => Flags.HasFlag(PrimitiveFlags.Collidable);
+            set => Flags = value ? (Flags | PrimitiveFlags.Collidable) : (Flags & ~PrimitiveFlags.Collidable);
+        }
+
+        /// <summary>
+        /// Gets or sets a value indicating whether the primitive is visible.
+        /// </summary>
+        public bool Visible
+        {
+            get => Flags.HasFlag(PrimitiveFlags.Visible);
+            set => Flags = value ? (Flags | PrimitiveFlags.Visible) : (Flags & ~PrimitiveFlags.Visible);
+        }
+
+        /// <summary>
+        /// Gets or sets the primitive flags.
+        /// </summary>
+        public PrimitiveFlags Flags
+        {
+            get => Base.NetworkPrimitiveFlags;
+            set => Base.NetworkPrimitiveFlags = value;
+        }
+
+        /// <summary>
+        /// Creates a new <see cref="Primitive"/>.
+        /// </summary>
+        /// <param name="position">The position of the <see cref="Primitive"/>.</param>
+        /// <param name="rotation">The rotation of the <see cref="Primitive"/>.</param>
+        /// <param name="scale">The scale of the <see cref="Primitive"/>.</param>
+        /// <param name="spawn">Whether or not the <see cref="Primitive"/> should be initially spawned.</param>
+        /// <returns>The new <see cref="Primitive"/>.</returns>
+        public static Primitive Create(Vector3? position = null, Vector3? rotation = null, Vector3? scale = null, bool spawn = true)
+            => Create(position, rotation, scale, spawn, null);
+
+        /// <summary>
+        /// Creates a new <see cref="Primitive"/>.
+        /// </summary>
+        /// <param name="primitiveType">The type of primitive to spawn.</param>
+        /// <param name="position">The position of the <see cref="Primitive"/>.</param>
+        /// <param name="rotation">The rotation of the <see cref="Primitive"/>.</param>
+        /// <param name="scale">The scale of the <see cref="Primitive"/>.</param>
+        /// <param name="spawn">Whether or not the <see cref="Primitive"/> should be initially spawned.</param>
+        /// <returns>The new <see cref="Primitive"/>.</returns>
+        public static Primitive Create(PrimitiveType primitiveType = PrimitiveType.Sphere, Vector3? position = null, Vector3? rotation = null, Vector3? scale = null, bool spawn = true)
+            => Create(primitiveType, position, rotation, scale, spawn, null);
+
+        /// <summary>
+        /// Creates a new <see cref="Primitive"/>.
+        /// </summary>
+        /// <param name="position">The position of the <see cref="Primitive"/>.</param>
+        /// <param name="rotation">The rotation of the <see cref="Primitive"/>.</param>
+        /// <param name="scale">The scale of the <see cref="Primitive"/>.</param>
+        /// <param name="spawn">Whether or not the <see cref="Primitive"/> should be initially spawned.</param>
+        /// <param name="color">The color of the <see cref="Primitive"/>.</param>
+        /// <returns>The new <see cref="Primitive"/>.</returns>
+        public static Primitive Create(Vector3? position /*= null*/, Vector3? rotation /*= null*/, Vector3? scale /*= null*/, bool spawn /*= true*/, Color? color /*= null*/)
+        {
+            Primitive primitive = new(Object.Instantiate(ToysHelper.PrimitiveBaseObject));
+
+            Transform transform = primitive.Base.transform;
+            transform.position = position ?? Vector3.zero;
+            transform.eulerAngles = rotation ?? Vector3.zero;
+            transform.localScale = scale ?? Vector3.one;
+
+            if (spawn)
+                primitive.Spawn();
+
+            primitive.Base.NetworkScale = primitive.Base.transform.localScale;
+            primitive.Color = color ?? Color.gray;
+
+            return primitive;
+        }
+
+        /// <summary>
+        /// Creates a new <see cref="Primitive"/>.
+        /// </summary>
+        /// <param name="primitiveType">The type of primitive to spawn.</param>
+        /// <param name="position">The position of the <see cref="Primitive"/>.</param>
+        /// <param name="rotation">The rotation of the <see cref="Primitive"/>.</param>
+        /// <param name="scale">The scale of the <see cref="Primitive"/>.</param>
+        /// <param name="spawn">Whether or not the <see cref="Primitive"/> should be initially spawned.</param>
+        /// <param name="color">The color of the <see cref="Primitive"/>.</param>
+        /// <returns>The new <see cref="Primitive"/>.</returns>
+        public static Primitive Create(PrimitiveType primitiveType /*= PrimitiveType.Sphere*/, Vector3? position /*= null*/, Vector3? rotation /*= null*/, Vector3? scale /*= null*/, bool spawn /*= true*/, Color? color /*= null*/)
+        {
+            Primitive primitive = new(Object.Instantiate(ToysHelper.PrimitiveBaseObject));
+
+            Transform transform = primitive.Base.transform;
+            transform.position = position ?? Vector3.zero;
+            transform.eulerAngles = rotation ?? Vector3.zero;
+            transform.localScale = scale ?? Vector3.one;
+
+            if (spawn)
+                primitive.Spawn();
+
+            primitive.Base.NetworkScale = primitive.Base.transform.localScale;
+            primitive.Base.NetworkPrimitiveType = primitiveType;
+            primitive.Color = color ?? Color.gray;
+
+            return primitive;
+        }
+
+        /// <summary>
+        /// Creates a new <see cref="Primitive"/>.
+        /// </summary>
+        /// <param name="primitiveType">The type of primitive to spawn.</param>
+        /// <param name="flags">The primitive flags.</param>
+        /// <param name="position">The position of the <see cref="Primitive"/>.</param>
+        /// <param name="rotation">The rotation of the <see cref="Primitive"/>.</param>
+        /// <param name="scale">The scale of the <see cref="Primitive"/>.</param>
+        /// <param name="spawn">Whether or not the <see cref="Primitive"/> should be initially spawned.</param>
+        /// <param name="color">The color of the <see cref="Primitive"/>.</param>
+        /// <returns>The new <see cref="Primitive"/>.</returns>
+        public static Primitive Create(PrimitiveType primitiveType /*= PrimitiveType.Sphere*/, PrimitiveFlags flags, Vector3? position /*= null*/, Vector3? rotation /*= null*/, Vector3? scale /*= null*/, bool spawn /*= true*/, Color? color /*= null*/)
+        {
+            Primitive primitive = new(Object.Instantiate(ToysHelper.PrimitiveBaseObject));
+
+            primitive.AdminToyBase.transform.position = position ?? Vector3.zero;
+            primitive.AdminToyBase.transform.eulerAngles = rotation ?? Vector3.zero;
+            primitive.AdminToyBase.transform.localScale = scale ?? Vector3.one;
+            primitive.Flags = flags;
+
+            if (spawn)
+                primitive.Spawn();
+
+            primitive.AdminToyBase.NetworkScale = primitive.AdminToyBase.transform.localScale;
+            primitive.Base.NetworkPrimitiveType = primitiveType;
+            primitive.Color = color ?? Color.gray;
+
+            return primitive;
+        }
+
+        /// <summary>
+        /// Creates a new <see cref="Primitive"/>.
+        /// </summary>
+        /// <param name="primitiveSettings">The settings of the <see cref="Primitive"/>.</param>
+        /// <returns>The new <see cref="Primitive"/>.</returns>
+        public static Primitive Create(PrimitiveSettings primitiveSettings)
+        {
+            Primitive primitive = new(Object.Instantiate(ToysHelper.PrimitiveBaseObject));
+
+            Transform transform = primitive.Base.transform;
+            transform.position = primitiveSettings.Position;
+            transform.eulerAngles = primitiveSettings.Rotation;
+            transform.localScale = primitiveSettings.Scale;
+            primitive.Flags = primitiveSettings.Flags;
+
+            if (primitiveSettings.Spawn)
+                primitive.Spawn();
+
+            primitive.Base.NetworkScale = primitive.Base.transform.localScale;
+            primitive.Base.NetworkPrimitiveType = primitiveSettings.PrimitiveType;
+            primitive.Color = primitiveSettings.Color;
+            primitive.IsStatic = primitiveSettings.IsStatic;
+
+            return primitive;
+        }
+
+        /// <summary>
+        /// Gets the <see cref="Primitive"/> belonging to the <see cref="PrimitiveObjectToy"/>.
+        /// </summary>
+        /// <param name="primitiveObjectToy">The <see cref="PrimitiveObjectToy"/> instance.</param>
+        /// <returns>The corresponding <see cref="Primitive"/> instance.</returns>
+        public static Primitive Get(PrimitiveObjectToy primitiveObjectToy)
+        {
+            AdminToy adminToy = Map.Toys.FirstOrDefault(x => x.AdminToyBase == primitiveObjectToy);
+            return adminToy is not null ? adminToy as Primitive : new Primitive(primitiveObjectToy);
+        }
+    }
+}