--- conflicted
+++ resolved
@@ -29,13 +29,8 @@
     ///     Patches <see cref="Scp049SenseAbility.ServerProcessCmd" />.
     ///     Adds the <see cref="Handlers.Scp049.ActivatingSense" /> event.
     /// </summary>
-<<<<<<< HEAD
+    [EventPatch(typeof(Handlers.Scp049), nameof(Handlers.Scp049.ActivatingSense))]
     [HarmonyPatch(typeof(Scp049SenseAbility), nameof(Scp049SenseAbility.ServerProcessCmd))]
-=======
-    // TODO: REWORK TRANSPILER
-    [EventPatch(typeof(Handlers.Scp049), nameof(Handlers.Scp049.ActivatingSense))]
-    [HarmonyPatch]
->>>>>>> 17b52559
     public class ActivatingSense
     {
         private static IEnumerable<CodeInstruction> Transpiler(IEnumerable<CodeInstruction> instructions, ILGenerator generator)
