--- conflicted
+++ resolved
@@ -68,14 +68,10 @@
         Scp,
 
         /// <summary>
-<<<<<<< HEAD
         /// Damage dealt by SCP-096.
         /// </summary>
         Scp096,
 
-        /// <summary>
-=======
->>>>>>> 33823c9d
         /// Damage dealt by frag grenades.
         /// </summary>
         Explosion,
@@ -119,13 +115,10 @@
         /// Damage caused by severed hands.
         /// </summary>
         SeveredHands,
-<<<<<<< HEAD
 
         /// <summary>
         /// Damage cause by CustomDamageHandler plugin.
         /// </summary>
         CustomDamage,
-=======
->>>>>>> 33823c9d
     }
 }