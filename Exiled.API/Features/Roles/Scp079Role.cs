--- conflicted
+++ resolved
@@ -11,11 +11,8 @@
     using System.Linq;
 
     using Exiled.API.Enums;
-<<<<<<< HEAD
     using Exiled.API.Features.Core;
     using Exiled.API.Features.Core.Attributes;
-=======
->>>>>>> 1aff717d
     using Exiled.API.Features.Doors;
     using Interactables.Interobjects.DoorUtils;
     using MapGeneration;
@@ -221,7 +218,6 @@
         }
 
         /// <summary>
-<<<<<<< HEAD
         /// Gets or sets the camera SCP-079 is currently controlling.
         /// <remarks>This value will return the <c>Hcz079ContChamber</c> Camera if SCP-079's current camera cannot be detected.</remarks>
         /// </summary>
@@ -304,8 +300,6 @@
         }
 
         /// <summary>
-=======
->>>>>>> 1aff717d
         /// Gets a value indicating whether or not SCP-079 can transmit its voice to a speaker.
         /// </summary>
         [EProperty(readOnly: true, category: nameof(Scp079Role))]
@@ -380,7 +374,6 @@
         /// <summary>
         /// Gets SCP-079's next level threshold.
         /// </summary>
-<<<<<<< HEAD
         [EProperty(category: nameof(Scp079Role))]
         public int NextLevelThreshold
         {
@@ -393,9 +386,6 @@
                 TierManager._levelupThresholds[TierManager.AccessTierIndex] = value;
             }
         }
-=======
-        public int NextLevelThreshold => TierManager.NextLevelThreshold;
->>>>>>> 1aff717d
 
         /// <summary>
         /// Gets or sets SCP-079's energy.
@@ -488,16 +478,12 @@
         /// <summary>
         /// Gets a value indicating how much more time SCP-079 will be lost.
         /// </summary>
-<<<<<<< HEAD
         [EProperty(category: nameof(Scp079Role))]
         public float LostTime
         {
             get => LostSignalHandler.RemainingTime;
             set => LoseSignal(value);
         }
-=======
-        public float LostTime => LostSignalHandler.RemainingTime;
->>>>>>> 1aff717d
 
         /// <summary>
         /// Gets SCP-079's energy regeneration speed.
