--- conflicted
+++ resolved
@@ -11,12 +11,9 @@
     using System.Linq;
 
     using CustomPlayerEffects;
-<<<<<<< HEAD
     using Exiled.API.Features.Core;
     using Exiled.API.Features.Core.Attributes;
     using HarmonyLib;
-=======
->>>>>>> 1aff717d
     using PlayerRoles;
     using PlayerRoles.PlayableScps;
     using PlayerRoles.PlayableScps.HumeShield;
