// -----------------------------------------------------------------------
// <copyright file="Scp244.cs" company="Exiled Team">
// Copyright (c) Exiled Team. All rights reserved.
// Licensed under the CC BY-SA 3.0 license.
// </copyright>
// -----------------------------------------------------------------------

namespace Exiled.API.Features.Items
{
    using Exiled.API.Extensions;
<<<<<<< HEAD
    using Exiled.API.Features.Core;
    using Exiled.API.Features.Core.Attributes;
=======
>>>>>>> 1aff717d
    using Exiled.API.Features.Pickups;
    using Exiled.API.Interfaces;

    using InventorySystem;
    using InventorySystem.Items.Pickups;
    using InventorySystem.Items.Usables.Scp244;

    using UnityEngine;

    /// <summary>
    /// A wrapper class for SCP-244.
    /// </summary>
    public class Scp244 : Usable, IWrapper<Scp244Item>
    {
        /// <summary>
        /// Initializes a new instance of the <see cref="Scp244"/> class.
        /// </summary>
        /// <param name="itemBase">The base <see cref="Scp244Item"/> class.</param>
        public Scp244(Scp244Item itemBase)
            : base(itemBase)
        {
            Base = itemBase;
            Scp244DeployablePickup scp244Pickup = (Scp244DeployablePickup)Type.GetPickupBase();
            Health = scp244Pickup._health;
            ActivationDot = scp244Pickup._activationDot;
            MaxDiameter = scp244Pickup.MaxDiameter;
        }

        /// <summary>
        /// Initializes a new instance of the <see cref="Scp244"/> class, as well as a new SCP-244 item.
        /// </summary>
        /// <param name="scp244Type">The type of SCP-244, either <see cref="ItemType.SCP244a"/> or <see cref="ItemType.SCP244b"/>.</param>
        internal Scp244(ItemType scp244Type)
            : this((Scp244Item)Server.Host.Inventory.CreateItemInstance(new(scp244Type, 0), false))
        {
        }

        /// <summary>
        /// Gets the <see cref="Scp244Item"/> that this class is encapsulating.
        /// </summary>
        public new Scp244Item Base { get; }

        /// <summary>
        /// Gets or sets a value indicating whether or not SCP-244 will spawn primed.
        /// </summary>
        [EProperty(category: nameof(Scp244))]
        public bool Primed
        {
            get => Base._primed;
            set => Base._primed = value;
        }

        /// <summary>
        /// Gets or sets the Scp244's remaining health.
        /// </summary>
        [EProperty(category: nameof(Scp244))]
        public float Health { get; set; }

        /// <summary>
        /// Gets or sets the activation angle, where 1 is the minimum and -1 is the maximum activation angle.
        /// </summary>
        [EProperty(category: nameof(Scp244))]
        public float ActivationDot { get; set; }

        /// <summary>
        /// Gets or sets the maximum diameter within which SCP-244's hypothermia effect is dealt.
        /// </summary>
        /// <remarks>This does not prevent visual effects.</remarks>
        [EProperty(category: nameof(Scp244))]
        public float MaxDiameter { get; set; }

        /// <summary>
        /// Creates the <see cref="Pickup"/> that based on this <see cref="Item"/>.
        /// </summary>
        /// <param name="position">The location to spawn the item.</param>
        /// <param name="rotation">The rotation of the item.</param>
        /// <param name="spawn">Whether the <see cref="Pickup"/> should be initially spawned.</param>
        /// <returns>The created <see cref="Pickup"/>.</returns>
        public override Pickup CreatePickup(Vector3 position, Quaternion rotation = default, bool spawn = true)
        {
            PickupSyncInfo info = new(Type, Weight, Serial);

            Scp244DeployablePickup ipb = (Scp244DeployablePickup)InventoryExtensions.ServerCreatePickup(Base, info, position, rotation);

            Base.OnRemoved(ipb);

            ipb.State = Base._primed ? Scp244State.Active : Scp244State.Idle;

            Pickup pickup = Pickup.Get(ipb);

            if (spawn)
                pickup.Spawn();

            return pickup;
        }

        /// <summary>
        /// Clones current <see cref="Scp244"/> object.
        /// </summary>
        /// <returns> New <see cref="Scp244"/> object. </returns>
        public override Item Clone() => new Scp244(Type)
        {
            Primed = Primed,
            MaxDiameter = MaxDiameter,
            Health = Health,
            ActivationDot = ActivationDot,
        };

        /// <summary>
        /// Returns the SCP-244 in a human readable format.
        /// </summary>
        /// <returns>A string containing SCP-244 related data.</returns>
        public override string ToString() => $"{Type} ({Serial}) [{Weight}] *{Scale}* -{Primed}-";

        /// <inheritdoc/>
        internal override void ReadPickupInfo(Pickup pickup)
        {
            base.ReadPickupInfo(pickup);
            if (pickup is Scp244Pickup scp244)
            {
                Health = scp244.Health;
                ActivationDot = scp244.ActivationDot;
                MaxDiameter = scp244.MaxDiameter;
            }
        }
    }
}<|MERGE_RESOLUTION|>--- conflicted
+++ resolved
@@ -8,11 +8,8 @@
 namespace Exiled.API.Features.Items
 {
     using Exiled.API.Extensions;
-<<<<<<< HEAD
     using Exiled.API.Features.Core;
     using Exiled.API.Features.Core.Attributes;
-=======
->>>>>>> 1aff717d
     using Exiled.API.Features.Pickups;
     using Exiled.API.Interfaces;
 
