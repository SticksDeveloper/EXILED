// -----------------------------------------------------------------------
// <copyright file="ConsumingCorpseEventArgs.cs" company="Exiled Team">
// Copyright (c) Exiled Team. All rights reserved.
// Licensed under the CC BY-SA 3.0 license.
// </copyright>
// -----------------------------------------------------------------------

namespace Exiled.Events.EventArgs.Scp0492
{
    using System;

    using API.Features;
    using Exiled.API.Features.Roles;
    using Interfaces;

    using PlayerRoles.PlayableScps.Scp049.Zombies;

    /// <summary>
    ///     Contains all information before zombie consumes RagDolls.
    /// </summary>
    public class ConsumingCorpseEventArgs : IScp0492Event, IRagdollEvent, IDeniableEvent
    {
        /// <summary>
        /// Initializes a new instance of the <see cref="ConsumingCorpseEventArgs"/> class.
        /// </summary>
        /// <param name="player"> <inheritdoc cref="Player"/></param>
        /// <param name="ragDoll"> <inheritdoc cref="Ragdoll"/> </param>
        /// <param name="isAllowed"> <inheritdoc cref="IsAllowed"/> </param>
<<<<<<< HEAD
        /// <remarks> See <see cref="ZombieConsumeAbility.ConsumedRagdolls"/> for all RagDolls consumed. </remarks>
        public ConsumingCorpseEventArgs(Player player, Ragdoll ragDoll, bool isAllowed = true)
        {
            Player = player;
            Scp0492 = player.Role.As<Scp0492Role>();
            Ragdoll = ragDoll;
            ConsumeHeal = ZombieConsumeAbility.ConsumeHeal;
            IsAllowed = isAllowed;
=======
        /// <remarks> See <see cref="ZombieConsumeAbility.ConsumedRagdolls"/> for all RagDolls consumed.</remarks>
        // TODO: remove isAllowed argument
        public ConsumingCorpseEventArgs(ReferenceHub player, BasicRagdoll ragDoll, ZombieConsumeAbility.ConsumeError error, bool isAllowed = true)
        {
            Player = Player.Get(player);
            Scp0492 = Player.Role.As<Scp0492Role>();
            Ragdoll = Ragdoll.Get(ragDoll);
            ErrorCode = error;
>>>>>>> b6a60254
        }

        /// <summary>
        ///     Gets the player who is controlling SCP-049-2.
        /// </summary>
        public Player Player { get; }

        /// <inheritdoc/>
        public Scp0492Role Scp0492 { get; }

        /// <summary>
        ///     Gets the RagDoll to be consumed.
        /// </summary>
        public Ragdoll Ragdoll { get; }

        /// <summary>
        ///     Gets or sets a value about how mush heath the Zombie will get.
        /// </summary>
        public float ConsumeHeal { get; set; }

        /// <summary>
        /// Gets or sets error code to send back to client.
        /// </summary>
        [Obsolete("Removed", true)]
        public ZombieConsumeAbility.ConsumeError ErrorCode { get; set; }

        /// <summary>
        ///     Gets or sets a value indicating whether 049-2 can consume a corpse.
        /// </summary>
        public bool IsAllowed
        {
            get => ErrorCode == ZombieConsumeAbility.ConsumeError.None;
            set => ErrorCode = value ? ZombieConsumeAbility.ConsumeError.None : ZombieConsumeAbility.ConsumeError.TargetNotValid;
        }
    }
}<|MERGE_RESOLUTION|>--- conflicted
+++ resolved
@@ -26,16 +26,6 @@
         /// <param name="player"> <inheritdoc cref="Player"/></param>
         /// <param name="ragDoll"> <inheritdoc cref="Ragdoll"/> </param>
         /// <param name="isAllowed"> <inheritdoc cref="IsAllowed"/> </param>
-<<<<<<< HEAD
-        /// <remarks> See <see cref="ZombieConsumeAbility.ConsumedRagdolls"/> for all RagDolls consumed. </remarks>
-        public ConsumingCorpseEventArgs(Player player, Ragdoll ragDoll, bool isAllowed = true)
-        {
-            Player = player;
-            Scp0492 = player.Role.As<Scp0492Role>();
-            Ragdoll = ragDoll;
-            ConsumeHeal = ZombieConsumeAbility.ConsumeHeal;
-            IsAllowed = isAllowed;
-=======
         /// <remarks> See <see cref="ZombieConsumeAbility.ConsumedRagdolls"/> for all RagDolls consumed.</remarks>
         // TODO: remove isAllowed argument
         public ConsumingCorpseEventArgs(ReferenceHub player, BasicRagdoll ragDoll, ZombieConsumeAbility.ConsumeError error, bool isAllowed = true)
@@ -44,7 +34,6 @@
             Scp0492 = Player.Role.As<Scp0492Role>();
             Ragdoll = Ragdoll.Get(ragDoll);
             ErrorCode = error;
->>>>>>> b6a60254
         }
 
         /// <summary>
