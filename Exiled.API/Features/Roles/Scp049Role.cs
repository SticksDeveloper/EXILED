// -----------------------------------------------------------------------
// <copyright file="Scp049Role.cs" company="Exiled Team">
// Copyright (c) Exiled Team. All rights reserved.
// Licensed under the CC BY-SA 3.0 license.
// </copyright>
// -----------------------------------------------------------------------

namespace Exiled.API.Features.Roles
{
    using System.Collections.Generic;

    using CustomPlayerEffects;

    using PlayerRoles;
    using PlayerRoles.PlayableScps;
    using PlayerRoles.PlayableScps.HumeShield;
    using PlayerRoles.PlayableScps.Scp049;
    using PlayerRoles.PlayableScps.Subroutines;
    using PlayerStatsSystem;

    using UnityEngine;

    using Scp049GameRole = PlayerRoles.PlayableScps.Scp049.Scp049Role;

    /// <summary>
    /// Defines a role that represents SCP-049.
    /// </summary>
    public class Scp049Role : FpcRole, ISubroutinedScpRole, IHumeShieldRole
    {
        /// <summary>
        /// Initializes a new instance of the <see cref="Scp049Role"/> class.
        /// </summary>
        /// <param name="baseRole">the base <see cref="Scp049GameRole"/>.</param>
        internal Scp049Role(Scp049GameRole baseRole)
            : base(baseRole)
        {
            Base = baseRole;
            SubroutineModule = baseRole.SubroutineModule;
            HumeShieldModule = baseRole.HumeShieldModule;

            if (!SubroutineModule.TryGetSubroutine(out Scp049ResurrectAbility scp049ResurrectAbility))
                Log.Error("Scp049ResurrectAbility subroutine not found in Scp049Role::ctor");

            ResurrectAbility = scp049ResurrectAbility;

            if (!SubroutineModule.TryGetSubroutine(out Scp049CallAbility scp049CallAbility))
                Log.Error("Scp049CallAbility subroutine not found in Scp049Role::ctor");

            CallAbility = scp049CallAbility;

            if (!SubroutineModule.TryGetSubroutine(out Scp049SenseAbility scp049SenseAbility))
                Log.Error("Scp049SenseAbility subroutine not found in Scp049Role::ctor");

            SenseAbility = scp049SenseAbility;

            if (!SubroutineModule.TryGetSubroutine(out Scp049AttackAbility scp049AttackAbility))
                Log.Error("Scp049AttackAbility subroutine not found in Scp049Role::ctor");

            AttackAbility = scp049AttackAbility;
        }

        /// <summary>
        /// Gets a list of players who will be turned away from SCP-049 Sense Ability.
        /// </summary>
        public static HashSet<Player> TurnedPlayers { get; } = new(20);

        /// <inheritdoc/>
        public override RoleTypeId Type { get; } = RoleTypeId.Scp049;

        /// <inheritdoc/>
        public SubroutineManagerModule SubroutineModule { get; }

        /// <inheritdoc/>
        public HumeShieldModuleBase HumeShieldModule { get; }

        /// <summary>
        /// Gets SCP-049's <see cref="Scp049ResurrectAbility"/>.
        /// </summary>
        public Scp049ResurrectAbility ResurrectAbility { get; }

        /// <summary>
        /// Gets SCP-049's <see cref="Scp049AttackAbility"/>.
        /// </summary>
        public Scp049AttackAbility AttackAbility { get; }

        /// <summary>
        /// Gets SCP-049's <see cref="Scp049CallAbility"/>.
        /// </summary>
        public Scp049CallAbility CallAbility { get; }

        /// <summary>
        /// Gets SCP-049's <see cref="Scp049SenseAbility"/>.
        /// </summary>
        public Scp049SenseAbility SenseAbility { get; }

        /// <summary>
        /// Gets a value indicating whether or not SCP-049 is currently recalling a player.
        /// </summary>
        public bool IsRecalling => ResurrectAbility.IsInProgress;

        /// <summary>
        /// Gets a value indicating whether or not SCP-049's "Doctor's Call" ability is currently active.
        /// </summary>
        public bool IsCallActive => CallAbility.IsMarkerShown;

        /// <summary>
        /// Gets the player that is currently being revived by SCP-049. Will be <see langword="null"/> if <see cref="IsRecalling"/> is <see langword="false"/>.
        /// </summary>
        public Player RecallingPlayer => ResurrectAbility.CurRagdoll == null ? null : Player.Get(ResurrectAbility.CurRagdoll.Info.OwnerHub);

        /// <summary>
        /// Gets the ragdoll that is currently being revived by SCP-049. Will be <see langword="null"/> if <see cref="IsRecalling"/> is <see langword="false"/>.
        /// </summary>
        public Ragdoll RecallingRagdoll => Ragdoll.Get(ResurrectAbility.CurRagdoll);

        /// <summary>
        /// Gets all the dead zombies.
        /// </summary>
        public HashSet<uint> DeadZombies => Scp049ResurrectAbility.DeadZombies;

        /// <summary>
        /// Gets or sets how mush time the Call Ability will be effective.
        /// </summary>
        public double CallAbilityDuration { get; set; } = Scp049CallAbility.EffectDuration;

        /// <summary>
        /// Gets or sets the Cooldown of the Call Ability.
        /// </summary>
        public double CallAbilityBaseCooldown { get; set; } = Scp049CallAbility.BaseCooldown;

        /// <summary>
        /// Gets or sets the Cooldown of the Sense Ability.
        /// </summary>
        public double SenseAbilityBaseCooldown { get; set; } = Scp049SenseAbility.BaseCooldown;

        /// <summary>
        /// Gets or sets the Cooldown of the Sense Ability when you lost your target.
        /// </summary>
        public double SenseAbilityReducedCooldown { get; set; } = Scp049SenseAbility.ReducedCooldown;

        /// <summary>
        /// Gets or sets the Cooldown of the Sense Ability when it's failed.
        /// </summary>
        public double SenseAbilityDuration { get; set; } = Scp049SenseAbility.EffectDuration;

        /// <summary>
        /// Gets or sets how mush time the Sense Ability will be effective.
        /// </summary>
        public double SenseAbilityFailCooldown { get; set; } = Scp049SenseAbility.AttemptFailCooldown;

        /// <summary>
        /// Gets all the resurrected players.
        /// </summary>
        public Dictionary<uint, int> ResurrectedPlayers => Scp049ResurrectAbility.ResurrectedPlayers;

        /// <summary>
        /// Gets or sets the amount of time before SCP-049 can use its Doctor's Call ability again.
        /// </summary>
        public float CallCooldown
        {
            get => CallAbility.Cooldown.Remaining;
            set
            {
                CallAbility.Cooldown.Remaining = value;
                CallAbility.ServerSendRpc(true);
            }
        }

        /// <summary>
        /// Gets or sets the amount of time before SCP-049 can use its Good Sense ability again.
        /// </summary>
        public float GoodSenseCooldown
        {
            get => SenseAbility.Cooldown.Remaining;
            set
            {
                SenseAbility.Cooldown.Remaining = value;
                SenseAbility.ServerSendRpc(true);
            }
        }

        /// <summary>
        /// Gets or sets the amount of time before SCP-049 can attack again.
        /// </summary>
        public float RemainingAttackCooldown
        {
            get => AttackAbility.Cooldown.Remaining;
            set
            {
                AttackAbility.Cooldown.Remaining = value;
                AttackAbility.ServerSendRpc(true);
            }
        }

        /// <summary>
        /// Gets or sets the duration of the <see cref="Scp049CallAbility"/>.
        /// </summary>
        public float RemainingCallDuration
        {
            get => CallAbility.Duration.Remaining;
            set
            {
                CallAbility.Duration.Remaining = value;
                CallAbility.ServerSendRpc(true);
            }
        }

        /// <summary>
        /// Gets or sets the duration of the <see cref="Scp049SenseAbility"/>.
        /// </summary>
        public float RemainingGoodSenseDuration
        {
            get => SenseAbility.Duration.Remaining;
            set
            {
                SenseAbility.Duration.Remaining = value;
                SenseAbility.ServerSendRpc(true);
            }
        }

        /// <summary>
        /// Gets or sets the distance of the Sense Ability.
        /// </summary>
        public float SenseDistance
        {
            get => SenseAbility._distanceThreshold;
            set => SenseAbility._distanceThreshold = value;
        }

        /// <summary>
        /// Gets the <see cref="Scp049GameRole"/> instance.
        /// </summary>
        public new Scp049GameRole Base { get; }

        /// <summary>
        /// Lose the current target of the Good Sense ability.
        /// </summary>
        public void LoseSenseTarget() => SenseAbility.ServerLoseTarget();

        /// <summary>
        /// Resurrects a <see cref="Player"/>.
        /// </summary>
        /// <param name="player">The <see cref="Player"/>to resurrect.</param>
        /// <returns>The Resurrected player.</returns>
        public bool Resurrect(Player player)
        {
            if (player is null)
                return false;
            player.ReferenceHub.transform.position = ResurrectAbility.ScpRole.FpcModule.Position;

            HumeShieldModuleBase humeShield = ResurrectAbility.ScpRole.HumeShieldModule;
            humeShield.HsCurrent = Mathf.Min(humeShield.HsCurrent + 100f, humeShield.HsMax);

            return Resurrect(Ragdoll.GetLast(player));
        }

        /// <summary>
        /// Resurrects a <see cref="Ragdoll"/> owner.
        /// </summary>
        /// <param name="ragdoll">The Ragdoll to resurrect.</param>
        /// <returns>The Resurrected Ragdoll.</returns>
        public bool Resurrect(Ragdoll ragdoll)
        {
            if (ragdoll is null)
                return false;

            ResurrectAbility.CurRagdoll = ragdoll.Base;
            ResurrectAbility.ServerComplete();

            return true;
        }

        /// <summary>
        /// Attacks a Player.
        /// </summary>
        /// <param name="player">The <see cref="Player"/>to attack.</param>
        public void Attack(Player player)
        {
            AttackAbility._target = player?.ReferenceHub;

            if (AttackAbility._target is null || !AttackAbility.IsTargetValid(AttackAbility._target))
                return;

            AttackAbility.Cooldown.Trigger(Scp049AttackAbility.CooldownTime);
            CardiacArrest cardiacArrest = AttackAbility._target.playerEffectsController.GetEffect<CardiacArrest>();

            if (cardiacArrest.IsEnabled)
            {
                AttackAbility._target.playerStats.DealDamage(new Scp049DamageHandler(AttackAbility.Owner, StandardDamageHandler.KillValue, Scp049DamageHandler.AttackType.Instakill));
            }
            else
            {
                cardiacArrest.SetAttacker(AttackAbility.Owner);
                cardiacArrest.Intensity = 1;
                cardiacArrest.ServerChangeDuration(AttackAbility._statusEffectDuration, false);
            }

<<<<<<< HEAD
            SenseAbility.HasTarget = false;
            SenseAbility.Cooldown.Trigger(SenseAbilityBaseCooldown);
            SenseAbility.ServerSendRpc(true);
=======
            SenseAbility.OnServerHit(AttackAbility._target);
>>>>>>> b56e5ee7

            AttackAbility.ServerSendRpc(true);
            Hitmarker.SendHitmarker(AttackAbility.Owner, 1f);
        }

        /// <summary>
        /// Trigger the Sense Ability on the specified <see cref="Player"/>.
        /// </summary>
        /// <param name="player">The Player to sense.</param>
        public void Sense(Player player)
        {
            if (!SenseAbility.Cooldown.IsReady || !SenseAbility.Duration.IsReady)
                return;

            SenseAbility.HasTarget = false;
            SenseAbility.Target = player?.ReferenceHub;

            if (SenseAbility.Target is null)
            {
                SenseAbility.Cooldown.Trigger(SenseAbilityFailCooldown);
                SenseAbility.ServerSendRpc(true);
                return;
            }
            else
            {
                if (SenseAbility.Target.roleManager.CurrentRole is not PlayerRoles.HumanRole humanRole)
                    return;

                float radius = humanRole.FpcModule.CharController.radius;
                if (!VisionInformation.GetVisionInformation(SenseAbility.Owner, SenseAbility.Owner.PlayerCameraReference, humanRole.CameraPosition, radius, SenseAbility._distanceThreshold).IsLooking)
                    return;

                SenseAbility.Duration.Trigger(SenseAbilityDuration);
                SenseAbility.HasTarget = true;
                SenseAbility.ServerSendRpc(true);
            }
        }

        /// <summary>
        /// Refresh the <see cref="Scp049CallAbility"/> duration.
        /// </summary>
        public void RefreshCallDuration() => CallAbility.ServerRefreshDuration();

        /// <summary>
        /// Gets the amount of resurrections of a <see cref="Player"/>.
        /// </summary>
        /// <param name="player">The <see cref="Player"/>to check.</param>
        /// <returns>The amount of resurrections of the checked player.</returns>
        public int GetResurrectionCount(Player player) => player is not null ? Scp049ResurrectAbility.GetResurrectionsNumber(player.ReferenceHub) : 0;

        /// <summary>
        /// Returns a <see langword="bool"/> indicating whether or not the ragdoll can be resurrected by SCP-049.
        /// </summary>
        /// <param name="ragdoll">The ragdoll to check.</param>
        /// <returns><see langword="true"/> if the body can be revived; otherwise, <see langword="false"/>.</returns>
        public bool CanResurrect(BasicRagdoll ragdoll) => ragdoll != null && ResurrectAbility.CheckRagdoll(ragdoll);

        /// <summary>
        /// Returns a <see langword="bool"/> indicating whether or not the ragdoll can be resurrected by SCP-049.
        /// </summary>
        /// <param name="ragdoll">The ragdoll to check.</param>
        /// <returns><see langword="true"/> if the body can be revived; otherwise, <see langword="false"/>.</returns>
        public bool CanResurrect(Ragdoll ragdoll) => ragdoll is not null && ResurrectAbility.CheckRagdoll(ragdoll.Base);

        /// <summary>
        /// Returns a <see langword="bool"/> indicating whether or not SCP-049 is close enough to a ragdoll to revive it.
        /// </summary>
        /// <remarks>This method only returns whether or not SCP-049 is close enough to the body to revive it; the body may have expired. Make sure to check <see cref="CanResurrect(BasicRagdoll)"/> to ensure the body can be revived.</remarks>
        /// <param name="ragdoll">The ragdoll to check.</param>
        /// <returns><see langword="true"/> if close enough to revive the body; otherwise, <see langword="false"/>.</returns>
        public bool IsInRecallRange(BasicRagdoll ragdoll) => ragdoll != null && ResurrectAbility.IsCloseEnough(Owner.Position, ragdoll.transform.position);

        /// <summary>
        /// Returns a <see langword="bool"/> indicating whether or not SCP-049 is close enough to a ragdoll to revive it.
        /// </summary>
        /// <remarks>This method only returns whether or not SCP-049 is close enough to the body to revive it; the body may have expired. Make sure to check <see cref="CanResurrect(Ragdoll)"/> to ensure the body can be revived.</remarks>
        /// <param name="ragdoll">The ragdoll to check.</param>
        /// <returns><see langword="true"/> if close enough to revive the body; otherwise, <see langword="false"/>.</returns>
        public bool IsInRecallRange(Ragdoll ragdoll) => ragdoll is not null && IsInRecallRange(ragdoll.Base);

        /// <summary>
        /// Gets the Spawn Chance of SCP-049.
        /// </summary>
        /// <param name="alreadySpawned">The List of Roles already spawned.</param>
        /// <returns>The Spawn Chance.</returns>
        public float GetSpawnChance(List<RoleTypeId> alreadySpawned) => Base.GetSpawnChance(alreadySpawned);
    }
}<|MERGE_RESOLUTION|>--- conflicted
+++ resolved
@@ -295,13 +295,7 @@
                 cardiacArrest.ServerChangeDuration(AttackAbility._statusEffectDuration, false);
             }
 
-<<<<<<< HEAD
-            SenseAbility.HasTarget = false;
-            SenseAbility.Cooldown.Trigger(SenseAbilityBaseCooldown);
-            SenseAbility.ServerSendRpc(true);
-=======
             SenseAbility.OnServerHit(AttackAbility._target);
->>>>>>> b56e5ee7
 
             AttackAbility.ServerSendRpc(true);
             Hitmarker.SendHitmarker(AttackAbility.Owner, 1f);
