--- conflicted
+++ resolved
@@ -63,9 +63,6 @@
 
         private static void ProcessEvent(FlashbangGrenade instance, float distance)
         {
-<<<<<<< HEAD
-            ExplodingGrenadeEventArgs explodingGrenadeEvent = new(Player.Get(instance.PreviousOwner.Hub), instance);
-=======
             List<Player> targetToAffect = ListPool<Player>.Pool.Get();
             foreach (ReferenceHub referenceHub in ReferenceHub.AllHubs)
             {
@@ -85,7 +82,6 @@
             ExplodingGrenadeEventArgs explodingGrenadeEvent = new(Player.Get(instance.PreviousOwner.Hub), instance, targetToAffect);
 
             ListPool<Player>.Pool.Return(targetToAffect);
->>>>>>> aab8a5f0
 
             Handlers.Map.OnExplodingGrenade(explodingGrenadeEvent);
 
@@ -94,21 +90,7 @@
 
             foreach (Player player in explodingGrenadeEvent.TargetsToAffect)
             {
-<<<<<<< HEAD
-                if (!ExiledEvents.Instance.Config.CanFlashbangsAffectThrower && explodingGrenadeEvent.Player == player)
-                    continue;
-
-                if (player.FlashImmune)
-                    continue;
-
-                if (IndividualFriendlyFire.CheckFriendlyFirePlayer(instance.PreviousOwner, player.ReferenceHub))
-                {
-                    instance.ProcessPlayer(player.ReferenceHub);
-                    size++;
-                }
-=======
                 instance.ProcessPlayer(player.ReferenceHub);
->>>>>>> aab8a5f0
             }
         }
     }
