// -----------------------------------------------------------------------
// <copyright file="MicroHIDPickup.cs" company="Exiled Team">
// Copyright (c) Exiled Team. All rights reserved.
// Licensed under the CC BY-SA 3.0 license.
// </copyright>
// -----------------------------------------------------------------------

namespace Exiled.API.Features.Pickups
{
<<<<<<< HEAD
    using Exiled.API.Extensions;
    using Exiled.API.Features.Core.Attributes;
=======
>>>>>>> 1aff717d
    using Exiled.API.Interfaces;

    using BaseMicroHID = InventorySystem.Items.MicroHID.MicroHIDPickup;

    /// <summary>
    /// A wrapper class for a MicroHID pickup.
    /// </summary>
    public class MicroHIDPickup : Pickup, IWrapper<BaseMicroHID>
    {
        /// <summary>
        /// Initializes a new instance of the <see cref="MicroHIDPickup"/> class.
        /// </summary>
        /// <param name="pickupBase">The base <see cref="BaseMicroHID"/> class.</param>
        internal MicroHIDPickup(BaseMicroHID pickupBase)
            : base(pickupBase)
        {
            Base = pickupBase;
        }

        /// <summary>
        /// Initializes a new instance of the <see cref="MicroHIDPickup"/> class.
        /// </summary>
        internal MicroHIDPickup()
            : base(ItemType.MicroHID)
        {
            Base = (BaseMicroHID)((Pickup)this).Base;
        }

        /// <summary>
        /// Gets the <see cref="BaseMicroHID"/> that this class is encapsulating.
        /// </summary>
        public new BaseMicroHID Base { get; }

        /// <summary>
        /// Gets or sets the MicroHID Energy Level.
        /// </summary>
        [EProperty(category: nameof(MicroHIDPickup))]
        public float Energy
        {
            get => Base.NetworkEnergy;
            set => Base.NetworkEnergy = value;
        }

        /// <summary>
        /// Returns the MicroHIDPickup in a human readable format.
        /// </summary>
        /// <returns>A string containing MicroHIDPickup related data.</returns>
        public override string ToString() => $"{Type} ({Serial}) [{Weight}] *{Scale}* |{Energy}|";
    }
}<|MERGE_RESOLUTION|>--- conflicted
+++ resolved
@@ -7,11 +7,8 @@
 
 namespace Exiled.API.Features.Pickups
 {
-<<<<<<< HEAD
     using Exiled.API.Extensions;
     using Exiled.API.Features.Core.Attributes;
-=======
->>>>>>> 1aff717d
     using Exiled.API.Interfaces;
 
     using BaseMicroHID = InventorySystem.Items.MicroHID.MicroHIDPickup;
