// -----------------------------------------------------------------------
// <copyright file="Firearm.cs" company="Exiled Team">
// Copyright (c) Exiled Team. All rights reserved.
// Licensed under the CC BY-SA 3.0 license.
// </copyright>
// -----------------------------------------------------------------------

namespace Exiled.API.Features.Items
{
    using System;
    using System.Collections.Generic;
    using System.Linq;

    using CameraShaking;
    using Enums;
    using Exiled.API.Features.Core.Attributes;
    using Exiled.API.Features.Pickups;
    using Exiled.API.Interfaces;
    using Exiled.API.Structs;
    using Extensions;

    using InventorySystem;
    using InventorySystem.Items;
    using InventorySystem.Items.Firearms;
    using InventorySystem.Items.Firearms.Attachments;
    using InventorySystem.Items.Firearms.Attachments.Components;
    using InventorySystem.Items.Firearms.BasicMessages;
    using InventorySystem.Items.Firearms.Modules;
<<<<<<< HEAD
=======
    using InventorySystem.Items.Pickups;

>>>>>>> 1aff717d
    using UnityEngine;

    using BaseFirearm = InventorySystem.Items.Firearms.Firearm;
    using FirearmPickup = Pickups.FirearmPickup;
    using Object = UnityEngine.Object;

    /// <summary>
    /// A wrapper class for <see cref="InventorySystem.Items.Firearms.Firearm"/>.
    /// </summary>
    public class Firearm : Item, IWrapper<BaseFirearm>
    {
        /// <summary>
        /// A <see cref="List{T}"/> of <see cref="Firearm"/> which contains all the existing firearms based on all the <see cref="FirearmType"/>s.
        /// </summary>
        internal static readonly Dictionary<FirearmType, Firearm> ItemTypeToFirearmInstance = new();

        /// <summary>
        /// Gets a <see cref="Dictionary{TKey, TValue}"/> which contains all the base codes expressed in <see cref="FirearmType"/> and <see cref="uint"/>.
        /// </summary>
        internal static readonly Dictionary<FirearmType, uint> BaseCodesValue = new();

        /// <summary>
        /// Initializes a new instance of the <see cref="Firearm"/> class.
        /// </summary>
        /// <param name="itemBase">The base <see cref="InventorySystem.Items.Firearms.Firearm"/> class.</param>
        public Firearm(BaseFirearm itemBase)
            : base(itemBase)
        {
            Base = itemBase;
        }

        /// <summary>
        /// Initializes a new instance of the <see cref="Firearm"/> class.
        /// </summary>
        /// <param name="type">The <see cref="ItemType"/> of the firearm.</param>
        internal Firearm(ItemType type)
            : this((BaseFirearm)Server.Host.Inventory.CreateItemInstance(new(type, 0), false))
        {
            FirearmStatusFlags firearmStatusFlags = FirearmStatusFlags.MagazineInserted;
            if (Base.HasAdvantageFlag(AttachmentDescriptiveAdvantages.Flashlight))
                firearmStatusFlags |= FirearmStatusFlags.FlashlightEnabled;

            Base.Status = new FirearmStatus(Base.AmmoManagerModule.MaxAmmo, firearmStatusFlags, Base.Status.Attachments);
        }

        /// <inheritdoc cref="BaseCodesValue"/>.
        public static IReadOnlyDictionary<FirearmType, uint> BaseCodes => BaseCodesValue;

        /// <inheritdoc cref="AvailableAttachmentsValue"/>.
        public static IReadOnlyDictionary<FirearmType, AttachmentIdentifier[]> AvailableAttachments => AvailableAttachmentsValue;

        /// <summary>
        /// Gets a <see cref="Dictionary{TKey, TValue}"/> which represents all the preferences for each <see cref="Player"/>.
        /// </summary>
        public static IReadOnlyDictionary<Player, Dictionary<FirearmType, AttachmentIdentifier[]>> PlayerPreferences
        {
            get
            {
                IEnumerable<KeyValuePair<Player, Dictionary<FirearmType, AttachmentIdentifier[]>>> playerPreferences =
                    AttachmentsServerHandler.PlayerPreferences.Where(
                        kvp => kvp.Key is not null).Select(
                        (KeyValuePair<ReferenceHub, Dictionary<ItemType, uint>> keyValuePair) =>
                        {
                            return new KeyValuePair<Player, Dictionary<FirearmType, AttachmentIdentifier[]>>(
                                Player.Get(keyValuePair.Key),
                                keyValuePair.Value.ToDictionary(
                                    kvp => kvp.Key.GetFirearmType(),
                                    kvp => kvp.Key.GetFirearmType().GetAttachmentIdentifiers(kvp.Value).ToArray()));
                        });

                return playerPreferences.Where(kvp => kvp.Key is not null).ToDictionary(kvp => kvp.Key, kvp => kvp.Value);
            }
        }

        /// <summary>
        /// Gets the <see cref="InventorySystem.Items.Firearms.Firearm"/> that this class is encapsulating.
        /// </summary>
        public new BaseFirearm Base { get; }

        /// <summary>
        /// Gets or sets the amount of ammo in the firearm.
        /// </summary>
        [EProperty(category: nameof(Firearm))]
        public byte Ammo
        {
            get => Base.Status.Ammo;
            set => Base.Status = new FirearmStatus(value, Base.Status.Flags, Base.Status.Attachments);
        }

        /// <summary>
        /// Gets or sets the max ammo for this firearm.
        /// </summary>
        /// <remarks>Disruptor can't be used for MaxAmmo.</remarks>
        [EProperty(category: nameof(Firearm))]
        public byte MaxAmmo
        {
            get => Base.AmmoManagerModule.MaxAmmo;
            set
            {
                switch (Base.AmmoManagerModule)
                {
                    case TubularMagazineAmmoManager tubularMagazineAmmoManager:
                        tubularMagazineAmmoManager.MaxAmmo = (byte)(value - Base.AttachmentsValue(AttachmentParam.MagazineCapacityModifier) - (Base.Status.Flags.HasFlagFast(FirearmStatusFlags.Cocked) ? tubularMagazineAmmoManager.ChamberedRounds : 0));
                        break;
                    case ClipLoadedInternalMagAmmoManager clipLoadedInternalMagAmmoManager:
                        clipLoadedInternalMagAmmoManager.MaxAmmo = (byte)(value - Base.AttachmentsValue(AttachmentParam.MagazineCapacityModifier));
                        break;
                    case AutomaticAmmoManager automaticAmmoManager:
                        automaticAmmoManager.MaxAmmo = (byte)(value - Base.AttachmentsValue(AttachmentParam.MagazineCapacityModifier) - automaticAmmoManager.ChamberedAmount);
                        break;
                    default:
                        Log.Warn($"MaxAmmo can't be used for this Item: {Type} ({Base.AmmoManagerModule})");
                        return;
                }
            }
        }

        /// <summary>
        /// Gets the <see cref="Enums.FirearmType"/> of the firearm.
        /// </summary>
        [EProperty(readOnly: true, category: nameof(Firearm))]
        public FirearmType FirearmType => Type.GetFirearmType();

        /// <summary>
        /// Gets the <see cref="Enums.AmmoType"/> of the firearm.
        /// </summary>
<<<<<<< HEAD
        [EProperty(category: nameof(Firearm))]
        public AmmoType AmmoType
        {
            get => Base.AmmoType.GetAmmoType();
            set
            {
                if (Base is AutomaticFirearm automaticFirearm)
                    automaticFirearm._ammoType = value.GetItemType();
            }
        }
=======
        public AmmoType AmmoType => Base.AmmoType.GetAmmoType();
>>>>>>> 1aff717d

        /// <summary>
        /// Gets a value indicating whether the firearm is being aimed.
        /// </summary>
        [EProperty(readOnly: true, category: nameof(Firearm))]
        public bool Aiming => Base.AdsModule.ServerAds;

        /// <summary>
<<<<<<< HEAD
        /// Gets a value indicating whether the firearm Flashlight.
        /// </summary>
        [EProperty(readOnly: true, category: nameof(Firearm))]
        public bool HasFlashlight => Base.HasAdvantageFlag(AttachmentDescriptiveAdvantages.Flashlight);

        /// <summary>
=======
>>>>>>> 1aff717d
        /// Gets a value indicating whether the firearm's flashlight module is enabled.
        /// </summary>
        [EProperty(readOnly: true, category: nameof(Firearm))]
        public bool FlashlightEnabled => Base.Status.Flags.HasFlagFast(FirearmStatusFlags.FlashlightEnabled);

        /// <summary>
        /// Gets a value indicating whether the firearm's NightVision is being used.
        /// </summary>
        [EProperty(readOnly: true, category: nameof(Firearm))]
        public bool NightVisionEnabled => Aiming && Base.HasAdvantageFlag(AttachmentDescriptiveAdvantages.NightVision);

        /// <summary>
        /// Gets a value indicating whether the firearm's flashlight module is enabled or NightVision is being used.
        /// </summary>
        [EProperty(readOnly: true, category: nameof(Firearm))]
        public bool CanSeeThroughDark => FlashlightEnabled || NightVisionEnabled;

        /// <summary>
        /// Gets a value indicating whether or not the firearm is automatic.
        /// </summary>
        [EProperty(readOnly: true, category: nameof(Firearm))]
        public bool IsAutomatic => Base is AutomaticFirearm;

        /// <summary>
        /// Gets the <see cref="Attachment"/>s of the firearm.
        /// </summary>
        public Attachment[] Attachments => Base.Attachments;

        /// <summary>
        /// Gets the <see cref="AttachmentIdentifier"/>s of the firearm.
        /// </summary>
        [EProperty(readOnly: true, category: nameof(Firearm))]
        public IEnumerable<AttachmentIdentifier> AttachmentIdentifiers
        {
            get
            {
                foreach (Attachment attachment in Attachments.Where(att => att.IsEnabled))
                    yield return AvailableAttachments[FirearmType].FirstOrDefault(att => att == attachment);
            }
        }

        /// <summary>
        /// Gets the base code of the firearm.
        /// </summary>
        [EProperty(readOnly: true, category: nameof(Firearm))]
        public uint BaseCode => BaseCodesValue[FirearmType];

        /// <summary>
        /// Gets or sets the fire rate of the firearm, if it is an automatic weapon.
        /// </summary>
        /// <remarks>This property will not do anything if the firearm is not an automatic weapon.</remarks>
        /// <seealso cref="IsAutomatic"/>
<<<<<<< HEAD
        [EProperty(readOnly: true, category: nameof(Firearm))]
        public float FireRate => Base is AutomaticFirearm auto ? auto._fireRate : 1f;
=======
        public float FireRate
        {
            get => Base is AutomaticFirearm auto ? auto._fireRate : 1f;
            set
            {
                if (Base is AutomaticFirearm auto)
                    auto._fireRate = value;
            }
        }
>>>>>>> 1aff717d

        /// <summary>
        /// Gets or sets the recoil settings of the firearm, if it's an automatic weapon.
        /// </summary>
        /// <remarks>This property will not do anything if the firearm is not an automatic weapon.</remarks>
        /// <seealso cref="IsAutomatic"/>
        [EProperty(category: nameof(Firearm))]
        public RecoilSettings Recoil
        {
            get => Base is AutomaticFirearm auto ? auto._recoil : default;
            set
            {
                if (Base is AutomaticFirearm auto)
                    auto.ActionModule = new AutomaticAction(Base, auto._semiAutomatic, auto._boltTravelTime, 1f / auto._fireRate, auto._dryfireClipId, auto._triggerClipId, auto._gunshotPitchRandomization, value, auto._recoilPattern, false, Mathf.Max(1, auto._chamberSize));
            }
        }

        /// <summary>
        /// Gets the firearm's <see cref="FirearmRecoilPattern"/>. Will be <see langword="null"/> for non-automatic weapons.
        /// </summary>
        [EProperty(readOnly: true, category: nameof(Firearm))]
        public FirearmRecoilPattern RecoilPattern => Base is AutomaticFirearm auto ? auto._recoilPattern : null;

        /// <summary>
<<<<<<< HEAD
        /// Gets the <see cref="FirearmBaseStats"/>.
        /// </summary>
        [EProperty(readOnly: true, category: nameof(Firearm))]
        public FirearmBaseStats Stats => Base.BaseStats;

        /// <summary>
        /// Gets the base damage.
        /// </summary>
        [EProperty(readOnly: true, category: nameof(Firearm))]
        public float BaseDamage => Stats.BaseDamage;

        /// <summary>
        /// Gets the maximum value of the firearm's range.
        /// </summary>
        [EProperty(readOnly: true, category: nameof(Firearm))]
        public float MaxRange => Stats.MaxDistance();

        /// <summary>
=======
>>>>>>> 1aff717d
        /// Gets a <see cref="Dictionary{TKey, TValue}"/> of <see cref="ItemType"/> and <see cref="AttachmentIdentifier"/>[] which contains all available attachments for all firearms.
        /// </summary>
        internal static Dictionary<FirearmType, AttachmentIdentifier[]> AvailableAttachmentsValue { get; } = new();

        /// <summary>
        /// Creates and returns a <see cref="Firearm"/> representing the provided <see cref="Enums.FirearmType"/>.
        /// </summary>
        /// <param name="type">The type of firearm to create.</param>
        /// <returns>The newly created firearm.</returns>
        public static Firearm Create(FirearmType type)
            => type is not FirearmType.None ? (Firearm)Create(type.GetItemType()) : null;

        /// <summary>
        /// Adds a <see cref="AttachmentIdentifier"/> to the firearm.
        /// </summary>
        /// <param name="identifier">The <see cref="AttachmentIdentifier"/> to add.</param>
        public void AddAttachment(AttachmentIdentifier identifier)
        {
            uint toRemove = 0;
            uint code = 1;

            foreach (Attachment attachment in Base.Attachments)
            {
                if (attachment.Slot == identifier.Slot && attachment.IsEnabled)
                {
                    toRemove = code;
                    break;
                }

                code *= 2;
            }

            uint newCode = identifier.Code == 0
                ? AvailableAttachments[FirearmType].FirstOrDefault(
                    attId =>
                        attId.Name == identifier.Name).Code
                : identifier.Code;

            Base.ApplyAttachmentsCode((Base.GetCurrentAttachmentsCode() & ~toRemove) | newCode, true);
            Base.Status = new FirearmStatus(Math.Min(Ammo, MaxAmmo), Base.Status.Flags, Base.GetCurrentAttachmentsCode());
        }

        /// <summary>
        /// Adds a <see cref="Attachment"/> of the specified <see cref="AttachmentName"/> to the firearm.
        /// </summary>
        /// <param name="attachmentName">The <see cref="AttachmentName"/> to add.</param>
        public void AddAttachment(AttachmentName attachmentName) => AddAttachment(AttachmentIdentifier.Get(FirearmType, attachmentName));

        /// <summary>
        /// Adds a <see cref="IEnumerable{T}"/> of <see cref="AttachmentIdentifier"/> to the firearm.
        /// </summary>
        /// <param name="identifiers">The <see cref="IEnumerable{T}"/> of <see cref="AttachmentIdentifier"/> to add.</param>
        public void AddAttachment(IEnumerable<AttachmentIdentifier> identifiers)
        {
            foreach (AttachmentIdentifier identifier in identifiers)
                AddAttachment(identifier);
        }

        /// <summary>
        /// Adds a <see cref="IEnumerable{T}"/> of <see cref="AttachmentName"/> to the firearm.
        /// </summary>
        /// <param name="attachmentNames">The <see cref="IEnumerable{T}"/> of <see cref="AttachmentName"/> to add.</param>
        public void AddAttachment(IEnumerable<AttachmentName> attachmentNames)
        {
            foreach (AttachmentName attachmentName in attachmentNames)
                AddAttachment(attachmentName);
        }

        /// <summary>
        /// Removes a <see cref="AttachmentIdentifier"/> from the firearm.
        /// </summary>
        /// <param name="identifier">The <see cref="AttachmentIdentifier"/> to remove.</param>
        public void RemoveAttachment(AttachmentIdentifier identifier)
        {
            if (!Attachments.Any(attachment => (attachment.Name == identifier.Name) && attachment.IsEnabled))
                return;

            uint code = identifier.Code;

            Base.ApplyAttachmentsCode(Base.GetCurrentAttachmentsCode() & ~code, true);

            if (identifier.Name == AttachmentName.Flashlight)
                Base.Status = new FirearmStatus(Math.Min(Ammo, MaxAmmo), Base.Status.Flags & ~FirearmStatusFlags.FlashlightEnabled, Base.GetCurrentAttachmentsCode());
            else
                Base.Status = new FirearmStatus(Math.Min(Ammo, MaxAmmo), Base.Status.Flags, Base.GetCurrentAttachmentsCode());
        }

        /// <summary>
        /// Removes a <see cref="Attachment"/> of the specified <see cref="AttachmentName"/> from the firearm.
        /// </summary>
        /// <param name="attachmentName">The <see cref="AttachmentName"/> to remove.</param>
        public void RemoveAttachment(AttachmentName attachmentName)
        {
            uint code = AttachmentIdentifier.Get(FirearmType, attachmentName).Code;

            Base.ApplyAttachmentsCode(Base.GetCurrentAttachmentsCode() & ~code, true);

            if (attachmentName == AttachmentName.Flashlight)
                Base.Status = new FirearmStatus(Math.Min(Ammo, MaxAmmo), Base.Status.Flags & ~FirearmStatusFlags.FlashlightEnabled, Base.GetCurrentAttachmentsCode());
            else
                Base.Status = new FirearmStatus(Math.Min(Ammo, MaxAmmo), Base.Status.Flags, Base.GetCurrentAttachmentsCode());
        }

        /// <summary>
        /// Removes a <see cref="Attachment"/> of the specified <see cref="AttachmentSlot"/> from the firearm.
        /// </summary>
        /// <param name="attachmentSlot">The <see cref="AttachmentSlot"/> to remove.</param>
        public void RemoveAttachment(AttachmentSlot attachmentSlot)
        {
            Attachment firearmAttachment = Attachments.FirstOrDefault(att => (att.Slot == attachmentSlot) && att.IsEnabled);

            if (firearmAttachment is null)
                return;

            uint code = AvailableAttachments[FirearmType].FirstOrDefault(attId => attId == firearmAttachment).Code;

            Base.ApplyAttachmentsCode(Base.GetCurrentAttachmentsCode() & ~code, true);

            if (firearmAttachment.Name == AttachmentName.Flashlight)
                Base.Status = new FirearmStatus(Math.Min(Ammo, MaxAmmo), Base.Status.Flags & ~FirearmStatusFlags.FlashlightEnabled, Base.GetCurrentAttachmentsCode());
            else
                Base.Status = new FirearmStatus(Math.Min(Ammo, MaxAmmo), Base.Status.Flags, Base.GetCurrentAttachmentsCode());
        }

        /// <summary>
        /// Removes a <see cref="IEnumerable{T}"/> of <see cref="AttachmentIdentifier"/> from the firearm.
        /// </summary>
        /// <param name="identifiers">The <see cref="IEnumerable{T}"/> of <see cref="AttachmentIdentifier"/> to remove.</param>
        public void RemoveAttachment(IEnumerable<AttachmentIdentifier> identifiers)
        {
            foreach (AttachmentIdentifier identifier in identifiers)
                RemoveAttachment(identifier);
        }

        /// <summary>
        /// Removes a list of <see cref="Attachment"/> of the specified <see cref="IEnumerable{T}"/> of <see cref="AttachmentName"/> from the firearm.
        /// </summary>
        /// <param name="attachmentNames">The <see cref="IEnumerable{T}"/> of <see cref="AttachmentName"/> to remove.</param>
        public void RemoveAttachment(IEnumerable<AttachmentName> attachmentNames)
        {
            foreach (AttachmentName attachmentName in attachmentNames)
                RemoveAttachment(attachmentName);
        }

        /// <summary>
        /// Removes a list of <see cref="Attachment"/> of the specified <see cref="IEnumerable{T}"/> of <see cref="AttachmentSlot"/> from the firearm.
        /// </summary>
        /// <param name="attachmentSlots">The <see cref="IEnumerable{T}"/> of <see cref="AttachmentSlot"/> to remove.</param>
        public void RemoveAttachment(IEnumerable<AttachmentSlot> attachmentSlots)
        {
            foreach (AttachmentSlot attachmentSlot in attachmentSlots)
                RemoveAttachment(attachmentSlot);
        }

        /// <summary>
        /// Removes all attachments from the firearm.
        /// </summary>
        public void ClearAttachments() => Base.ApplyAttachmentsCode(BaseCode, true);

        /// <summary>
        /// Creates the <see cref="Pickup"/> that based on this <see cref="Item"/>.
        /// </summary>
        /// <param name="position">The location to spawn the item.</param>
        /// <param name="rotation">The rotation of the item.</param>
        /// <param name="spawn">Whether the <see cref="Pickup"/> should be initially spawned.</param>
        /// <returns>The created <see cref="Pickup"/>.</returns>
        public override Pickup CreatePickup(Vector3 position, Quaternion rotation = default, bool spawn = true)
            => base.CreatePickup(position, rotation, spawn); // TODO: Deleted this overide

        /// <summary>
        /// Gets a <see cref="Attachment"/> of the specified <see cref="AttachmentIdentifier"/>.
        /// </summary>
        /// <param name="identifier">The <see cref="AttachmentIdentifier"/> to check.</param>
        /// <returns>The corresponding <see cref="Attachment"/>.</returns>
        public Attachment GetAttachment(AttachmentIdentifier identifier) => Attachments.FirstOrDefault(attachment => attachment == identifier);

        /// <summary>
        /// Tries to get a <see cref="Attachment"/> of the specified <see cref="AttachmentIdentifier"/>.
        /// </summary>
        /// <param name="identifier">The <see cref="AttachmentIdentifier"/> to check.</param>
        /// <param name="firearmAttachment">The corresponding <see cref="Attachment"/>.</param>
        /// <returns>A value indicating whether or not the firearm has the specified <see cref="Attachment"/>.</returns>
        public bool TryGetAttachment(AttachmentIdentifier identifier, out Attachment firearmAttachment)
        {
            firearmAttachment = default;

            if (!Attachments.Any(attachment => attachment.Name == identifier.Name))
                return false;

            firearmAttachment = GetAttachment(identifier);

            return true;
        }

        /// <summary>
        /// Tries to get a <see cref="Attachment"/> of the specified <see cref="AttachmentName"/>.
        /// </summary>
        /// <param name="attachmentName">The <see cref="AttachmentName"/> to check.</param>
        /// <param name="firearmAttachment">The corresponding <see cref="Attachment"/>.</param>
        /// <returns>A value indicating whether or not the firearm has the specified <see cref="Attachment"/>.</returns>
        public bool TryGetAttachment(AttachmentName attachmentName, out Attachment firearmAttachment)
        {
            firearmAttachment = default;

            if (Attachments.All(attachment => attachment.Name != attachmentName))
                return false;

            firearmAttachment = GetAttachment(AttachmentIdentifier.Get(FirearmType, attachmentName));

            return true;
        }

        /// <summary>
        /// Adds or replaces an existing preference to the <see cref="PlayerPreferences"/>.
        /// </summary>
        /// <param name="player">The <see cref="Player"/> of which must be added.</param>
        /// <param name="itemType">The <see cref="Enums.FirearmType"/> to add.</param>
        /// <param name="attachments">The <see cref="AttachmentIdentifier"/>[] to add.</param>
        public void AddPreference(Player player, FirearmType itemType, AttachmentIdentifier[] attachments)
        {
            foreach (KeyValuePair<Player, Dictionary<FirearmType, AttachmentIdentifier[]>> kvp in PlayerPreferences)
            {
                if (kvp.Key != player)
                    continue;

                if (AttachmentsServerHandler.PlayerPreferences.TryGetValue(player.ReferenceHub, out Dictionary<ItemType, uint> dictionary))
                    dictionary[itemType.GetItemType()] = attachments.GetAttachmentsCode();
            }
        }

        /// <summary>
        /// Adds or replaces an existing preference to the <see cref="PlayerPreferences"/>.
        /// </summary>
        /// <param name="player">The <see cref="Player"/> of which must be added.</param>
        /// <param name="preference">The <see cref="KeyValuePair{TKey, TValue}"/> of <see cref="Enums.FirearmType"/> and <see cref="AttachmentIdentifier"/>[] to add.</param>
        public void AddPreference(Player player, KeyValuePair<FirearmType, AttachmentIdentifier[]> preference) => AddPreference(player, preference.Key, preference.Value);

        /// <summary>
        /// Adds or replaces an existing preference to the <see cref="PlayerPreferences"/>.
        /// </summary>
        /// <param name="player">The <see cref="Player"/> of which must be added.</param>
        /// <param name="preference">The <see cref="Dictionary{TKey, TValue}"/> of <see cref="Enums.FirearmType"/> and <see cref="AttachmentIdentifier"/>[] to add.</param>
        public void AddPreference(Player player, Dictionary<FirearmType, AttachmentIdentifier[]> preference)
        {
            foreach (KeyValuePair<FirearmType, AttachmentIdentifier[]> kvp in preference)
                AddPreference(player, kvp);
        }

        /// <summary>
        /// Adds or replaces an existing preference to the <see cref="PlayerPreferences"/>.
        /// </summary>
        /// <param name="players">The <see cref="IEnumerable{T}"/> of <see cref="Player"/> of which must be added.</param>
        /// <param name="type">The <see cref="Enums.FirearmType"/> to add.</param>
        /// <param name="attachments">The <see cref="AttachmentIdentifier"/>[] to add.</param>
        public void AddPreference(IEnumerable<Player> players, FirearmType type, AttachmentIdentifier[] attachments)
        {
            foreach (Player player in players)
                AddPreference(player, type, attachments);
        }

        /// <summary>
        /// Adds or replaces an existing preference to the <see cref="PlayerPreferences"/>.
        /// </summary>
        /// <param name="players">The <see cref="IEnumerable{T}"/> of <see cref="Player"/> of which must be added.</param>
        /// <param name="preference">The <see cref="KeyValuePair{TKey, TValue}"/> of <see cref="Enums.FirearmType"/> and <see cref="AttachmentIdentifier"/>[] to add.</param>
        public void AddPreference(IEnumerable<Player> players, KeyValuePair<FirearmType, AttachmentIdentifier[]> preference)
        {
            foreach (Player player in players)
                AddPreference(player, preference.Key, preference.Value);
        }

        /// <summary>
        /// Adds or replaces an existing preference to the <see cref="PlayerPreferences"/>.
        /// </summary>
        /// <param name="players">The <see cref="IEnumerable{T}"/> of <see cref="Player"/> of which must be added.</param>
        /// <param name="preference">The <see cref="Dictionary{TKey, TValue}"/> of <see cref="Enums.FirearmType"/> and <see cref="AttachmentIdentifier"/>[] to add.</param>
        public void AddPreference(IEnumerable<Player> players, Dictionary<FirearmType, AttachmentIdentifier[]> preference)
        {
            foreach ((Player player, KeyValuePair<FirearmType, AttachmentIdentifier[]> kvp) in players.SelectMany(player => preference.Select(kvp => (player, kvp))))
                AddPreference(player, kvp);
        }

        /// <summary>
        /// Removes a preference from the <see cref="PlayerPreferences"/> if it already exists.
        /// </summary>
        /// <param name="player">The <see cref="Player"/> of which must be removed.</param>
        /// <param name="type">The <see cref="Enums.FirearmType"/> to remove.</param>
        public void RemovePreference(Player player, FirearmType type)
        {
            foreach (KeyValuePair<Player, Dictionary<FirearmType, AttachmentIdentifier[]>> kvp in PlayerPreferences)
            {
                if (kvp.Key != player)
                    continue;

                if (AttachmentsServerHandler.PlayerPreferences.TryGetValue(player.ReferenceHub, out Dictionary<ItemType, uint> dictionary))
                    dictionary[type.GetItemType()] = type.GetBaseCode();
            }
        }

        /// <summary>
        /// Removes a preference from the <see cref="PlayerPreferences"/> if it already exists.
        /// </summary>
        /// <param name="players">The <see cref="IEnumerable{T}"/> of <see cref="Player"/> of which must be removed.</param>
        /// <param name="type">The <see cref="Enums.FirearmType"/> to remove.</param>
        public void RemovePreference(IEnumerable<Player> players, FirearmType type)
        {
            foreach (Player player in players)
                RemovePreference(player, type);
        }

        /// <summary>
        /// Removes a preference from the <see cref="PlayerPreferences"/> if it already exists.
        /// </summary>
        /// <param name="player">The <see cref="Player"/> of which must be removed.</param>
        /// <param name="types">The <see cref="IEnumerable{T}"/> of <see cref="Enums.FirearmType"/> to remove.</param>
        public void RemovePreference(Player player, IEnumerable<FirearmType> types)
        {
            foreach (FirearmType itemType in types)
                RemovePreference(player, itemType);
        }

        /// <summary>
        /// Removes a preference from the <see cref="PlayerPreferences"/> if it already exists.
        /// </summary>
        /// <param name="players">The <see cref="IEnumerable{T}"/> of <see cref="Player"/> of which must be removed.</param>
        /// <param name="types">The <see cref="IEnumerable{T}"/> of <see cref="Enums.FirearmType"/> to remove.</param>
        public void RemovePreference(IEnumerable<Player> players, IEnumerable<FirearmType> types)
        {
            foreach ((Player player, FirearmType firearmType) in players.SelectMany(player => types.Select(itemType => (player, itemType))))
                RemovePreference(player, firearmType);
        }

        /// <summary>
        /// Clears all the existing preferences from <see cref="PlayerPreferences"/>.
        /// </summary>
        /// <param name="player">The <see cref="Player"/> of which must be cleared.</param>
        public void ClearPreferences(Player player)
        {
            if (AttachmentsServerHandler.PlayerPreferences.TryGetValue(player.ReferenceHub, out Dictionary<ItemType, uint> dictionary))
            {
                foreach (KeyValuePair<ItemType, uint> kvp in dictionary)
                    dictionary[kvp.Key] = kvp.Key.GetFirearmType().GetBaseCode();
            }
        }

        /// <summary>
        /// Clears all the existing preferences from <see cref="PlayerPreferences"/>.
        /// </summary>
        /// <param name="players">The <see cref="IEnumerable{T}"/> of <see cref="Player"/> of which must be cleared.</param>
        public void ClearPreferences(IEnumerable<Player> players)
        {
            foreach (Player player in players)
                ClearPreferences(player);
        }

        /// <summary>
        /// Clears all the existing preferences from <see cref="PlayerPreferences"/>.
        /// </summary>
        public void ClearPreferences()
        {
            foreach (Player player in Player.List)
                ClearPreferences(player);
        }

        /// <summary>
        /// Clones current <see cref="Firearm"/> object.
        /// </summary>
        /// <returns> New <see cref="Firearm"/> object. </returns>
        public override Item Clone()
        {
            Firearm cloneableItem = new(Type)
            {
                Ammo = Ammo,
            };

            if (cloneableItem.Base is AutomaticFirearm)
            {
                cloneableItem.FireRate = FireRate;
                cloneableItem.Recoil = Recoil;
            }

            cloneableItem.AddAttachment(AttachmentIdentifiers);

            return cloneableItem;
        }

        /// <summary>
        /// Change the owner of the <see cref="Firearm"/>.
        /// </summary>
        /// <param name="oldOwner">old <see cref="Firearm"/> owner.</param>
        /// <param name="newOwner">new <see cref="Firearm"/> owner.</param>
        internal override void ChangeOwner(Player oldOwner, Player newOwner)
        {
            Base.Owner = newOwner.ReferenceHub;

            Base.HitregModule = Base switch
            {
                AutomaticFirearm automaticFirearm =>
                    new SingleBulletHitreg(automaticFirearm, automaticFirearm.Owner, automaticFirearm._recoilPattern),
                Shotgun shotgun =>
                    new BuckshotHitreg(shotgun, shotgun.Owner, shotgun.GetBuckshotPattern),
                ParticleDisruptor particleDisruptor =>
                    new DisruptorHitreg(particleDisruptor, particleDisruptor.Owner, particleDisruptor._explosionSettings),
                Revolver revolver =>
                    new SingleBulletHitreg(revolver, revolver.Owner),
                _ => throw new NotImplementedException("Should never happend"),
            };

            Base._sendStatusNextFrame = true;
            Base._footprintValid = false;
        }
    }
}<|MERGE_RESOLUTION|>--- conflicted
+++ resolved
@@ -26,11 +26,6 @@
     using InventorySystem.Items.Firearms.Attachments.Components;
     using InventorySystem.Items.Firearms.BasicMessages;
     using InventorySystem.Items.Firearms.Modules;
-<<<<<<< HEAD
-=======
-    using InventorySystem.Items.Pickups;
-
->>>>>>> 1aff717d
     using UnityEngine;
 
     using BaseFirearm = InventorySystem.Items.Firearms.Firearm;
@@ -157,7 +152,6 @@
         /// <summary>
         /// Gets the <see cref="Enums.AmmoType"/> of the firearm.
         /// </summary>
-<<<<<<< HEAD
         [EProperty(category: nameof(Firearm))]
         public AmmoType AmmoType
         {
@@ -168,9 +162,6 @@
                     automaticFirearm._ammoType = value.GetItemType();
             }
         }
-=======
-        public AmmoType AmmoType => Base.AmmoType.GetAmmoType();
->>>>>>> 1aff717d
 
         /// <summary>
         /// Gets a value indicating whether the firearm is being aimed.
@@ -179,15 +170,12 @@
         public bool Aiming => Base.AdsModule.ServerAds;
 
         /// <summary>
-<<<<<<< HEAD
         /// Gets a value indicating whether the firearm Flashlight.
         /// </summary>
         [EProperty(readOnly: true, category: nameof(Firearm))]
         public bool HasFlashlight => Base.HasAdvantageFlag(AttachmentDescriptiveAdvantages.Flashlight);
 
         /// <summary>
-=======
->>>>>>> 1aff717d
         /// Gets a value indicating whether the firearm's flashlight module is enabled.
         /// </summary>
         [EProperty(readOnly: true, category: nameof(Firearm))]
@@ -240,20 +228,8 @@
         /// </summary>
         /// <remarks>This property will not do anything if the firearm is not an automatic weapon.</remarks>
         /// <seealso cref="IsAutomatic"/>
-<<<<<<< HEAD
         [EProperty(readOnly: true, category: nameof(Firearm))]
         public float FireRate => Base is AutomaticFirearm auto ? auto._fireRate : 1f;
-=======
-        public float FireRate
-        {
-            get => Base is AutomaticFirearm auto ? auto._fireRate : 1f;
-            set
-            {
-                if (Base is AutomaticFirearm auto)
-                    auto._fireRate = value;
-            }
-        }
->>>>>>> 1aff717d
 
         /// <summary>
         /// Gets or sets the recoil settings of the firearm, if it's an automatic weapon.
@@ -278,7 +254,6 @@
         public FirearmRecoilPattern RecoilPattern => Base is AutomaticFirearm auto ? auto._recoilPattern : null;
 
         /// <summary>
-<<<<<<< HEAD
         /// Gets the <see cref="FirearmBaseStats"/>.
         /// </summary>
         [EProperty(readOnly: true, category: nameof(Firearm))]
@@ -297,8 +272,6 @@
         public float MaxRange => Stats.MaxDistance();
 
         /// <summary>
-=======
->>>>>>> 1aff717d
         /// Gets a <see cref="Dictionary{TKey, TValue}"/> of <see cref="ItemType"/> and <see cref="AttachmentIdentifier"/>[] which contains all available attachments for all firearms.
         /// </summary>
         internal static Dictionary<FirearmType, AttachmentIdentifier[]> AvailableAttachmentsValue { get; } = new();
