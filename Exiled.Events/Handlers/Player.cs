// -----------------------------------------------------------------------
// <copyright file="Player.cs" company="Exiled Team">
// Copyright (c) Exiled Team. All rights reserved.
// Licensed under the CC BY-SA 3.0 license.
// </copyright>
// -----------------------------------------------------------------------

namespace Exiled.Events.Handlers
{
    using Exiled.Events.EventArgs;
    using Exiled.Events.Extensions;

    using static Exiled.Events.Events;

    /// <summary>
    /// Player related events.
    /// </summary>
    public static class Player
    {
        /// <summary>
        /// Invoked before authenticating a player.
        /// </summary>
        public static event CustomEventHandler<PreAuthenticatingEventArgs> PreAuthenticating;

        /// <summary>
        /// Invoked before kicking a player from the server.
        /// </summary>
        public static event CustomEventHandler<KickingEventArgs> Kicking;

        /// <summary>
        /// Invoked after a player has been kicked from the server.
        /// </summary>
        public static event CustomEventHandler<KickedEventArgs> Kicked;

        /// <summary>
        /// Invoked before banning a player from the server.
        /// </summary>
        public static event CustomEventHandler<BanningEventArgs> Banning;

        /// <summary>
        /// Invoked after a player has been banned from the server.
        /// </summary>
        public static event CustomEventHandler<BannedEventArgs> Banned;

        /// <summary>
        /// Invoked after a player uses an item.
        /// </summary>
        /// <remarks>
        /// Invoked after <see cref="ItemUsed"/>, if a player's class has
        /// changed during their health increase, won't fire.
        /// </remarks>
        public static event CustomEventHandler<UsedItemEventArgs> ItemUsed;

        /// <summary>
        /// Invoked after a player has stopped the use of a medical item.
        /// </summary>
        public static event CustomEventHandler<CancellingItemUseEventArgs> CancellingItemUse;

        /// <summary>
        /// Invoked after a player interacted with something.
        /// </summary>
        public static event CustomEventHandler<InteractedEventArgs> Interacted;

        /// <summary>
        /// Invoked before spawning a player's ragdoll.
        /// </summary>
        public static event CustomEventHandler<SpawningRagdollEventArgs> SpawningRagdoll;

        /// <summary>
        /// Invoked before activating the warhead panel.
        /// </summary>
        public static event CustomEventHandler<ActivatingWarheadPanelEventArgs> ActivatingWarheadPanel;

        /// <summary>
        /// Invoked before activating a workstation.
        /// </summary>
        public static event CustomEventHandler<ActivatingWorkstationEventArgs> ActivatingWorkstation;

        /// <summary>
        /// Invoked before deactivating a workstation.
        /// </summary>
        public static event CustomEventHandler<DeactivatingWorkstationEventArgs> DeactivatingWorkstation;

        /// <summary>
        /// Invoked before using an item.
        /// </summary>
        public static event CustomEventHandler<UsingItemEventArgs> UsingItem;

        /// <summary>
        /// Invoked after a player has joined the server.
        /// </summary>
        public static event CustomEventHandler<JoinedEventArgs> Joined;

        /// <summary>
        /// Ivoked after a player has been verified.
        /// </summary>
        public static event CustomEventHandler<VerifiedEventArgs> Verified;

        /// <summary>
        /// Invoked after a player has left the server.
        /// </summary>
        public static event CustomEventHandler<LeftEventArgs> Left;

        /// <summary>
        /// Invoked before destroying a player.
        /// </summary>
        public static event CustomEventHandler<DestroyingEventArgs> Destroying;

        /// <summary>
        /// Invoked before hurting a player.
        /// </summary>
        public static event CustomEventHandler<HurtingEventArgs> Hurting;

        /// <summary>
        /// Invoked before a player dies.
        /// </summary>
        public static event CustomEventHandler<DyingEventArgs> Dying;

        /// <summary>
        /// Invoked after a player died.
        /// </summary>
        public static event CustomEventHandler<DiedEventArgs> Died;

        /// <summary>
        /// Invoked before changing a player's role.
        /// </summary>
        /// <remarks>If you set IsAllowed to false when Escape is true, tickets will still be given to the escapee's team even though they will 'fail' to escape. Use <see cref="Escaping"/> to block escapes instead.</remarks>
        public static event CustomEventHandler<ChangingRoleEventArgs> ChangingRole;

        /// <summary>
        /// Invoked before throwing an item.
        /// </summary>
        public static event CustomEventHandler<ThrowingItemEventArgs> ThrowingItem;

        /// <summary>
        /// Invoked before dropping an item.
        /// </summary>
        public static event CustomEventHandler<DroppingItemEventArgs> DroppingItem;

        /// <summary>
        /// Invoked before dropping a null item.
        /// </summary>
        public static event CustomEventHandler<DroppingNullEventArgs> DroppingNull;

        /// <summary>
        /// Invoked before picking up ammo.
        /// </summary>
        public static event CustomEventHandler<PickingUpAmmoEventArgs> PickingUpAmmo;

        /// <summary>
        /// Invoked before picking up armor.
        /// </summary>
        public static event CustomEventHandler<PickingUpArmorEventArgs> PickingUpArmor;

        /// <summary>
        /// Invoked before picking up an item.
        /// </summary>
        public static event CustomEventHandler<PickingUpItemEventArgs> PickingUpItem;

        /// <summary>
        /// Invoked before handcuffing a player.
        /// </summary>
        public static event CustomEventHandler<HandcuffingEventArgs> Handcuffing;

        /// <summary>
        /// Invoked before freeing a handcuffed player.
        /// </summary>
        public static event CustomEventHandler<RemovingHandcuffsEventArgs> RemovingHandcuffs;

        /// <summary>
        /// Invoked before a player escapes.
        /// </summary>
        public static event CustomEventHandler<EscapingEventArgs> Escaping;

        /// <summary>
        /// Invoked before a player begins speaking to the intercom.
        /// </summary>
        public static event CustomEventHandler<IntercomSpeakingEventArgs> IntercomSpeaking;

        /// <summary>
        /// Invoked after a player gets shot.
        /// </summary>
        public static event CustomEventHandler<ShotEventArgs> Shot;

        /// <summary>
        /// Invoked before a player shoots a weapon.
        /// </summary>
        public static event CustomEventHandler<ShootingEventArgs> Shooting;

        /// <summary>
        /// Invoked before a player enters the pocket dimension.
        /// </summary>
        public static event CustomEventHandler<EnteringPocketDimensionEventArgs> EnteringPocketDimension;

        /// <summary>
        /// Invoked before a player escapes the pocket dimension.
        /// </summary>
        public static event CustomEventHandler<EscapingPocketDimensionEventArgs> EscapingPocketDimension;

        /// <summary>
        /// Invoked before a player fails to escape the pocket dimension.
        /// </summary>
        public static event CustomEventHandler<FailingEscapePocketDimensionEventArgs> FailingEscapePocketDimension;

        /// <summary>
        /// Invoked before a player reloads a weapon.
        /// </summary>
        public static event CustomEventHandler<ReloadingWeaponEventArgs> ReloadingWeapon;

        /// <summary>
        /// Invoked before spawning a player.
        /// </summary>
        public static event CustomEventHandler<SpawningEventArgs> Spawning;

        /// <summary>
        /// Invoked before a player enters the femur breaker.
        /// </summary>
        public static event CustomEventHandler<EnteringFemurBreakerEventArgs> EnteringFemurBreaker;

        /// <summary>
        /// Invoked before syncing player's data.
        /// </summary>
        public static event CustomEventHandler<SyncingDataEventArgs> SyncingData;

        /// <summary>
        /// Invoked before a player's held item changes.
        /// </summary>
        public static event CustomEventHandler<ChangingItemEventArgs> ChangingItem;

        /// <summary>
        /// Invoked before changing a player's group.
        /// </summary>
        public static event CustomEventHandler<ChangingGroupEventArgs> ChangingGroup;

        /// <summary>
        /// Invoked before a player interacts with a door.
        /// </summary>
        public static event CustomEventHandler<InteractingDoorEventArgs> InteractingDoor;

        /// <summary>
        /// Invoked before a player interacts with an elevator.
        /// </summary>
        public static event CustomEventHandler<InteractingElevatorEventArgs> InteractingElevator;

        /// <summary>
        /// Invoked before a player interacts with a locker.
        /// </summary>
        public static event CustomEventHandler<InteractingLockerEventArgs> InteractingLocker;

        /// <summary>
        /// Invoked before a player triggers a tesla gate.
        /// </summary>
        public static event CustomEventHandler<TriggeringTeslaEventArgs> TriggeringTesla;

        /// <summary>
        /// Invoked before a player unlocks a generator.
        /// </summary>
        public static event CustomEventHandler<UnlockingGeneratorEventArgs> UnlockingGenerator;

        /// <summary>
        /// Invoked before a player opens a generator.
        /// </summary>
        public static event CustomEventHandler<OpeningGeneratorEventArgs> OpeningGenerator;

        /// <summary>
        /// Invoked before a player closes a generator.
        /// </summary>
        public static event CustomEventHandler<ClosingGeneratorEventArgs> ClosingGenerator;

        /// <summary>
        /// Invoked before a player inserts a workstation tablet into a generator.
        /// </summary>
        public static event CustomEventHandler<ActivatingGeneratorEventArgs> ActivatingGenerator;

        /// <summary>
        /// Invoked before a player ejects the workstation tablet out of a generator.
        /// </summary>
        public static event CustomEventHandler<StoppingGeneratorEventArgs> StoppingGenerator;

        /// <summary>
        /// Invoked before a player receives a status effect.
        /// </summary>
        public static event CustomEventHandler<ReceivingEffectEventArgs> ReceivingEffect;

        /// <summary>
        /// Invoked before an user's mute status is changed.
        /// </summary>
        public static event CustomEventHandler<ChangingMuteStatusEventArgs> ChangingMuteStatus;

        /// <summary>
        /// Invoked before an user's intercom mute status is changed.
        /// </summary>
        public static event CustomEventHandler<ChangingIntercomMuteStatusEventArgs> ChangingIntercomMuteStatus;

        /// <summary>
        /// Invoked before a user's radio battery charge is changed.
        /// </summary>
        public static event CustomEventHandler<UsingRadioBatteryEventArgs> UsingRadioBattery;

        /// <summary>
        /// Invoked before a user's radio preset is changed.
        /// </summary>
        public static event CustomEventHandler<ChangingRadioPresetEventArgs> ChangingRadioPreset;

        /// <summary>
        /// Invoked before a player's MicroHID state is changed.
        /// </summary>
        public static event CustomEventHandler<ChangingMicroHIDStateEventArgs> ChangingMicroHIDState;

        /// <summary>
        /// Invoked before a player's MicroHID energy is changed.
        /// </summary>
        public static event CustomEventHandler<UsingMicroHIDEnergyEventArgs> UsingMicroHIDEnergy;

        /// <summary>
        /// Called before processing a hotkey.
        /// </summary>
        public static event CustomEventHandler<ProcessingHotkeyEventArgs> ProcessingHotkey;

        /// <summary>
        /// Invoked before dropping ammo.
        /// </summary>
        public static event CustomEventHandler<DroppingAmmoEventArgs> DroppingAmmo;

        /// <summary>
        /// Called before a player walks on a sinkhole.
        /// </summary>
        public static event CustomEventHandler<WalkingOnSinkholeEventArgs> WalkingOnSinkhole;

        /// <summary>
        /// Invoked before a player interacts with a shooting target.
        /// </summary>
        public static event CustomEventHandler<InteractingShootingTargetEventArgs> InteractingShootingTarget;

        /// <summary>
        /// Invoked before a player damages a shooting target.
        /// </summary>
        public static event CustomEventHandler<DamagingShootingTargetEventArgs> DamagingShootingTarget;

        /// <summary>
        /// Invoked before a player flips a coin.
        /// </summary>
        public static event CustomEventHandler<FlippingCoinEventArgs> FlippingCoin;

        /// <summary>
<<<<<<< HEAD
        /// Invoked before a player jumps.
        /// </summary>
        public static event CustomEventHandler<JumpingEventArgs> Jumping;
=======
        /// Invoked after a player presses the transmission key.
        /// </summary>
        public static event CustomEventHandler<TransmittingEventArgs> Transmitting;

        /// Invoked before a player changes move state.
        /// </summary>
        public static event CustomEventHandler<ChangingMoveStateEventArgs> ChangingMoveState;
>>>>>>> c1d11ddf

        /// <summary>
        /// Called before pre-authenticating a player.
        /// </summary>
        /// <param name="ev">The <see cref="PreAuthenticatingEventArgs"/> instance.</param>
        public static void OnPreAuthenticating(PreAuthenticatingEventArgs ev) => PreAuthenticating.InvokeSafely(ev);

        /// <summary>
        /// Called before kicking a player from the server.
        /// </summary>
        /// <param name="ev">The <see cref="KickingEventArgs"/> instance.</param>
        public static void OnKicking(KickingEventArgs ev) => Kicking.InvokeSafely(ev);

        /// <summary>
        /// Called after a player has been kicked from the server.
        /// </summary>
        /// <param name="ev">The <see cref="KickedEventArgs"/> instance.</param>
        public static void OnKicked(KickedEventArgs ev) => Kicked.InvokeSafely(ev);

        /// <summary>
        /// Called before banning a player from the server.
        /// </summary>
        /// <param name="ev">The <see cref="BanningEventArgs"/> instance.</param>
        public static void OnBanning(BanningEventArgs ev) => Banning.InvokeSafely(ev);

        /// <summary>
        /// Called after a player has been banned from the server.
        /// </summary>
        /// <param name="ev">The <see cref="BannedEventArgs"/> instance.</param>
        public static void OnBanned(BannedEventArgs ev) => Banned.InvokeSafely(ev);

        /// <summary>
        /// Called after a player used a medical item.
        /// </summary>
        /// <param name="ev">The <see cref="UsedItemEventArgs"/> instance.</param>
        public static void OnItemUsed(UsedItemEventArgs ev) => ItemUsed.InvokeSafely(ev);

        /// <summary>
        /// Called after a player has stopped the use of a medical item.
        /// </summary>
        /// <param name="ev">The <see cref="CancellingItemUseEventArgs"/> instance.</param>
        public static void OnCancellingItemUse(CancellingItemUseEventArgs ev) => CancellingItemUse.InvokeSafely(ev);

        /// <summary>
        /// Called after a player interacted with something.
        /// </summary>
        /// <param name="ev">The <see cref="InteractedEventArgs"/> instance.</param>
        public static void OnInteracted(InteractedEventArgs ev) => Interacted.InvokeSafely(ev);

        /// <summary>
        /// Called before spawning a player's ragdoll.
        /// </summary>
        /// <param name="ev">The <see cref="SpawningRagdollEventArgs"/> instance.</param>
        public static void OnSpawningRagdoll(SpawningRagdollEventArgs ev) => SpawningRagdoll.InvokeSafely(ev);

        /// <summary>
        /// Called before activating the warhead panel.
        /// </summary>
        /// <param name="ev">The <see cref="ActivatingWarheadPanelEventArgs"/> instance.</param>
        public static void OnActivatingWarheadPanel(ActivatingWarheadPanelEventArgs ev) => ActivatingWarheadPanel.InvokeSafely(ev);

        /// <summary>
        /// Called before activating a workstation.
        /// </summary>
        /// <param name="ev">The <see cref="ActivatingWorkstation"/> instance.</param>
        public static void OnActivatingWorkstation(ActivatingWorkstationEventArgs ev) => ActivatingWorkstation.InvokeSafely(ev);

        /// <summary>
        /// Called before deactivating a workstation.
        /// </summary>
        /// <param name="ev">The <see cref="DeactivatingWorkstationEventArgs"/> instance.</param>
        public static void OnDeactivatingWorkstation(DeactivatingWorkstationEventArgs ev) => DeactivatingWorkstation.InvokeSafely(ev);

        /// <summary>
        /// Called before using a medical item.
        /// </summary>
        /// <param name="ev">The <see cref="UsingItemEventArgs"/> instance.</param>
        public static void OnUsingItem(UsingItemEventArgs ev) => UsingItem.InvokeSafely(ev);

        /// <summary>
        /// Called after a player has joined the server.
        /// </summary>
        /// <param name="ev">The <see cref="JoinedEventArgs"/> instance.</param>
        public static void OnJoined(JoinedEventArgs ev) => Joined.InvokeSafely(ev);

        /// <summary>
        /// Called after a player has been verified.
        /// </summary>
        /// <param name="ev">The <see cref="VerifiedEventArgs"/> instance.</param>
        public static void OnVerified(VerifiedEventArgs ev) => Verified.InvokeSafely(ev);

        /// <summary>
        /// Called after a player has left the server.
        /// </summary>
        /// <param name="ev">The <see cref="LeftEventArgs"/> instance.</param>
        public static void OnLeft(LeftEventArgs ev) => Left.InvokeSafely(ev);

        /// <summary>
        /// Called before destroying a player.
        /// </summary>
        /// <param name="ev">The <see cref="DestroyingEventArgs"/> instance.</param>
        public static void OnDestroying(DestroyingEventArgs ev) => Destroying.InvokeSafely(ev);

        /// <summary>
        /// Called before hurting a player.
        /// </summary>
        /// <param name="ev">The <see cref="HurtingEventArgs"/> instance.</param>
        public static void OnHurting(HurtingEventArgs ev) => Hurting.InvokeSafely(ev);

        /// <summary>
        /// Called before a player dies.
        /// </summary>
        /// <param name="ev"><see cref="DyingEventArgs"/> instance.</param>
        public static void OnDying(DyingEventArgs ev) => Dying.InvokeSafely(ev);

        /// <summary>
        /// Called after a player died.
        /// </summary>
        /// <param name="ev">The <see cref="DiedEventArgs"/> instance.</param>
        public static void OnDied(DiedEventArgs ev) => Died.InvokeSafely(ev);

        /// <summary>
        /// Called before changing a player's role.
        /// </summary>
        /// <param name="ev">The <see cref="ChangingRoleEventArgs"/> instance.</param>
        /// <remarks>If you set IsAllowed to false when Escape is true, tickets will still be given to the escapee's team even though they will 'fail' to escape. Use <see cref="Escaping"/> to block escapes instead.</remarks>
        public static void OnChangingRole(ChangingRoleEventArgs ev) => ChangingRole.InvokeSafely(ev);

        /// <summary>
        /// Called before throwing a grenade.
        /// </summary>
        /// <param name="ev">The <see cref="ThrowingItemEventArgs"/> instance.</param>
        public static void OnThrowingItem(ThrowingItemEventArgs ev) => ThrowingItem.InvokeSafely(ev);

        /// <summary>
        /// Called before dropping an item.
        /// </summary>
        /// <param name="ev">The <see cref="DroppingItemEventArgs"/> instance.</param>
        public static void OnDroppingItem(DroppingItemEventArgs ev) => DroppingItem.InvokeSafely(ev);

        /// <summary>
        /// Called before dropping a null item.
        /// </summary>
        /// <param name="ev">The <see cref="DroppingNullEventArgs"/> instance.</param>
        public static void OnDroppingNull(DroppingNullEventArgs ev) => DroppingNull.InvokeSafely(ev);

        /// <summary>
        /// Called before a player picks up ammo.
        /// </summary>
        /// <param name="ev">The <see cref="PickingUpAmmoEventArgs"/> instance.</param>
        public static void OnPickingUpAmmo(PickingUpAmmoEventArgs ev) => PickingUpAmmo.InvokeSafely(ev);

        /// <summary>
        /// Called before a player picks up armor.
        /// </summary>
        /// <param name="ev">The <see cref="PickingUpArmorEventArgs"/> instance.</param>
        public static void OnPickingUpArmor(PickingUpArmorEventArgs ev) => PickingUpArmor.InvokeSafely(ev);

        /// <summary>
        /// Called before a user picks up an item.
        /// </summary>
        /// <param name="ev">The <see cref="PickingUpItemEventArgs"/> instance.</param>
        public static void OnPickingUpItem(PickingUpItemEventArgs ev) => PickingUpItem.InvokeSafely(ev);

        /// <summary>
        /// Called before handcuffing a player.
        /// </summary>
        /// <param name="ev">The <see cref="HandcuffingEventArgs"/> instance.</param>
        public static void OnHandcuffing(HandcuffingEventArgs ev) => Handcuffing.InvokeSafely(ev);

        /// <summary>
        /// Called before freeing a handcuffed player.
        /// </summary>
        /// <param name="ev">The <see cref="RemovingHandcuffsEventArgs"/> instance.</param>
        public static void OnRemovingHandcuffs(RemovingHandcuffsEventArgs ev) => RemovingHandcuffs.InvokeSafely(ev);

        /// <summary>
        /// Called before a player escapes.
        /// </summary>
        /// <param name="ev">The <see cref="EscapingEventArgs"/> instance.</param>
        public static void OnEscaping(EscapingEventArgs ev) => Escaping.InvokeSafely(ev);

        /// <summary>
        /// Called before a player begins speaking to the intercom.
        /// </summary>
        /// <param name="ev">The <see cref="IntercomSpeakingEventArgs"/> instance.</param>
        public static void OnIntercomSpeaking(IntercomSpeakingEventArgs ev) => IntercomSpeaking.InvokeSafely(ev);

        /// <summary>
        /// Called after a player shoots a weapon.
        /// </summary>
        /// <param name="ev">The <see cref="ShotEventArgs"/> instance.</param>
        public static void OnShot(ShotEventArgs ev) => Shot.InvokeSafely(ev);

        /// <summary>
        /// Called before a player shoots a weapon.
        /// </summary>
        /// <param name="ev">The <see cref="ShootingEventArgs"/> instance.</param>
        public static void OnShooting(ShootingEventArgs ev) => Shooting.InvokeSafely(ev);

        /// <summary>
        /// Called before a player enters the pocket dimension.
        /// </summary>
        /// <param name="ev">The <see cref="EnteringPocketDimensionEventArgs"/> instance.</param>
        public static void OnEnteringPocketDimension(EnteringPocketDimensionEventArgs ev) => EnteringPocketDimension.InvokeSafely(ev);

        /// <summary>
        /// Called before a player escapes the pocket dimension.
        /// </summary>
        /// <param name="ev">The <see cref="EscapingPocketDimensionEventArgs"/> instance.</param>
        public static void OnEscapingPocketDimension(EscapingPocketDimensionEventArgs ev) => EscapingPocketDimension.InvokeSafely(ev);

        /// <summary>
        /// Called before a player fails to escape the pocket dimension.
        /// </summary>
        /// <param name="ev">The <see cref="FailingEscapePocketDimensionEventArgs"/> instance.</param>
        public static void OnFailingEscapePocketDimension(FailingEscapePocketDimensionEventArgs ev) => FailingEscapePocketDimension.InvokeSafely(ev);

        /// <summary>
        /// Called before a player reloads a weapon.
        /// </summary>
        /// <param name="ev">The <see cref="ReloadingWeaponEventArgs"/> instance.</param>
        public static void OnReloadingWeapon(ReloadingWeaponEventArgs ev) => ReloadingWeapon.InvokeSafely(ev);

        /// <summary>
        /// Called before spawning a player.
        /// </summary>
        /// <param name="ev">The <see cref="SpawningEventArgs"/> instance.</param>
        public static void OnSpawning(SpawningEventArgs ev) => Spawning.InvokeSafely(ev);

        /// <summary>
        /// Called before a player enters the femur breaker.
        /// </summary>
        /// <param name="ev">The <see cref="EnteringFemurBreakerEventArgs"/> instance.</param>
        public static void OnEnteringFemurBreaker(EnteringFemurBreakerEventArgs ev) => EnteringFemurBreaker.InvokeSafely(ev);

        /// <summary>
        /// Called before syncing player's data.
        /// </summary>
        /// <param name="ev">The <see cref="SyncingDataEventArgs"/> instance.</param>
        public static void OnSyncingData(SyncingDataEventArgs ev) => SyncingData.InvokeSafely(ev);

        /// <summary>
        /// Called before a player's held item changes.
        /// </summary>
        /// <param name="ev">The <see cref="ChangingItemEventArgs"/> instance.</param>
        public static void OnChangingItem(ChangingItemEventArgs ev) => ChangingItem.InvokeSafely(ev);

        /// <summary>
        /// Called before changing a player's group.
        /// </summary>
        /// <param name="ev">The <see cref="ChangingGroupEventArgs"/> instance.</param>
        public static void OnChangingGroup(ChangingGroupEventArgs ev) => ChangingGroup.InvokeSafely(ev);

        /// <summary>
        /// Called before a player interacts with a door.
        /// </summary>
        /// <param name="ev">The <see cref="PlacingBulletHole"/> instance.</param>
        public static void OnInteractingDoor(InteractingDoorEventArgs ev) => InteractingDoor.InvokeSafely(ev);

        /// <summary>
        /// Called before a player interacts with an elevator.
        /// </summary>
        /// <param name="ev">The <see cref="PlacingBulletHole"/> instance.</param>
        public static void OnInteractingElevator(InteractingElevatorEventArgs ev) => InteractingElevator.InvokeSafely(ev);

        /// <summary>
        /// Called before a player interacts with a locker.
        /// </summary>
        /// <param name="ev">The <see cref="PlacingBulletHole"/> instance.</param>
        public static void OnInteractingLocker(InteractingLockerEventArgs ev) => InteractingLocker.InvokeSafely(ev);

        /// <summary>
        /// Called before a player triggers a tesla.
        /// </summary>
        /// <param name="ev">The <see cref="TriggeringTeslaEventArgs"/> instance.</param>
        public static void OnTriggeringTesla(TriggeringTeslaEventArgs ev) => TriggeringTesla.InvokeSafely(ev);

        /// <summary>
        /// Called before a player unlocks a generator.
        /// </summary>
        /// <param name="ev">The <see cref="UnlockingGeneratorEventArgs"/> instance.</param>
        public static void OnUnlockingGenerator(UnlockingGeneratorEventArgs ev) => UnlockingGenerator.InvokeSafely(ev);

        /// <summary>
        /// Called before a player opens a generator.
        /// </summary>
        /// <param name="ev">The <see cref="OpeningGeneratorEventArgs"/> instance.</param>
        public static void OnOpeningGenerator(OpeningGeneratorEventArgs ev) => OpeningGenerator.InvokeSafely(ev);

        /// <summary>
        /// Called before a player closes a generator.
        /// </summary>
        /// <param name="ev">The <see cref="ClosingGeneratorEventArgs"/> instance.</param>
        public static void OnClosingGenerator(ClosingGeneratorEventArgs ev) => ClosingGenerator.InvokeSafely(ev);

        /// <summary>
        /// Called before a player inserts a workstation tablet into a generator.
        /// </summary>
        /// <param name="ev">The <see cref="ActivatingGeneratorEventArgs"/> instance.</param>
        public static void OnActivatingGenerator(ActivatingGeneratorEventArgs ev) => ActivatingGenerator.InvokeSafely(ev);

        /// <summary>
        /// Called before a player ejects the workstation tablet out of a generator.
        /// </summary>
        /// <param name="ev">The <see cref="StoppingGeneratorEventArgs"/> instance.</param>
        public static void OnStoppingGenerator(StoppingGeneratorEventArgs ev) => StoppingGenerator.InvokeSafely(ev);

        /// <summary>
        /// Called before a player receives a status effect.
        /// </summary>
        /// <param name="ev">The <see cref="ReceivingEffectEventArgs"/> instance.</param>
        public static void OnReceivingEffect(ReceivingEffectEventArgs ev) => ReceivingEffect.InvokeSafely(ev);

        /// <summary>
        /// Called before an user's mute status is changed.
        /// </summary>
        /// <param name="ev">The <see cref="ChangingMuteStatusEventArgs"/> instance.</param>
        public static void OnChangingMuteStatus(ChangingMuteStatusEventArgs ev) => ChangingMuteStatus.InvokeSafely(ev);

        /// <summary>
        /// Called before an user's intercom mute status is changed.
        /// </summary>
        /// <param name="ev">The <see cref="ChangingIntercomMuteStatusEventArgs"/> instance.</param>
        public static void OnChangingIntercomMuteStatus(ChangingIntercomMuteStatusEventArgs ev) => ChangingIntercomMuteStatus.InvokeSafely(ev);

        /// <summary>
        /// Called before a user's radio battery charge is changed.
        /// </summary>
        /// <param name="ev">The <see cref="UsingRadioBatteryEventArgs"/> instance.</param>
        public static void OnUsingRadioBattery(UsingRadioBatteryEventArgs ev) => UsingRadioBattery.InvokeSafely(ev);

        /// <summary>
        /// Called before a user's radio preset is changed.
        /// </summary>
        /// <param name="ev">The <see cref="ChangingRadioPresetEventArgs"/> instance.</param>
        public static void OnChangingRadioPreset(ChangingRadioPresetEventArgs ev) => ChangingRadioPreset.InvokeSafely(ev);

        /// <summary>
        /// Called before a player's MicroHID state is changed.
        /// </summary>
        /// <param name="ev">The <see cref="ChangingRadioPresetEventArgs"/> instance.</param>
        public static void OnChangingMicroHIDState(ChangingMicroHIDStateEventArgs ev) => ChangingMicroHIDState.InvokeSafely(ev);

        /// <summary>
        /// Called before a player's MicroHID energy is changed.
        /// </summary>
        /// <param name="ev">The <see cref="UsingMicroHIDEnergyEventArgs"/> instance.</param>
        public static void OnUsingMicroHIDEnergy(UsingMicroHIDEnergyEventArgs ev) => UsingMicroHIDEnergy.InvokeSafely(ev);

        /// <summary>
        /// Called before processing a hotkey.
        /// </summary>
        /// <param name="ev">The <see cref="ProcessingHotkeyEventArgs"/> instance.</param>
        public static void OnProcessingHotkey(ProcessingHotkeyEventArgs ev) => ProcessingHotkey.InvokeSafely(ev);

        /// <summary>
        /// Called before dropping ammo.
        /// </summary>
        /// <param name="ev">The <see cref="DroppingAmmoEventArgs"/> instance.</param>
        public static void OnDroppingAmmo(DroppingAmmoEventArgs ev) => DroppingAmmo.InvokeSafely(ev);

        /// <summary>
        /// Called before a player walks on a sinkhole.
        /// </summary>
        /// /// <param name="ev">The <see cref="WalkingOnSinkholeEventArgs"/> instance.</param>
        public static void OnWalkingOnSinkhole(WalkingOnSinkholeEventArgs ev) => WalkingOnSinkhole.InvokeSafely(ev);

        /// <summary>
        /// Called before a player interacts with a shooting target.
        /// </summary>
        /// <param name="ev">The <see cref="InteractingShootingTargetEventArgs"/> instance.</param>
        public static void OnInteractingShootingTarget(InteractingShootingTargetEventArgs ev) => InteractingShootingTarget.InvokeSafely(ev);

        /// <summary>
        /// Called before a player damages a shooting target.
        /// </summary>
        /// <param name="ev">The <see cref="DamagingShootingTargetEventArgs"/> instance.</param>
        public static void OnDamagingShootingTarget(DamagingShootingTargetEventArgs ev) => DamagingShootingTarget.InvokeSafely(ev);

        /// <summary>
        /// Called before a player flips a coin.
        /// </summary>
        /// <param name="ev">The <see cref="FlippingCoinEventArgs"/> instance.</param>
        public static void OnFlippingCoin(FlippingCoinEventArgs ev) => FlippingCoin.InvokeSafely(ev);

        /// <summary>
<<<<<<< HEAD
        /// Called before a player jumps.
        /// </summary>
        /// <param name="ev">The <see cref="JumpingEventArgs"/> instance.</param>
        public static void OnJumping(JumpingEventArgs ev) => Jumping.InvokeSafely(ev);
=======
        /// Invoked after a player presses the transmission key.
        /// </summary>
        /// <param name="ev">The <see cref="TransmittingEventArgs"/> instance.</param>
        public static void OnTransmitting(TransmittingEventArgs ev) => Transmitting.InvokeSafely(ev);

        /// Called before a player changes move state.
        /// </summary>
        /// <param name="ev">The <see cref="ChangingMoveStateEventArgs"/> instance.</param>
        public static void OnChangingMoveState(ChangingMoveStateEventArgs ev) => ChangingMoveState.InvokeSafely(ev);
>>>>>>> c1d11ddf
    }
}<|MERGE_RESOLUTION|>--- conflicted
+++ resolved
@@ -343,11 +343,10 @@
         public static event CustomEventHandler<FlippingCoinEventArgs> FlippingCoin;
 
         /// <summary>
-<<<<<<< HEAD
         /// Invoked before a player jumps.
         /// </summary>
         public static event CustomEventHandler<JumpingEventArgs> Jumping;
-=======
+
         /// Invoked after a player presses the transmission key.
         /// </summary>
         public static event CustomEventHandler<TransmittingEventArgs> Transmitting;
@@ -355,7 +354,6 @@
         /// Invoked before a player changes move state.
         /// </summary>
         public static event CustomEventHandler<ChangingMoveStateEventArgs> ChangingMoveState;
->>>>>>> c1d11ddf
 
         /// <summary>
         /// Called before pre-authenticating a player.
@@ -743,12 +741,11 @@
         public static void OnFlippingCoin(FlippingCoinEventArgs ev) => FlippingCoin.InvokeSafely(ev);
 
         /// <summary>
-<<<<<<< HEAD
         /// Called before a player jumps.
         /// </summary>
         /// <param name="ev">The <see cref="JumpingEventArgs"/> instance.</param>
         public static void OnJumping(JumpingEventArgs ev) => Jumping.InvokeSafely(ev);
-=======
+
         /// Invoked after a player presses the transmission key.
         /// </summary>
         /// <param name="ev">The <see cref="TransmittingEventArgs"/> instance.</param>
@@ -758,6 +755,5 @@
         /// </summary>
         /// <param name="ev">The <see cref="ChangingMoveStateEventArgs"/> instance.</param>
         public static void OnChangingMoveState(ChangingMoveStateEventArgs ev) => ChangingMoveState.InvokeSafely(ev);
->>>>>>> c1d11ddf
     }
 }