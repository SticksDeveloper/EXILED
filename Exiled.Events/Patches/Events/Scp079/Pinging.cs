--- conflicted
+++ resolved
@@ -119,26 +119,7 @@
             for (int z = 0; z < newInstructions.Count; z++)
                 yield return newInstructions[z];
 
-<<<<<<< HEAD
-            ListPool<CodeInstruction>.Pool.Return(newInstructions);
-=======
-        private static void ProcessPinging(Scp079PingAbility instance, NetworkReader reader)
-        {
-            RelativePosition curRelativePos = reader.ReadRelativePosition();
-            Vector3 syncNormal = reader.ReadVector3();
-            PingingEventArgs ev = new(instance.Owner, curRelativePos, instance._cost, instance._syncProcessorIndex, syncNormal);
-
-            Handlers.Scp079.OnPinging(ev);
-
-            if (ev.IsAllowed)
-            {
-                instance._syncNormal = ev.SyncNormal;
-                instance._syncPos = curRelativePos;
-                instance.ServerSendRpc(hub => instance.ServerCheckReceiver(hub, ev.Position, (int)ev.Type));
-                instance.AuxManager.CurrentAux -= ev.AuxiliaryPowerCost;
-                instance._rateLimiter.RegisterInput();
-            }
->>>>>>> ce8afc6f
+          ListPool<CodeInstruction>.Pool.Return(newInstructions);
         }
     }
 }