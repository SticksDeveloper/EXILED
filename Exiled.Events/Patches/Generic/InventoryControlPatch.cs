--- conflicted
+++ resolved
@@ -55,11 +55,7 @@
                 new(OpCodes.Call, Method(typeof(Player), nameof(Player.Get), new[] { typeof(ReferenceHub) })),
 
                 // itemInstance
-<<<<<<< HEAD
-                new CodeInstruction(OpCodes.Ldloc_1),
-=======
                 new(OpCodes.Ldloc_1),
->>>>>>> 9d74b17e
 
                 // AddItem(player, itemInstance)
                 new(OpCodes.Call, Method(typeof(InventoryControlAddPatch), nameof(AddItem))),
