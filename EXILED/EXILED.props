<?xml version="1.0" encoding="utf-8"?>
<Project xmlns="http://schemas.microsoft.com/developer/msbuild/2003">

  <PropertyGroup Condition="$(BaseProperties) == '' OR $(BaseProperties) == 'true'">
    <Authors>Exiled Official</Authors>
  </PropertyGroup>

  <PropertyGroup Condition="$(BuildProperties) == '' OR $(BuildProperties) == 'true'">
    <TargetFramework>net48</TargetFramework>
    <LangVersion>9.0</LangVersion>
    <PlatformTarget>x64</PlatformTarget>
    <AppendTargetFrameworkToOutputPath>false</AppendTargetFrameworkToOutputPath>
    <OutputPath>$(MSBuildThisFileDirectory)\bin\$(Configuration)\</OutputPath>
  </PropertyGroup>

  <PropertyGroup>
    <!-- This is the global version and is used for all projects that don't have a version -->
<<<<<<< HEAD
    <Version Condition="$(Version) == ''">8.12.0</Version>
=======
    <Version Condition="$(Version) == ''">8.12.1</Version>
>>>>>>> 5b93a208
    <!-- Enables public beta warning via the PUBLIC_BETA constant -->
    <PublicBeta>false</PublicBeta>

    <HarmonyVersion>2.2.2</HarmonyVersion>
    <StyleCopVersion>1.1.118</StyleCopVersion>
    <SemanticVersioningVersion>2.0.2</SemanticVersioningVersion>

    <Copyright>Copyright © $(Authors) 2020 - $([System.DateTime]::Now.ToString("yyyy"))</Copyright>
    <RepositoryType>Git</RepositoryType>
    <RepositoryUrl>https://github.com/ExMod-Team/EXILED</RepositoryUrl>
    <PackageProjectUrl>https://github.com/ExMod-Team/EXILED</PackageProjectUrl>
    <PackageLicenseExpression>CC-BY-SA-3.0</PackageLicenseExpression>

    <DefineConstants Condition="$(PublicBeta) == 'true'">$(DefineConstants);PUBLIC_BETA</DefineConstants>
  </PropertyGroup>

  <PropertyGroup Condition="'$(Configuration)' == 'Release'">
    <TreatWarningsAsErrors>True</TreatWarningsAsErrors>
    <GenerateDocumentationFile>True</GenerateDocumentationFile>
    <DebugType>Portable</DebugType>
  </PropertyGroup>

  <!-- Disable warning about disabled generation of xml files on debug build -->
  <PropertyGroup Condition="'$(Configuration)' == 'Debug'">
    <GenerateDocumentationFile>True</GenerateDocumentationFile>
    <NoWarn>$(NoWarn);SA0001</NoWarn>
  </PropertyGroup>

  <PropertyGroup>
      <IncludeSourceRevisionInInformationalVersion>false</IncludeSourceRevisionInInformationalVersion>
  </PropertyGroup>

</Project><|MERGE_RESOLUTION|>--- conflicted
+++ resolved
@@ -15,11 +15,8 @@
 
   <PropertyGroup>
     <!-- This is the global version and is used for all projects that don't have a version -->
-<<<<<<< HEAD
     <Version Condition="$(Version) == ''">8.12.0</Version>
-=======
     <Version Condition="$(Version) == ''">8.12.1</Version>
->>>>>>> 5b93a208
     <!-- Enables public beta warning via the PUBLIC_BETA constant -->
     <PublicBeta>false</PublicBeta>
 
