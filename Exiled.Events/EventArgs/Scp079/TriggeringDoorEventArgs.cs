// -----------------------------------------------------------------------
// <copyright file="TriggeringDoorEventArgs.cs" company="Exiled Team">
// Copyright (c) Exiled Team. All rights reserved.
// Licensed under the CC BY-SA 3.0 license.
// </copyright>
// -----------------------------------------------------------------------

namespace Exiled.Events.EventArgs.Scp079
{
    using API.Features;
    using Exiled.API.Features.Doors;
    using Exiled.API.Features.Roles;
    using Exiled.Events.EventArgs.Interfaces;
    using Interactables.Interobjects.DoorUtils;

    using Player;

    /// <summary>
    ///     Contains all information before SCP-079 interacts with a door.
    /// </summary>
    public class TriggeringDoorEventArgs : IScp079Event, IDoorEvent, IDeniableEvent
    {
        /// <summary>
        ///     Initializes a new instance of the <see cref="TriggeringDoorEventArgs" /> class.
        /// </summary>
        /// <param name="player">
        ///     <inheritdoc cref="InteractingDoorEventArgs.Player" />
        /// </param>
        /// <param name="door">
        ///     <inheritdoc cref="InteractingDoorEventArgs.Door" />
        /// </param>
        /// <param name="auxiliaryPowerCost">
        ///     <inheritdoc cref="AuxiliaryPowerCost" />
        /// </param>
        public TriggeringDoorEventArgs(Player player, DoorVariant door, float auxiliaryPowerCost)
        {
            Player = player;
            Scp079 = player.Role.As<Scp079Role>();
            Door = Door.Get(door);
<<<<<<< HEAD
=======
            AuxiliaryPowerCost = auxiliaryPowerCost;
>>>>>>> ce8afc6f
        }

        /// <summary>
        ///     Gets or sets a value indicating whether or not the player can interact with the door.
        /// </summary>
        public bool IsAllowed { get; set; } = true;

        /// <summary>
<<<<<<< HEAD
        ///     Gets or sets the <see cref="API.Features.Door" /> instance.
=======
        ///     Gets or sets the <see cref="API.Features.Doors.Door" /> instance.
>>>>>>> ce8afc6f
        /// </summary>
        public Door Door { get; set; }

        /// <summary>
        ///     Gets the player who's interacting with the door.
        /// </summary>
        public Player Player { get; }

        /// <inheritdoc/>
        public Scp079Role Scp079 { get; }

        /// <summary>
        ///     Gets or sets the amount of auxiliary power required to trigger a door through SCP-079.
        /// </summary>
        public float AuxiliaryPowerCost { get; set; }
    }
}<|MERGE_RESOLUTION|>--- conflicted
+++ resolved
@@ -37,10 +37,7 @@
             Player = player;
             Scp079 = player.Role.As<Scp079Role>();
             Door = Door.Get(door);
-<<<<<<< HEAD
-=======
             AuxiliaryPowerCost = auxiliaryPowerCost;
->>>>>>> ce8afc6f
         }
 
         /// <summary>
@@ -49,11 +46,7 @@
         public bool IsAllowed { get; set; } = true;
 
         /// <summary>
-<<<<<<< HEAD
-        ///     Gets or sets the <see cref="API.Features.Door" /> instance.
-=======
         ///     Gets or sets the <see cref="API.Features.Doors.Door" /> instance.
->>>>>>> ce8afc6f
         /// </summary>
         public Door Door { get; set; }
 
