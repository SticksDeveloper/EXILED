﻿<?xml version="1.0" encoding="utf-8"?>
<Project ToolsVersion="4.0" DefaultTargets="Build" xmlns="http://schemas.microsoft.com/developer/msbuild/2003">
  <Import Project="$(MSBuildExtensionsPath)\$(MSBuildToolsVersion)\Microsoft.Common.props" Condition="Exists('$(MSBuildExtensionsPath)\$(MSBuildToolsVersion)\Microsoft.Common.props')" />
  <PropertyGroup>
    <Configuration Condition=" '$(Configuration)' == '' ">Debug</Configuration>
    <Platform Condition=" '$(Platform)' == '' ">AnyCPU</Platform>
    <ProjectGuid>{1E6C4350-5067-4CE7-91DB-6420D027A4FC}</ProjectGuid>
    <OutputType>Library</OutputType>
    <AppDesignerFolder>Properties</AppDesignerFolder>
    <RootNamespace>Exiled.Events</RootNamespace>
    <AssemblyName>Exiled.Events</AssemblyName>
    <TargetFrameworkVersion>v4.7.2</TargetFrameworkVersion>
    <FileAlignment>512</FileAlignment>
  </PropertyGroup>
  <PropertyGroup Condition=" '$(Configuration)|$(Platform)' == 'Debug|AnyCPU' ">
    <PlatformTarget>AnyCPU</PlatformTarget>
    <DebugSymbols>true</DebugSymbols>
    <DebugType>full</DebugType>
    <Optimize>false</Optimize>
    <OutputPath>..\bin\Debug\</OutputPath>
    <DefineConstants>DEBUG;TRACE</DefineConstants>
    <ErrorReport>prompt</ErrorReport>
    <WarningLevel>4</WarningLevel>
    <AllowUnsafeBlocks>true</AllowUnsafeBlocks>
    <LangVersion>7.1</LangVersion>
  </PropertyGroup>
  <PropertyGroup Condition=" '$(Configuration)|$(Platform)' == 'Release|AnyCPU' ">
    <PlatformTarget>AnyCPU</PlatformTarget>
    <DebugType>pdbonly</DebugType>
    <Optimize>true</Optimize>
    <OutputPath>..\bin\Release\</OutputPath>
    <DefineConstants>TRACE</DefineConstants>
    <ErrorReport>prompt</ErrorReport>
    <WarningLevel>4</WarningLevel>
    <AllowUnsafeBlocks>true</AllowUnsafeBlocks>
    <LangVersion>7.1</LangVersion>
    <DocumentationFile>..\bin\Release\Exiled.Events.xml</DocumentationFile>
    <TreatWarningsAsErrors>true</TreatWarningsAsErrors>
  </PropertyGroup>
  <ItemGroup>
    <Reference Include="Assembly-CSharp-Publicized">
      <HintPath>$(EXILED_REFERENCES)\Assembly-CSharp-Publicized.dll</HintPath>
    </Reference>
    <Reference Include="Assembly-CSharp-firstpass, Version=0.0.0.0, Culture=neutral, PublicKeyToken=null">
      <HintPath>$(EXILED_REFERENCES)\Assembly-CSharp-firstpass.dll</HintPath>
    </Reference>
    <Reference Include="BouncyCastle.Crypto, Version=1.8.6.0, Culture=neutral, PublicKeyToken=0e99375e54769942">
      <SpecificVersion>False</SpecificVersion>
      <HintPath>$(EXILED_REFERENCES)\BouncyCastle.Crypto.dll</HintPath>
    </Reference>
    <Reference Include="CommandSystem.Core, Version=0.0.0.0, Culture=neutral, processorArchitecture=MSIL">
      <SpecificVersion>False</SpecificVersion>
      <HintPath>$(EXILED_REFERENCES)\CommandSystem.Core.dll</HintPath>
    </Reference>
    <Reference Include="Mirror, Version=0.0.0.0, Culture=neutral, PublicKeyToken=null">
      <HintPath>$(EXILED_REFERENCES)\Mirror.dll</HintPath>
    </Reference>
    <Reference Include="NorthwoodLib">
<<<<<<< HEAD
      <HintPath>$(EXILED_REFERENCES)\References\NorthwoodLib.dll</HintPath>
=======
      <HintPath>$(EXILED_REFERENCES)\NorthwoodLib.dll</HintPath>
>>>>>>> 72a3a0e4
    </Reference>
    <Reference Include="System" />
    <Reference Include="System.Data" />
    <Reference Include="System.Runtime.InteropServices.RuntimeInformation" />
    <Reference Include="Unity.TextMeshPro, Version=0.0.0.0, Culture=neutral, PublicKeyToken=null">
      <HintPath>$(EXILED_REFERENCES)\Unity.TextMeshPro.dll</HintPath>
    </Reference>
    <Reference Include="UnityEngine.AIModule, Version=0.0.0.0, Culture=neutral, PublicKeyToken=null">
      <HintPath>$(EXILED_REFERENCES)\UnityEngine.AIModule.dll</HintPath>
    </Reference>
    <Reference Include="UnityEngine.AnimationModule, Version=0.0.0.0, Culture=neutral, PublicKeyToken=null">
      <HintPath>$(EXILED_REFERENCES)\UnityEngine.AnimationModule.dll</HintPath>
    </Reference>
    <Reference Include="UnityEngine.AudioModule, Version=0.0.0.0, Culture=neutral, PublicKeyToken=null">
      <HintPath>$(EXILED_REFERENCES)\UnityEngine.AudioModule.dll</HintPath>
    </Reference>
    <Reference Include="UnityEngine.CoreModule, Version=0.0.0.0, Culture=neutral, PublicKeyToken=null">
      <HintPath>$(EXILED_REFERENCES)\UnityEngine.CoreModule.dll</HintPath>
    </Reference>
    <Reference Include="UnityEngine.GridModule, Version=0.0.0.0, Culture=neutral, PublicKeyToken=null">
      <HintPath>$(EXILED_REFERENCES)\UnityEngine.GridModule.dll</HintPath>
    </Reference>
    <Reference Include="UnityEngine.InputLegacyModule, Version=0.0.0.0, Culture=neutral, PublicKeyToken=null">
      <HintPath>$(EXILED_REFERENCES)\UnityEngine.InputLegacyModule.dll</HintPath>
    </Reference>
    <Reference Include="UnityEngine.ParticleSystemModule, Version=0.0.0.0, Culture=neutral, PublicKeyToken=null">
      <HintPath>$(EXILED_REFERENCES)\UnityEngine.ParticleSystemModule.dll</HintPath>
    </Reference>
    <Reference Include="UnityEngine.PhysicsModule, Version=0.0.0.0, Culture=neutral, PublicKeyToken=null">
      <HintPath>$(EXILED_REFERENCES)\UnityEngine.PhysicsModule.dll</HintPath>
    </Reference>
    <Reference Include="UnityEngine.SharedInternalsModule, Version=0.0.0.0, Culture=neutral, PublicKeyToken=null">
      <HintPath>$(EXILED_REFERENCES)\UnityEngine.SharedInternalsModule.dll</HintPath>
    </Reference>
    <Reference Include="UnityEngine.TerrainModule, Version=0.0.0.0, Culture=neutral, PublicKeyToken=null">
      <HintPath>$(EXILED_REFERENCES)\UnityEngine.TerrainModule.dll</HintPath>
    </Reference>
    <Reference Include="UnityEngine.TextCoreModule, Version=0.0.0.0, Culture=neutral, PublicKeyToken=null">
      <HintPath>$(EXILED_REFERENCES)\UnityEngine.TextCoreModule.dll</HintPath>
    </Reference>
    <Reference Include="UnityEngine.TilemapModule, Version=0.0.0.0, Culture=neutral, PublicKeyToken=null">
      <HintPath>$(EXILED_REFERENCES)\UnityEngine.TilemapModule.dll</HintPath>
    </Reference>
    <Reference Include="UnityEngine.UIElementsModule, Version=0.0.0.0, Culture=neutral, PublicKeyToken=null">
      <HintPath>$(EXILED_REFERENCES)\UnityEngine.UIElementsModule.dll</HintPath>
    </Reference>
    <Reference Include="UnityEngine.UNETModule, Version=0.0.0.0, Culture=neutral, PublicKeyToken=null">
      <HintPath>$(EXILED_REFERENCES)\UnityEngine.UNETModule.dll</HintPath>
    </Reference>
    <Reference Include="UnityEngine.UnityWebRequestAudioModule, Version=0.0.0.0, Culture=neutral, PublicKeyToken=null">
      <HintPath>$(EXILED_REFERENCES)\UnityEngine.UnityWebRequestAudioModule.dll</HintPath>
    </Reference>
    <Reference Include="UnityEngine.UnityWebRequestWWWModule, Version=0.0.0.0, Culture=neutral, PublicKeyToken=null">
      <HintPath>$(EXILED_REFERENCES)\UnityEngine.UnityWebRequestWWWModule.dll</HintPath>
    </Reference>
    <Reference Include="UnityEngine.VideoModule, Version=0.0.0.0, Culture=neutral, PublicKeyToken=null">
      <HintPath>$(EXILED_REFERENCES)\UnityEngine.VideoModule.dll</HintPath>
    </Reference>
    <Reference Include="UnityEngine.XRModule, Version=0.0.0.0, Culture=neutral, PublicKeyToken=null">
      <HintPath>$(EXILED_REFERENCES)\UnityEngine.XRModule.dll</HintPath>
    </Reference>
  </ItemGroup>
  <ItemGroup>
    <Compile Include="Commands\ReconnectRestart.cs" />
    <Compile Include="Commands\Reload\GamePlay.cs" />
    <Compile Include="Commands\Reload\Plugins.cs" />
    <Compile Include="Commands\Reload\Reload.cs" />
    <Compile Include="Commands\Reload\Configs.cs" />
    <Compile Include="Commands\Reload\RemoteAdmin.cs" />
    <Compile Include="Config.cs" />
    <Compile Include="EventArgs\DyingEventArgs.cs" />
    <Compile Include="EventArgs\StartingEventArgs.cs" />
    <Compile Include="EventArgs\StoppingEventArgs.cs" />
    <Compile Include="EventArgs\ActivatingEventArgs.cs" />
    <Compile Include="EventArgs\ActivatingWarheadPanelEventArgs.cs" />
    <Compile Include="EventArgs\AnnouncingDecontaminationEventArgs.cs" />
    <Compile Include="EventArgs\AnnouncingNtfEntranceEventArgs.cs" />
    <Compile Include="EventArgs\AnnouncingScpTerminationEventArgs.cs" />
    <Compile Include="EventArgs\BannedEventArgs.cs" />
    <Compile Include="EventArgs\BanningEventArgs.cs" />
    <Compile Include="EventArgs\CalmingDownEventArgs.cs" />
    <Compile Include="EventArgs\ChangingGroupEventArgs.cs" />
    <Compile Include="EventArgs\ChangingItemEventArgs.cs" />
    <Compile Include="EventArgs\ChangingKnobSettingEventArgs.cs" />
    <Compile Include="EventArgs\ChangingRoleEventArgs.cs" />
    <Compile Include="EventArgs\ChangingWarheadLeverStatusEventArgs.cs" />
    <Compile Include="EventArgs\ClosingGeneratorEventArgs.cs" />
    <Compile Include="EventArgs\ContainingEventArgs.cs" />
    <Compile Include="EventArgs\CreatingPortalEventArgs.cs" />
    <Compile Include="EventArgs\DecontaminatingEventArgs.cs" />
    <Compile Include="EventArgs\DiedEventArgs.cs" />
    <Compile Include="EventArgs\DroppingItemEventArgs.cs" />
    <Compile Include="EventArgs\EjectingGeneratorTabletEventArgs.cs" />
    <Compile Include="EventArgs\EndingRoundEventArgs.cs" />
    <Compile Include="EventArgs\EnragingEventArgs.cs" />
    <Compile Include="EventArgs\EnteringFemurBreakerEventArgs.cs" />
    <Compile Include="EventArgs\EnteringPocketDimensionEventArgs.cs" />
    <Compile Include="EventArgs\EscapingEventArgs.cs" />
    <Compile Include="EventArgs\EscapingPocketDimensionEventArgs.cs" />
    <Compile Include="EventArgs\GainingExperienceEventArgs.cs" />
    <Compile Include="EventArgs\GainingLevelEventArgs.cs" />
    <Compile Include="EventArgs\GeneratorActivatedEventArgs.cs" />
    <Compile Include="EventArgs\ExplodingGrenadeEventArgs.cs" />
    <Compile Include="EventArgs\HandcuffingEventArgs.cs" />
    <Compile Include="EventArgs\HurtingEventArgs.cs" />
    <Compile Include="EventArgs\InsertingGeneratorTabletEventArgs.cs" />
    <Compile Include="EventArgs\InteractedEventArgs.cs" />
    <Compile Include="EventArgs\InteractingDoorEventArgs.cs" />
    <Compile Include="EventArgs\InteractingElevatorEventArgs.cs" />
    <Compile Include="EventArgs\InteractingLockerEventArgs.cs" />
    <Compile Include="EventArgs\InteractingTeslaEventArgs.cs" />
    <Compile Include="EventArgs\IntercomSpeakingEventArgs.cs" />
    <Compile Include="EventArgs\ItemDroppedEventArgs.cs" />
    <Compile Include="EventArgs\JoinedEventArgs.cs" />
    <Compile Include="EventArgs\KickedEventArgs.cs" />
    <Compile Include="EventArgs\KickingEventArgs.cs" />
    <Compile Include="EventArgs\LeftEventArgs.cs" />
    <Compile Include="EventArgs\LocalReportingEventArgs.cs" />
    <Compile Include="EventArgs\OpeningGeneratorEventArgs.cs" />
    <Compile Include="EventArgs\PickingUpItemEventArgs.cs" />
    <Compile Include="EventArgs\PlacingBloodEventArgs.cs" />
    <Compile Include="EventArgs\PlacingDecalEventArgs.cs" />
    <Compile Include="EventArgs\PreAuthenticatingEventArgs.cs" />
    <Compile Include="EventArgs\ReloadingWeaponEventArgs.cs" />
    <Compile Include="EventArgs\RemovingHandcuffsEventArgs.cs" />
    <Compile Include="EventArgs\ReportingCheaterEventArgs.cs" />
    <Compile Include="EventArgs\RespawningTeamEventArgs.cs" />
    <Compile Include="EventArgs\RoundEndedEventArgs.cs" />
    <Compile Include="EventArgs\SendingConsoleCommandEventArgs.cs" />
    <Compile Include="EventArgs\SendingRemoteAdminCommandEventArgs.cs" />
    <Compile Include="EventArgs\ShootingEventArgs.cs" />
    <Compile Include="EventArgs\ShotEventArgs.cs" />
    <Compile Include="EventArgs\SpawningEventArgs.cs" />
    <Compile Include="EventArgs\SpawningRagdollEventArgs.cs" />
    <Compile Include="EventArgs\StoppingMedicalItemEventArgs.cs" />
    <Compile Include="EventArgs\SyncingDataEventArgs.cs" />
    <Compile Include="EventArgs\TeleportingEventArgs.cs" />
    <Compile Include="EventArgs\ThrowingGrenadeEventArgs.cs" />
    <Compile Include="EventArgs\TriggeringTeslaEventArgs.cs" />
    <Compile Include="EventArgs\UnlockingGeneratorEventArgs.cs" />
    <Compile Include="EventArgs\UpgradingItemsEventArgs.cs" />
    <Compile Include="EventArgs\UsedMedicalItemEventArgs.cs" />
    <Compile Include="EventArgs\UsingMedicalItemEventArgs.cs" />
    <Compile Include="EventArgs\FailingEscapePocketDimensionEventArgs.cs" />
    <Compile Include="EventArgs\StartingRecallEventArgs.cs" />
    <Compile Include="EventArgs\FinishingRecallEventArgs.cs" />
    <Compile Include="Extensions\Event.cs" />
    <Compile Include="Handlers\Map.cs" />
    <Compile Include="Handlers\Player.cs" />
    <Compile Include="Handlers\Round.cs" />
    <Compile Include="Handlers\Scp079.cs" />
    <Compile Include="Handlers\Scp096.cs" />
    <Compile Include="Handlers\Scp106.cs" />
    <Compile Include="Handlers\Scp049.cs" />
    <Compile Include="Handlers\Scp914.cs" />
    <Compile Include="Handlers\Server.cs" />
    <Compile Include="Handlers\Warhead.cs" />
    <Compile Include="Patches\Events\Player\EscapingAndFailingEscapePocketDimension.cs" />
    <Compile Include="Patches\Events\Player\UnlockingGenerator.cs" />
    <Compile Include="Patches\Events\Scp049\StartingAndFinishingRecall.cs" />
    <Compile Include="Patches\Events\Scp914\Activating.cs" />
    <Compile Include="Patches\Events\Map\AnnouncingDecontamination.cs" />
    <Compile Include="Patches\Events\Map\AnnouncingNtfEntrance.cs" />
    <Compile Include="Patches\Events\Map\AnnouncingScpTermination.cs" />
    <Compile Include="Patches\Events\Player\Banned.cs" />
    <Compile Include="Patches\Events\Player\BanningAndKicking.cs" />
    <Compile Include="Patches\Events\Scp096\CalmingDown.cs" />
    <Compile Include="Patches\Events\Player\ChangingGroup.cs" />
    <Compile Include="Patches\Events\Player\ChangingItem.cs" />
    <Compile Include="Patches\Events\Scp914\ChangingKnobSetting.cs" />
    <Compile Include="Patches\Events\Player\ChangingRole.cs" />
    <Compile Include="Patches\Events\Scp106\Containing.cs" />
    <Compile Include="Patches\Events\Scp106\CreatingPortal.cs" />
    <Compile Include="Patches\Events\Map\Decontaminating.cs" />
    <Compile Include="Patches\Events\Player\Died.cs" />
    <Compile Include="Patches\Events\Scp096\Enraging.cs" />
    <Compile Include="Patches\Events\Player\EnteringFemurBreaker.cs" />
    <Compile Include="Patches\Events\Player\EnteringPocketDimension.cs" />
    <Compile Include="Patches\Events\Scp079\GainingExperience.cs" />
    <Compile Include="Patches\Events\Scp079\GainingLevel.cs" />
    <Compile Include="Patches\Events\Map\GeneratorActivated.cs" />
    <Compile Include="Patches\Events\Player\Handcuffing.cs" />
    <Compile Include="Patches\Events\Player\Hurting.cs" />
    <Compile Include="Patches\Events\Player\InsertingGeneratorTablet.cs" />
    <Compile Include="Patches\Events\Player\Interacted.cs" />
    <Compile Include="Patches\Events\Player\InteractingDoor.cs" />
    <Compile Include="Patches\Events\Player\InteractingElevator.cs" />
    <Compile Include="Patches\Events\Player\InteractingLocker.cs" />
    <Compile Include="Patches\Events\Scp079\Interacting.cs" />
    <Compile Include="Patches\Events\Player\IntercomSpeaking.cs" />
    <Compile Include="Patches\Events\Player\ItemDrop.cs" />
    <Compile Include="Patches\Events\Player\Joined.cs" />
    <Compile Include="Patches\Events\Player\Kicked.cs" />
    <Compile Include="Patches\Events\Player\Left.cs" />
    <Compile Include="Patches\Events\Server\LocalReporting.cs" />
    <Compile Include="Patches\Events\Player\PickingUpItem.cs" />
    <Compile Include="Patches\Events\Map\PlacingBlood.cs" />
    <Compile Include="Patches\Events\Map\PlacingBloodAndDecal.cs" />
    <Compile Include="Patches\Events\Map\ExplodingFlashGrenade.cs" />
    <Compile Include="Patches\Events\Map\ExplodingFragGrenade.cs" />
    <Compile Include="Patches\Events\Player\PreAuthenticating.cs" />
    <Compile Include="Patches\Events\Player\ReloadingWeapon.cs" />
    <Compile Include="Patches\Events\Player\RemovingHandcuffs.cs" />
    <Compile Include="Patches\Events\Player\RemovingHandcuffsByTeammate.cs" />
    <Compile Include="Patches\Events\Server\ReportingCheater.cs" />
    <Compile Include="Patches\Events\Server\RestartingRound.cs" />
    <Compile Include="Patches\Events\Server\RoundEnd.cs" />
    <Compile Include="Patches\Events\Server\RoundStarted.cs" />
    <Compile Include="Patches\Events\Server\SendingConsoleCommand.cs" />
    <Compile Include="Patches\Events\Server\SendingRemoteAdminCommand.cs" />
    <Compile Include="Patches\Events\Server\ServerSendingConsoleCommand.cs" />
    <Compile Include="Patches\Events\Player\Shoot.cs" />
    <Compile Include="Patches\Events\Player\Spawning.cs" />
    <Compile Include="Patches\Events\Player\SpawningRagdoll.cs" />
    <Compile Include="Patches\Events\Warhead\Starting.cs" />
    <Compile Include="Patches\Events\Warhead\StartingByServer.cs" />
    <Compile Include="Patches\Events\Player\StoppingMedicalItem.cs" />
    <Compile Include="Patches\Events\Scp106\Teleporting.cs" />
    <Compile Include="Patches\Events\Player\ThrowingGrenade.cs" />
    <Compile Include="Patches\Events\Scp914\UpgradingItems.cs" />
    <Compile Include="Patches\Events\Player\UsedMedicalItem.cs" />
    <Compile Include="Patches\Events\Warhead\Stopping.cs" />
    <Compile Include="Patches\Fixes\CharacterClassManagerLoadSpam.cs" />
    <Compile Include="Patches\Fixes\DoubleSpawn.cs" />
    <Compile Include="Patches\Generic\IndividualFriendlyFire.cs" />
    <Compile Include="Patches\Generic\AntiFly.cs" />
    <Compile Include="Patches\Fixes\MuteHandlerClear.cs" />
    <Compile Include="Patches\Events\Player\SyncingData.cs" />
    <Compile Include="Patches\Events\Server\RespawningTeam.cs" />
    <Compile Include="Patches\Generic\GhostMode.cs" />
    <Compile Include="Patches\Generic\Scp173BeingLooked.cs" />
    <Compile Include="Patches\Events\Player\TriggeringTesla.cs" />
    <Compile Include="Patches\Events\Player\UsingMedicalItem.cs" />
    <Compile Include="Patches\Events\Server\WaitingForPlayers.cs" />
    <Compile Include="Patches\Events\Warhead\Detonated.cs" />
    <Compile Include="Patches\Events\Player\ActivatingWarheadPanel.cs" />
    <Compile Include="Events.cs" />
    <Compile Include="Patches\Generic\ServerNamePatch.cs" />
    <Compile Include="Properties\AssemblyInfo.cs" />
  </ItemGroup>
  <ItemGroup>
    <None Include="packages.config">
      <SubType>Designer</SubType>
    </None>
  </ItemGroup>
  <ItemGroup>
    <ProjectReference Include="..\Exiled.API\Exiled.API.csproj">
      <Project>{46a0afa9-d73a-4131-93ea-0ca7b7a1a101}</Project>
      <Name>Exiled.API</Name>
    </ProjectReference>
    <ProjectReference Include="..\Exiled.Loader\Exiled.Loader.csproj">
      <Project>{1abec6ce-e209-4c38-ab45-2f3b7f6091ca}</Project>
      <Name>Exiled.Loader</Name>
    </ProjectReference>
    <ProjectReference Include="..\Exiled.Permissions\Exiled.Permissions.csproj">
      <Project>{4ffb9ceb-2956-4f62-88b3-6416db8a8ed7}</Project>
      <Name>Exiled.Permissions</Name>
    </ProjectReference>
  </ItemGroup>
  <ItemGroup>
    <PackageReference Include="Lib.Harmony">
      <Version>2.0.1</Version>
    </PackageReference>
    <PackageReference Include="StyleCop.Analyzers">
      <Version>1.1.118</Version>
      <IncludeAssets>runtime; build; native; contentfiles; analyzers</IncludeAssets>
      <PrivateAssets>all</PrivateAssets>
    </PackageReference>
    <PackageReference Include="YamlDotNet">
      <Version>8.1.2</Version>
    </PackageReference>
  </ItemGroup>
  <ItemGroup />
  <Import Project="$(MSBuildToolsPath)\Microsoft.CSharp.targets" />
  <!-- To modify your build process, add your task inside one of the targets below and uncomment it.
         Other similar extension points exist, see Microsoft.Common.targets.
    <Target Name="BeforeBuild">
    </Target>
    <Target Name="AfterBuild">
    </Target>
    -->
</Project><|MERGE_RESOLUTION|>--- conflicted
+++ resolved
@@ -56,11 +56,7 @@
       <HintPath>$(EXILED_REFERENCES)\Mirror.dll</HintPath>
     </Reference>
     <Reference Include="NorthwoodLib">
-<<<<<<< HEAD
-      <HintPath>$(EXILED_REFERENCES)\References\NorthwoodLib.dll</HintPath>
-=======
       <HintPath>$(EXILED_REFERENCES)\NorthwoodLib.dll</HintPath>
->>>>>>> 72a3a0e4
     </Reference>
     <Reference Include="System" />
     <Reference Include="System.Data" />
