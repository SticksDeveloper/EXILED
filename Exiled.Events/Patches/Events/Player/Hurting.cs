--- conflicted
+++ resolved
@@ -24,11 +24,7 @@
     [HarmonyPatch(typeof(PlayerStats), nameof(PlayerStats.HurtPlayer))]
     internal class Hurting
     {
-<<<<<<< HEAD
         private static void Prefix(PlayerStats __instance, ref PlayerStats.HitInfo info, GameObject go)
-=======
-        private static bool Prefix(PlayerStats __instance, ref PlayerStats.HitInfo info, GameObject go, bool noTeamDamage = false)
->>>>>>> 88b1417c
         {
             try
             {
@@ -65,12 +61,8 @@
             }
             catch (Exception e)
             {
-<<<<<<< HEAD
-                API.Features.Log.Error($"Exiled.Events.Patches.Events.Player.Hurting: {e}\n{e.StackTrace}");
-=======
                 Exiled.API.Features.Log.Error($"Exiled.Events.Patches.Events.Player.Hurting: {e}\n{e.StackTrace}");
                 return true;
->>>>>>> 88b1417c
             }
         }
     }
