--- conflicted
+++ resolved
@@ -9,11 +9,8 @@
 {
     using System;
 
-<<<<<<< HEAD
     using Exiled.API.Extensions;
     using Exiled.API.Features.Core.Attributes;
-=======
->>>>>>> 1aff717d
     using Exiled.API.Features.DamageHandlers;
     using Exiled.API.Features.Items;
     using Exiled.API.Interfaces;
