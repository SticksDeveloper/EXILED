--- conflicted
+++ resolved
@@ -9,11 +9,8 @@
 {
     using System.Collections.Generic;
 
-<<<<<<< HEAD
     using Exiled.API.Features.Core;
     using Exiled.API.Features.Core.Attributes;
-=======
->>>>>>> 1aff717d
     using Exiled.API.Features.Pickups;
     using Exiled.API.Interfaces;
 
@@ -94,7 +91,6 @@
         public CandyKindID ExposedType { get; set; } = CandyKindID.None;
 
         /// <summary>
-<<<<<<< HEAD
         /// Gets or sets a index in <see cref="Candies"/> of current selected candy.
         /// </summary>
         [EProperty(category: nameof(Scp330))]
@@ -123,8 +119,6 @@
         }
 
         /// <summary>
-=======
->>>>>>> 1aff717d
         /// Adds a specific candy to the bag.
         /// </summary>
         /// <param name="type">The <see cref="CandyKindID"/> to add.</param>
