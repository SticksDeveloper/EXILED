--- conflicted
+++ resolved
@@ -117,11 +117,6 @@
         SeveredHands,
 
         /// <summary>
-<<<<<<< HEAD
-        /// Damage cause by CustomDamageHandler plugin.
-        /// </summary>
-        CustomDamage,
-=======
         /// Damage caused by a custom source.
         /// </summary>
         Custom,
@@ -200,6 +195,5 @@
         /// Damage caused by <see cref="ItemType.GunE11SR"/>.
         /// </summary>
         E11Sr,
->>>>>>> aff2f86d
     }
 }