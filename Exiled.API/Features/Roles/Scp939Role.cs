// -----------------------------------------------------------------------
// <copyright file="Scp939Role.cs" company="Exiled Team">
// Copyright (c) Exiled Team. All rights reserved.
// Licensed under the CC BY-SA 3.0 license.
// </copyright>
// -----------------------------------------------------------------------

namespace Exiled.API.Features.Roles
{
    using System.Collections.Generic;

    using Exiled.API.Enums;
<<<<<<< HEAD
    using Exiled.API.Features.Core.Attributes;
    using Exiled.API.Features.Core.Generic.Pools;
=======
    using Exiled.API.Features.Pools;

>>>>>>> 1aff717d
    using PlayerRoles;
    using PlayerRoles.PlayableScps.HumeShield;
    using PlayerRoles.PlayableScps.Scp939;
    using PlayerRoles.PlayableScps.Scp939.Mimicry;
    using PlayerRoles.PlayableScps.Scp939.Ripples;
    using PlayerRoles.Subroutines;
    using PluginAPI.Roles;
    using RelativePositioning;
    using UnityEngine;

    using Scp939GameRole = PlayerRoles.PlayableScps.Scp939.Scp939Role;

    /// <summary>
    /// Defines a role that represents SCP-939.
    /// </summary>
    public class Scp939Role : FpcRole, ISubroutinedScpRole, IHumeShieldRole
    {
        /// <summary>
        /// Initializes a new instance of the <see cref="Scp939Role"/> class.
        /// </summary>
        /// <param name="baseRole">the base <see cref="Scp939GameRole"/>.</param>
        internal Scp939Role(Scp939GameRole baseRole)
            : base(baseRole)
        {
            Base = baseRole;
            SubroutineModule = baseRole.SubroutineModule;
            HumeShieldModule = baseRole.HumeShieldModule;

            if (!SubroutineModule.TryGetSubroutine(out Scp939ClawAbility sp939ClawAbility))
                Log.Error("Scp939ClawAbility not found in Scp939Role::ctor");

            ClawAbility = sp939ClawAbility;

            if (!SubroutineModule.TryGetSubroutine(out Scp939FocusAbility scp939FocusAbility))
                Log.Error("Scp939FocusAbility not found in Scp939Role::ctor");

            FocusAbility = scp939FocusAbility;

            if (!SubroutineModule.TryGetSubroutine(out Scp939LungeAbility scp939LungeAbility))
                Log.Error("Scp939LungeAbility not found in Scp939Role::ctor");

            LungeAbility = scp939LungeAbility;

            if (!SubroutineModule.TryGetSubroutine(out Scp939AmnesticCloudAbility scp939AmnesticCloudAbility))
                Log.Error("Scp939AmnesticCloudAbility not found in Scp939Role::ctor");

            AmnesticCloudAbility = scp939AmnesticCloudAbility;

            if (!SubroutineModule.TryGetSubroutine(out EnvironmentalMimicry environmentalMimicry))
                Log.Error("EnvironmentalMimicry not found in Scp939Role::ctor");

            EnvironmentalMimicry = environmentalMimicry;

            if (!SubroutineModule.TryGetSubroutine(out MimicryRecorder mimicryRecorder))
                Log.Error("MimicryRecorder not found in Scp939Role::ctor");

            MimicryRecorder = mimicryRecorder;

            if (!SubroutineModule.TryGetSubroutine(out FootstepRippleTrigger footstepRippleTrigger))
                Log.Error("FootstepRippleTrigger not found in Scp939Role::ctor");

            FootstepRippleTrigger = footstepRippleTrigger;

            if (!SubroutineModule.TryGetSubroutine(out FirearmRippleTrigger firearmRippleTrigger))
                Log.Error("FirearmRippleTrigger not found in Scp939Role::ctor");

            FirearmRippleTrigger = firearmRippleTrigger;

            MimicPointController = EnvironmentalMimicry._mimicPoint;
        }

        /// <summary>
        /// Initializes a new instance of the <see cref="Scp939Role"/> class.
        /// </summary>
        /// <param name="gameObject">The <see cref="GameObject"/>.</param>
        protected internal Scp939Role(GameObject gameObject)
            : base(gameObject)
        {
        }

        /// <summary>
        /// Finalizes an instance of the <see cref="Scp939Role"/> class.
        /// </summary>
        ~Scp939Role() => ListPool<Player>.Pool.Return(VisiblePlayers);

        /// <inheritdoc/>
        [EProperty(readOnly: true, category: nameof(Role))]
        public override RoleTypeId Type { get; } = RoleTypeId.Scp939;

        /// <inheritdoc/>
        public SubroutineManagerModule SubroutineModule { get; }

        /// <inheritdoc/>
        public HumeShieldModuleBase HumeShieldModule { get; }

        /// <summary>
        /// Gets SCP-939's <see cref="Scp939ClawAbility"/>.
        /// </summary>
        public Scp939ClawAbility ClawAbility { get; }

        /// <summary>
        /// Gets SCP-939's <see cref="Scp939FocusAbility"/>.
        /// </summary>
        public Scp939FocusAbility FocusAbility { get; }

        /// <summary>
        /// Gets SCP-939's <see cref="Scp939LungeAbility"/>.
        /// </summary>
        public Scp939LungeAbility LungeAbility { get; }

        /// <summary>
        /// Gets SCP-939's <see cref="MimicPointController"/>.
        /// </summary>
        public MimicPointController MimicPointController { get; }

        /// <summary>
        /// Gets SCP-939's <see cref="Scp939AmnesticCloudAbility"/>.
        /// </summary>
        public Scp939AmnesticCloudAbility AmnesticCloudAbility { get; }

        /// <summary>
        /// Gets SCP-939's <see cref="PlayerRoles.PlayableScps.Scp939.Mimicry.EnvironmentalMimicry"/>.
        /// </summary>
        public EnvironmentalMimicry EnvironmentalMimicry { get; }

        /// <summary>
        /// Gets SCP-939's <see cref="FootstepRippleTrigger"/>.
        /// </summary>
        public FootstepRippleTrigger FootstepRippleTrigger { get; }

        /// <summary>
        /// Gets SCP-939's <see cref="FirearmRippleTrigger"/>.
        /// </summary>
        public FirearmRippleTrigger FirearmRippleTrigger { get; }

        /// <summary>
        /// Gets SCP-939's <see cref="PlayerRoles.PlayableScps.Scp939.Mimicry.MimicryRecorder"/>.
        /// </summary>
        public MimicryRecorder MimicryRecorder { get; }

        /// <summary>
        /// Gets or sets the amount of time before SCP-939 can attack again.
        /// </summary>
        [EProperty(category: nameof(Scp939Role))]
        public float AttackCooldown
        {
            get => ClawAbility.Cooldown.Remaining;
            set
            {
                ClawAbility.Cooldown.Remaining = value;
                ClawAbility.ServerSendRpc(true);
            }
        }

        /// <summary>
        /// Gets a value indicating whether or not SCP-939 is currently using its focus ability.
        /// </summary>
        [EProperty(readOnly: true, category: nameof(Scp939Role))]
        public bool IsFocused => FocusAbility.TargetState;

        /// <summary>
        /// Gets a value indicating whether or not SCP-939 is currently lunging.
        /// </summary>
        [EProperty(readOnly: true, category: nameof(Scp939Role))]
        public bool IsLunging => LungeAbility.State is not Scp939LungeState.None;

        /// <summary>
        /// Gets SCP-939's <see cref="Scp939LungeState"/>.
        /// </summary>
        [EProperty(readOnly: true, category: nameof(Scp939Role))]
        public Scp939LungeState LungeState => LungeAbility.State;

        /// <summary>
        /// Gets or sets the amount of time before SCP-939 can use its amnestic cloud ability again.
        /// </summary>
        [EProperty(category: nameof(Scp939Role))]
        public float AmnesticCloudCooldown
        {
            get => AmnesticCloudAbility.Cooldown.Remaining;
            set
            {
                AmnesticCloudAbility.Cooldown.Remaining = value;
                AmnesticCloudAbility.ServerSendRpc(true);
            }
        }

        /// <summary>
        /// Gets or sets the duration of the amnestic cloud.
        /// </summary>
        [EProperty(category: nameof(Scp939Role))]
        public float AmnesticCloudDuration
        {
            get => AmnesticCloudAbility.Duration.Remaining;
            set
            {
                AmnesticCloudAbility.Duration.Remaining = value;
                AmnesticCloudAbility.ServerSendRpc(true);
            }
        }

        /// <summary>
        /// Gets or sets the amount of time before SCP-939 can use any of its mimicry abilities again.
        /// </summary>
        [EProperty(category: nameof(Scp939Role))]
        public float MimicryCooldown
        {
            get => EnvironmentalMimicry.Cooldown.Remaining;
            set
            {
                EnvironmentalMimicry.Cooldown.Remaining = value;
                EnvironmentalMimicry.ServerSendRpc(true);
            }
        }

        /// <summary>
        /// Gets a value indicating the amount of voices that SCP-939 has saved.
        /// </summary>
        [EProperty(readOnly: true, category: nameof(Scp939Role))]
        public int SavedVoices => MimicryRecorder.SavedVoices.Count;

        /// <summary>
        /// Gets a value indicating whether or not SCP-939 has a placed mimic point.
        /// </summary>
        [EProperty(readOnly: true, category: nameof(Scp939Role))]
        public bool MimicryPointActive => MimicPointController.Active;

        /// <summary>
        /// Gets a value indicating the position of SCP-939's mimic point. May be <see langword="null"/> if <see cref="MimicryPointActive"/> is <see langword="false"/>.
        /// </summary>
        [EProperty(readOnly: true, category: nameof(Scp939Role))]
        public Vector3? MimicryPointPosition => MimicPointController.Active ? MimicPointController.MimicPointTransform.position : null;

        /// <summary>
        /// Gets a list of players this SCP-939 instance can see regardless of their movement.
        /// </summary>
        public List<Player> VisiblePlayers { get; } = ListPool<Player>.Pool.Get();

        /// <summary>
        /// Gets the <see cref="Scp939GameRole"/> instance.
        /// </summary>
        public new Scp939GameRole Base { get; }

        /// <summary>
        /// Removes all recordings of player voices. Provide an optional target to remove all the recordings of a single player.
        /// </summary>
        /// <param name="target">If provided, will only remove recordings of the targeted player.</param>
        public void ClearRecordings(Player target)
        {
            if (target is null)
                return;
            MimicryRecorder.RemoveRecordingsOfPlayer(target.ReferenceHub);
        }

        /// <summary>
        /// Removes all recordings of player voices.
        /// </summary>
        public void ClearRecordings()
        {
            MimicryRecorder.SavedVoices.Clear();
            MimicryRecorder._serverSentVoices.Clear();
        }

        /// <summary>
        /// Plays a Ripple Sound (Usable RippleType: Footstep, FireArm).
        /// </summary>
        /// <param name="ripple">The RippleType to play to 939.</param>
        /// <param name="position">The Sync Position to play.</param>
        /// <param name="playerToSend">The Player to send the Ripple Sound.</param>
        public void PlayRippleSound(UsableRippleType ripple, Vector3 position, Player playerToSend)
        {
            if (playerToSend is null)
                return;
            switch (ripple)
            {
                case UsableRippleType.Footstep:
                    FootstepRippleTrigger._syncPos = new RelativePosition(position);
                    FootstepRippleTrigger.ServerSendRpc(playerToSend.ReferenceHub);
                    break;
                case UsableRippleType.FireArm:
                    FirearmRippleTrigger._syncRoleColor = RoleTypeId.ClassD;
                    FirearmRippleTrigger._syncRipplePos = new RelativePosition(position);
                    FirearmRippleTrigger.ServerSendRpc(playerToSend.ReferenceHub);
                    break;
            }
        }

        /// <summary>
        /// Created a Amnestic Cloud at the SCP-939's position.
        /// </summary>
        /// <param name="duration">The duration of the Amnestic cloud.</param>
        public void CreateCloud(float duration)
        {
            AmnesticCloudAbility.OnStateEnabled();
            AmnesticCloudAbility.ServerConfirmPlacement(duration);
        }

        /// <summary>
        /// Place a Mimic Point at the specified position.
        /// </summary>
        /// <param name="mimicPointPosition">The Position of the Mimic Point.</param>
        public void PlaceMimicPoint(Vector3 mimicPointPosition)
        {
            MimicPointController._syncPos = new RelativePosition(mimicPointPosition);
            MimicPointController._syncMessage = MimicPointController.RpcStateMsg.PlacedByUser;
            MimicPointController.Active = true;
            MimicPointController.ServerSendRpc(true);
        }

        /// <summary>
        /// Destroys the Current Mimic Point.
        /// </summary>
        public void DestroyCurrentMimicPoint()
        {
            MimicPointController._syncMessage = MimicPointController.RpcStateMsg.RemovedByUser;
            MimicPointController.Active = false;
            MimicPointController.ServerSendRpc(true);
        }

        /// <summary>
        /// Gets the Spawn Chance of SCP-939.
        /// </summary>
        /// <param name="alreadySpawned">The List of Roles already spawned.</param>
        /// <returns>The Spawn Chance.</returns>
        public float GetSpawnChance(List<RoleTypeId> alreadySpawned) => Base.GetSpawnChance(alreadySpawned);
    }
}<|MERGE_RESOLUTION|>--- conflicted
+++ resolved
@@ -10,13 +10,8 @@
     using System.Collections.Generic;
 
     using Exiled.API.Enums;
-<<<<<<< HEAD
     using Exiled.API.Features.Core.Attributes;
     using Exiled.API.Features.Core.Generic.Pools;
-=======
-    using Exiled.API.Features.Pools;
-
->>>>>>> 1aff717d
     using PlayerRoles;
     using PlayerRoles.PlayableScps.HumeShield;
     using PlayerRoles.PlayableScps.Scp939;
