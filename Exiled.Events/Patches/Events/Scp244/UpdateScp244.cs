--- conflicted
+++ resolved
@@ -9,12 +9,9 @@
 {
 #pragma warning disable SA1313
     using System;
-<<<<<<< HEAD
     using System.Collections.Generic;
     using System.Diagnostics;
     using System.Reflection.Emit;
-=======
->>>>>>> b2324491
 
     using Exiled.API.Features;
     using Exiled.Events.EventArgs;
@@ -38,15 +35,31 @@
     {
         private static bool Prefix(Scp244DeployablePickup __instance)
         {
-<<<<<<< HEAD
-            List<CodeInstruction> newInstructions = ListPool<CodeInstruction>.Shared.Rent(instructions);
+            try
+            {
+                if (__instance.ModelDestroyed && __instance._visibleModel.activeSelf)
+                {
+                    __instance.Rb.constraints = RigidbodyConstraints.FreezeAll;
+                    __instance._visibleModel.SetActive(false);
+                }
 
-            Label returnFalse = generator.DefineLabel();
-            Label continueProcessing = generator.DefineLabel();
-            Label normalProcessing = generator.DefineLabel();
+                if (!NetworkServer.active)
+                {
+                    __instance.CurrentSizePercent = __instance._syncSizePercent;
+                    __instance.CurrentSizePercent /= 255f;
+                    return false;
+                }
 
-            int offset = 1;
-            int index = newInstructions.FindIndex(instruction => instruction.opcode == OpCodes.Ret) + offset;
+                if (__instance.State == Scp244State.Idle)
+                {
+                    OpeningScp244EventArgs ev = new(__instance, Vector3.Dot(__instance.transform.up, Vector3.up) < __instance._activationDot);
+                    Handlers.Scp244.OnOpeningScp244(ev);
+                    if (ev.IsAllowed)
+                    {
+                        __instance.State = Scp244State.Active;
+                        __instance._lifeTime.Restart();
+                    }
+                }
 
             int continueOffset = 0;
             int continueIndex = newInstructions.FindLastIndex(instruction => instruction.Calls(PropertyGetter(typeof(Scp244DeployablePickup), nameof(Scp244DeployablePickup.State)))) + continueOffset;
@@ -142,47 +155,12 @@
                 // Good route of is allowed being true 
                 new CodeInstruction(OpCodes.Nop).WithLabels(continueProcessing),
             });
-=======
-            try
+
+            // Jumping over original NW logic. 
+            newInstructions.InsertRange(continueIndex, new[]
             {
-                if (__instance.ModelDestroyed && __instance._visibleModel.activeSelf)
-                {
-                    __instance.Rb.constraints = RigidbodyConstraints.FreezeAll;
-                    __instance._visibleModel.SetActive(false);
-                }
-
-                if (!NetworkServer.active)
-                {
-                    __instance.CurrentSizePercent = __instance._syncSizePercent;
-                    __instance.CurrentSizePercent /= 255f;
-                    return false;
-                }
-
-                if (__instance.State == Scp244State.Idle)
-                {
-                    OpeningScp244EventArgs ev = new(__instance, Vector3.Dot(__instance.transform.up, Vector3.up) < __instance._activationDot);
-                    Handlers.Scp244.OnOpeningScp244(ev);
-                    if (ev.IsAllowed)
-                    {
-                        __instance.State = Scp244State.Active;
-                        __instance._lifeTime.Restart();
-                    }
-                }
-
-                float num = (__instance.State == Scp244State.Active) ? __instance.TimeToGrow : (-__instance._timeToDecay);
-                __instance.CurrentSizePercent = Mathf.Clamp01(__instance.CurrentSizePercent + (Time.deltaTime / num));
-                __instance.Network_syncSizePercent = (byte)Mathf.RoundToInt(__instance.CurrentSizePercent * 255f);
-                if (!__instance.ModelDestroyed || __instance.CurrentSizePercent > 0f)
-                {
-                    return false;
-                }
->>>>>>> b2324491
-
-                __instance._timeToDecay -= Time.deltaTime;
-                if (__instance._timeToDecay <= 0f)
-                {
-                    NetworkServer.Destroy(__instance.gameObject);
-                }
+                new CodeInstruction(OpCodes.Nop).WithLabels(normalProcessing),
+            });
 
                 return false;
             }
@@ -191,10 +169,7 @@
                 Log.Error($"{typeof(UsingScp244).FullName}.{nameof(Prefix)}:\n{ex}");
                 return true;
             }
-<<<<<<< HEAD
             ListPool<CodeInstruction>.Shared.Return(newInstructions);
-=======
->>>>>>> b2324491
         }
     }
 }