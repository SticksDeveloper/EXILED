--- conflicted
+++ resolved
@@ -476,24 +476,6 @@
         /// <seealso cref="Projectile.Create(Enums.ProjectileType)"/>
         public static Pickup Create(ItemType type) => type.GetTemplate().PickupDropModel switch
         {
-<<<<<<< HEAD
-            ItemType.SCP244a or ItemType.SCP244b => new Scp244Pickup(type),
-            ItemType.Ammo9x19 or ItemType.Ammo12gauge or ItemType.Ammo44cal or ItemType.Ammo556x45 or ItemType.Ammo762x39 => new AmmoPickup(type),
-            ItemType.Radio => new RadioPickup(),
-            ItemType.MicroHID => new MicroHIDPickup(),
-            ItemType.GrenadeFlash => new FlashGrenadePickup(),
-            ItemType.GrenadeHE => new ExplosiveGrenadePickup(),
-            ItemType.GunCrossvec or ItemType.GunLogicer or ItemType.GunRevolver or ItemType.GunShotgun or ItemType.GunAK or ItemType.GunCOM15 or ItemType.GunCOM18 or ItemType.GunE11SR or ItemType.GunFSP9 or ItemType.ParticleDisruptor or ItemType.GunA7 or ItemType.GunFRMG0 => new FirearmPickup(type),
-            ItemType.KeycardGuard or ItemType.KeycardJanitor or ItemType.KeycardO5 or ItemType.KeycardScientist or ItemType.KeycardContainmentEngineer or ItemType.KeycardFacilityManager or ItemType.KeycardResearchCoordinator or ItemType.KeycardZoneManager or ItemType.KeycardMTFCaptain or ItemType.KeycardMTFOperative or ItemType.KeycardMTFPrivate => new KeycardPickup(type),
-            ItemType.ArmorLight or ItemType.ArmorCombat or ItemType.ArmorHeavy => new BodyArmorPickup(type),
-            ItemType.SCP330 => new Scp330Pickup(),
-            ItemType.SCP500 or ItemType.SCP268 or ItemType.SCP207 or ItemType.SCP1853 or ItemType.Painkillers or ItemType.Medkit or ItemType.Adrenaline or ItemType.AntiSCP207 => new UsablePickup(type),
-            ItemType.Jailbird => new JailbirdPickup(),
-            ItemType.SCP1576 => new Scp1576Pickup(),
-            ItemType.SCP2176 => new Projectiles.Scp2176Projectile(),
-            ItemType.SCP018 => new Projectiles.Scp018Projectile(),
-            ItemType.Snowball or ItemType.Coal or ItemType.SpecialCoal => new Projectile(type),
-=======
             Scp244DeployablePickup => new Scp244Pickup(type),
             BaseAmmoPickup => new AmmoPickup(type),
             BaseRadioPickup => new RadioPickup(),
@@ -520,7 +502,6 @@
                 TimeGrenade => new TimeGrenadeProjectile(type),
                 _ => new Projectile(thrownProjectile),
             },
->>>>>>> c6cd7da4
             _ => new Pickup(type),
         };
 
