// -----------------------------------------------------------------------
// <copyright file="Player.cs" company="Exiled Team">
// Copyright (c) Exiled Team. All rights reserved.
// Licensed under the CC BY-SA 3.0 license.
// </copyright>
// -----------------------------------------------------------------------

namespace Exiled.API.Features
{
#pragma warning disable 1584
    using System;
    using System.Collections.Generic;
    using System.Collections.ObjectModel;
    using System.Linq;
    using System.Reflection;
    using System.Runtime.CompilerServices;

    using CustomPlayerEffects;

    using Exiled.API.Enums;
    using Exiled.API.Extensions;
    using Exiled.API.Features.Core;
    using Exiled.API.Features.DamageHandlers;
    using Exiled.API.Features.Items;
    using Exiled.API.Features.Roles;
    using Exiled.API.Interfaces;
    using Exiled.API.Structs;

    using Footprinting;

    using global::Scp914;

    using Hints;

    using InventorySystem;
    using InventorySystem.Disarming;
    using InventorySystem.Items;
    using InventorySystem.Items.Firearms;
    using InventorySystem.Items.Firearms.Attachments;
    using InventorySystem.Items.Firearms.BasicMessages;
    using InventorySystem.Items.Usables.Scp330;

    using MapGeneration.Distributors;

    using MEC;

    using Mirror;
    using Mirror.LiteNetLib4Mirror;

    using NorthwoodLib;
    using NorthwoodLib.Pools;

    using PlayableScps;

    using PlayerStatsSystem;

    using RemoteAdmin;

    using RoundRestarting;

    using UnityEngine;

    using Utils.Networking;

    using CustomHandlerBase = Exiled.API.Features.DamageHandlers.DamageHandlerBase;
    using DamageHandlerBase = PlayerStatsSystem.DamageHandlerBase;
    using Firearm = Exiled.API.Features.Items.Firearm;
    using Random = UnityEngine.Random;

    /// <summary>
    /// Represents the in-game player, by encapsulating a <see cref="global::ReferenceHub"/>.
    /// </summary>
    public class Player
    {
#pragma warning disable SA1401
        /// <summary>
        /// A list of the player's items.
        /// </summary>
        internal readonly List<Item> ItemsValue = new(8);
#pragma warning restore SA1401

        private readonly IReadOnlyCollection<Item> readOnlyItems;
        private ReferenceHub referenceHub;
        private CustomHealthStat healthStat;
        private Role role;
        private HashSet<EActor> components = new();

        /// <summary>
        /// Initializes a new instance of the <see cref="Player"/> class.
        /// </summary>
        /// <param name="referenceHub">The <see cref="global::ReferenceHub"/> of the player to be encapsulated.</param>
        public Player(ReferenceHub referenceHub)
        {
            readOnlyItems = ItemsValue.AsReadOnly();
            ReferenceHub = referenceHub;
            Timing.CallDelayed(0.05f, () => Role = Role.Create(referenceHub.characterClassManager.NetworkCurClass, this));
        }

        /// <summary>
        /// Initializes a new instance of the <see cref="Player"/> class.
        /// </summary>
        /// <param name="gameObject">The <see cref="UnityEngine.GameObject"/> of the player.</param>
        public Player(GameObject gameObject)
        {
            readOnlyItems = ItemsValue.AsReadOnly();
            ReferenceHub = ReferenceHub.GetHub(gameObject);
            Timing.CallDelayed(0.05f, () => Role = Role.Create(ReferenceHub.characterClassManager.NetworkCurClass, this));
        }

        /// <summary>
        /// Finalizes an instance of the <see cref="Player"/> class.
        /// </summary>
        ~Player() => HashSetPool<int>.Shared.Return(TargetGhostsHashSet);

        /// <summary>
        /// Gets a <see cref="Dictionary{TKey, TValue}"/> containing all <see cref="Player"/>'s on the server.
        /// </summary>
        public static Dictionary<GameObject, Player> Dictionary { get; } = new(20);

        /// <summary>
        /// Gets a list of all <see cref="Player"/>'s on the server.
        /// </summary>
        public static IEnumerable<Player> List => Dictionary.Values;

        /// <summary>
        /// Gets a <see cref="Dictionary{TKey, TValue}"/> containing cached <see cref="Player"/> and their user ids.
        /// </summary>
        public static Dictionary<string, Player> UserIdsCache { get; } = new(20);

        /// <summary>
        /// Gets a <see cref="Dictionary{TKey, TValue}"/> containing cached <see cref="Player"/> and their ids.
        /// </summary>
        public static Dictionary<int, Player> IdsCache { get; } = new(20);

        /// <summary>
        /// Gets the encapsulated <see cref="global::ReferenceHub"/>.
        /// </summary>
        public ReferenceHub ReferenceHub
        {
            get => referenceHub;
            private set
            {
                referenceHub = value ?? throw new NullReferenceException("Player's ReferenceHub cannot be null!");
                GameObject = value.gameObject;
                HintDisplay = value.hints;
                Inventory = value.inventory;
                CameraTransform = value.PlayerCameraReference;

                value.playerStats.StatModules[0] = healthStat = new CustomHealthStat { Hub = value };
                if (!value.playerStats._dictionarizedTypes.ContainsKey(typeof(HealthStat)))
                    value.playerStats._dictionarizedTypes.Add(typeof(HealthStat), healthStat);
            }
        }

        /// <summary>
        /// Gets a <see cref="IReadOnlyCollection{T}"/> of <see cref="EActor"/> containing all the player's components.
        /// </summary>
        public IReadOnlyCollection<EActor> Components => components;

        /// <summary>
        /// Gets the player's ammo.
        /// </summary>
        public Dictionary<ItemType, ushort> Ammo => Inventory.UserInventory.ReserveAmmo;

        /// <summary>
        /// Gets the encapsulated <see cref="UnityEngine.GameObject"/>.
        /// </summary>
        public GameObject GameObject { get; private set; }

        /// <summary>
        /// Gets a value indicating whether the player is viewing a hint.
        /// </summary>
        public bool HasHint { get; internal set; }

        /// <summary>
        /// Gets the encapsulated <see cref="ReferenceHub"/>'s <see cref="global::Radio"/>.
        /// </summary>
        public global::Radio Radio => ReferenceHub.radio;

        /// <summary>
        /// Gets the <see cref="Hints.HintDisplay"/> of the player.
        /// </summary>
        public HintDisplay HintDisplay { get; private set; }

        /// <summary>
        /// Gets the player's <see cref="InventorySystem.Inventory"/>.
        /// </summary>
        public Inventory Inventory { get; private set; }

        /// <summary>
        /// Gets the encapsulated <see cref="ReferenceHub"/>'s <see cref="Transform">PlayerCameraReference</see>.
        /// </summary>
        public Transform CameraTransform { get; private set; }

        /// <summary>
        /// Gets the player's <see cref="Assets._Scripts.Dissonance.DissonanceUserSetup"/>.
        /// </summary>
        public Assets._Scripts.Dissonance.DissonanceUserSetup DissonanceUserSetup => referenceHub.dissonanceUserSetup;

        /// <summary>
        /// Gets or sets the player's id.
        /// </summary>
        public int Id
        {
            get => ReferenceHub.queryProcessor.NetworkPlayerId;
            set => ReferenceHub.queryProcessor.NetworkPlayerId = value;
        }

        /// <summary>
        /// Gets the player's user id.
        /// </summary>
        public string UserId => referenceHub.characterClassManager.UserId;

        /// <summary>
        /// Gets or sets the player's custom user id.
        /// </summary>
        public string CustomUserId
        {
            get => ReferenceHub.characterClassManager.UserId2;
            set => ReferenceHub.characterClassManager.UserId2 = value;
        }

        /// <summary>
        /// Gets the player's user id without the authentication.
        /// </summary>
        public string RawUserId { get; internal set; }

        /// <summary>
        /// Gets the player's authentication token.
        /// </summary>
        public string AuthenticationToken => ReferenceHub.characterClassManager.AuthToken;

        /// <summary>
        /// Gets the player's authentication type.
        /// </summary>
        public AuthenticationType AuthenticationType
        {
            get
            {
                if (string.IsNullOrEmpty(UserId))
                    return AuthenticationType.Unknown;

                int index = UserId.LastIndexOf('@');

                if (index == -1)
                    return AuthenticationType.Unknown;

                return UserId.Substring(index + 1) switch
                {
                    "steam" => AuthenticationType.Steam,
                    "discord" => AuthenticationType.Discord,
                    "northwood" => AuthenticationType.Northwood,
                    "patreon" => AuthenticationType.Patreon,
                    _ => AuthenticationType.Unknown,
                };
            }
        }

        /// <summary>
        /// Gets a value indicating whether the player is verified.
        /// </summary>
        /// <remarks>
        /// This is always <see langword="false"/> if <c>online_mode</c> is set to <see langword="false"/>.
        /// </remarks>
        public bool IsVerified { get; internal set; }

        /// <summary>
        /// Gets or sets the player's display nickname.
        /// May be <see langword="null"/>.
        /// </summary>
        public string DisplayNickname
        {
            get => ReferenceHub.nicknameSync.Network_displayName;
            set => ReferenceHub.nicknameSync.Network_displayName = value;
        }

        /// <summary>
        /// Gets the player's nickname.
        /// </summary>
        public string Nickname => ReferenceHub.nicknameSync.Network_myNickSync;

        /// <summary>
        /// Gets or sets the player's player info area bitmask.
        /// This property can be used to hide player name elements, such as the player's name, badges, etc.
        /// </summary>
        public PlayerInfoArea InfoArea
        {
            get => ReferenceHub.nicknameSync.Network_playerInfoToShow;
            set => ReferenceHub.nicknameSync.Network_playerInfoToShow = value;
        }

        /// <summary>
        /// Gets or sets the player's custom player info string. This string is displayed along with the player's <see cref="InfoArea"/>.
        /// </summary>
        public string CustomInfo
        {
            get => ReferenceHub.nicknameSync.Network_customPlayerInfoString;
            set => ReferenceHub.nicknameSync.Network_customPlayerInfoString = value;
        }

        /// <summary>
        /// Gets the dictionary of the player's session variables.
        /// <para>
        /// Session variables can be used to save temporary data on players. Data is stored in a <see cref="Dictionary{TKey, TValue}"/>.
        /// The key of the data is always a <see cref="string"/>, whereas the value can be any <see cref="object"/>.
        /// The data stored in a player's session variables can be accessed by different assemblies; it is recommended to uniquely identify stored data so that it does not conflict with other plugins that may also be using the same name.
        /// Data saved with session variables is not being saved on player disconnect. If the data must be saved after the player's disconnects, a database must be used instead.
        /// </para>
        /// </summary>
        public Dictionary<string, object> SessionVariables { get; } = new();

        /// <summary>
        /// Gets or sets a value indicating whether the player is invisible.
        /// </summary>
        public bool IsInvisible { get; set; }

        /// <summary>
        /// Gets a value indicating whether or not the player has Do Not Track (DNT) enabled. If this value is <see langword="true"/>, data about the player unrelated to server security shouldn't be stored.
        /// </summary>
        public bool DoNotTrack => ReferenceHub.serverRoles.DoNotTrack;

        /// <summary>
        /// Gets a value indicating whether the player is fully connected to the server.
        /// </summary>
        public bool IsConnected => GameObject is not null;

        /// <summary>
        /// Gets a list of player ids who can't see the player.
        /// </summary>
        public HashSet<int> TargetGhostsHashSet { get; } = HashSetPool<int>.Shared.Rent();

        /// <summary>
        /// Gets a value indicating whether the player has Remote Admin access.
        /// </summary>
        public bool RemoteAdminAccess => ReferenceHub.serverRoles.RemoteAdmin;

        /// <summary>
        /// Gets or sets a value indicating whether the player's overwatch is enabled.
        /// </summary>
        public bool IsOverwatchEnabled
        {
            get => ReferenceHub.serverRoles.OverwatchEnabled;
            set => ReferenceHub.serverRoles.SetOverwatchStatus(value);
        }

        /// <summary>
        /// Gets or sets a value indicating the <see cref="Player"/> that currently has the player cuffed.
        /// <para>
        /// This value will be <see langword="null"/> if the player is not cuffed. Setting this value to <see langword="null"/> will uncuff the player if they are cuffed.
        /// </para>
        /// </summary>
        public Player Cuffer
        {
            get
            {
                foreach (DisarmedPlayers.DisarmedEntry disarmed in DisarmedPlayers.Entries)
                {
                    if (Get(disarmed.DisarmedPlayer) == this)
                        return Get(disarmed.Disarmer);
                }

                return null;
            }

            set
            {
                for (int i = 0; i < DisarmedPlayers.Entries.Count; i++)
                {
                    if (DisarmedPlayers.Entries[i].DisarmedPlayer == Inventory.netId)
                    {
                        DisarmedPlayers.Entries.RemoveAt(i);
                        break;
                    }
                }

                if (value is not null)
                {
                    Inventory.SetDisarmedStatus(value.Inventory);
                    new DisarmedPlayersListMessage(DisarmedPlayers.Entries).SendToAuthenticated();
                }
            }
        }

        /// <summary>
        /// Gets or sets the player's position.
        /// </summary>
        public Vector3 Position
        {
            get => ReferenceHub.playerMovementSync.GetRealPosition();
            set => ReferenceHub.playerMovementSync.OverridePosition(value);
        }

        /// <summary>
        /// Gets or sets the player's rotation.
        /// </summary>
        /// <returns>Returns the direction the player is looking at.</returns>
        public Vector2 Rotation
        {
            get => ReferenceHub.playerMovementSync.RotationSync;
            set
            {
                ReferenceHub.playerMovementSync.NetworkRotationSync = value;
                ReferenceHub.playerMovementSync.ForceRotation(new PlayerMovementSync.PlayerRotation(value.x, value.y));
            }
        }

        /// <summary>
        /// Gets the player's <see cref="Enums.LeadingTeam"/>.
        /// </summary>
        public LeadingTeam LeadingTeam => Role.Team.GetLeadingTeam();

        /// <summary>
        /// Gets or sets a <see cref="Roles.Role"/> that is unique to this player and this class. This allows modification of various aspects related to the role solely.
        /// <para>
        /// The type of the Role is different based on the <see cref="RoleType"/> of the player, and casting should be used to modify the role.
        /// <br /><see cref="RoleType.Spectator"/> = <see cref="SpectatorRole"/>.
        /// <br /><see cref="RoleType.Scp049"/> = <see cref="Scp049Role"/>.
        /// <br /><see cref="RoleType.Scp079"/> = <see cref="Scp079Role"/>.
        /// <br />If not listed above, the type of Role will be <see cref="HumanRole"/>.
        /// </para>
        /// <para>
        /// If the role object is stored, it may become invalid if the player changes roles. Thus, the <see cref="Role.IsValid"/> property can be checked. If this property is <see langword="false"/>, the role should be discarded and this property should be used again to get the new Role.
        /// This role is automatically cached until it changes, and it is recommended to use this propertly directly rather than storing the property yourself.
        /// </para>
        /// <para>
        /// Roles and RoleTypes can be compared directly. <c>Player.Role == RoleType.Scp079</c> is valid and will return <see langword="true"/> if the player is SCP-079. To set the player's role, see <see cref="SetRole(RoleType, SpawnReason, bool)"/>.
        /// </para>
        /// </summary>
        /// <seealso cref="SetRole(RoleType, SpawnReason, bool)"/>
        public Role Role
        {
            get => role ??= Role.Create(RoleType.None, this);
            set => role = value;
        }

        /// <summary>
        /// Gets a value indicating whether the player is cuffed.
        /// </summary>
        /// <remarks>Players can be cuffed without another player being the cuffer.</remarks>
        public bool IsCuffed => Cuffer is not null;

        /// <summary>
        /// Gets a value indicating whether the player is reloading a weapon.
        /// </summary>
        public bool IsReloading => CurrentItem is Firearm firearm && !firearm.Base.AmmoManagerModule.Standby;

        /// <summary>
        /// Gets a value indicating whether the player is aiming with a weapon.
        /// </summary>
        public bool IsAimingDownWeapon => CurrentItem is Firearm firearm && firearm.Aiming;

        /// <summary>
        /// Gets a value indicating whether the player has enabled weapon's flashlight module.
        /// </summary>
        public bool HasFlashlightModuleEnabled => CurrentItem is Firearm firearm && firearm.FlashlightEnabled;

        /// <summary>
        /// Gets or sets the player's current <see cref="PlayerMovementState"/>.
        /// </summary>
        public PlayerMovementState MoveState
        {
            get => ReferenceHub.animationController.MoveState;
            set => ReferenceHub.animationController.MoveState = value;
        }

        /// <summary>
        /// Gets a value indicating whether the player is jumping.
        /// </summary>
        public bool IsJumping => ReferenceHub.fpc.isJumping;

        /// <summary>
        /// Gets a value indicating whether the player is sprinting.
        /// </summary>
        public bool IsSprinting => MoveState == PlayerMovementState.Sprinting;

        /// <summary>
        /// Gets a value indicating whether the player is walking.
        /// </summary>
        public bool IsWalking => MoveState == PlayerMovementState.Walking;

        /// <summary>
        /// Gets a value indicating whether the player is sneaking.
        /// </summary>
        public bool IsSneaking => MoveState == PlayerMovementState.Sneaking;

        /// <summary>
        /// Gets the player's IP address.
        /// </summary>
        public string IPAddress => ReferenceHub.networkIdentity.connectionToClient.address;

        /// <summary>
        /// Gets or sets a value indicating whether the <see cref="Player"/> has No-clip enabled.
        /// </summary>
        /// <returns><see cref="bool"/> indicating status.</returns>
        public bool NoClipEnabled
        {
            get => ReferenceHub.serverRoles.NoclipReady;
            set => ReferenceHub.serverRoles.NoclipReady = value;
        }

        /// <summary>
        /// Gets the player's command sender instance.
        /// </summary>
        public PlayerCommandSender Sender => ReferenceHub.queryProcessor._sender;

        /// <summary>
        /// Gets player's <see cref="NetworkConnection"/>.
        /// </summary>
        public NetworkConnection Connection => ReferenceHub.scp079PlayerScript.connectionToClient;

        /// <summary>
        /// Gets the player's <see cref="Mirror.NetworkIdentity"/>.
        /// </summary>
        public NetworkIdentity NetworkIdentity => ReferenceHub.networkIdentity;

        /// <summary>
        /// Gets a value indicating whether the player is the host.
        /// </summary>
        public bool IsHost => ReferenceHub.isDedicatedServer;

        /// <summary>
        /// Gets a value indicating whether the player is alive.
        /// </summary>
        public bool IsAlive => !IsDead;

        /// <summary>
        /// Gets a value indicating whether the player is dead.
        /// </summary>
        public bool IsDead => Role?.Team == Team.RIP;

        /// <summary>
        /// Gets a value indicating whether the player's <see cref="RoleType"/> is any NTF rank.
        /// Equivalent to checking the player's <see cref="Team"/>.
        /// </summary>
        public bool IsNTF => Role?.Team == Team.MTF;

        /// <summary>
        /// Gets a value indicating whether or not the player's <see cref="RoleType"/> is any Chaos rank.
        /// Equivalent to checking the player's <see cref="Team"/>.
        /// </summary>
        public bool IsCHI => Role?.Team == Team.CHI;

        /// <summary>
        /// Gets a value indicating whether the player's <see cref="RoleType"/> is any SCP rank.
        /// Equivalent to checking the player's <see cref="Team"/>.
        /// </summary>
        public bool IsScp => Role?.Team == Team.SCP;

        /// <summary>
        /// Gets a value indicating whether the player's <see cref="RoleType"/> is any human rank.
        /// </summary>
        public bool IsHuman => Role is not null && Role.Is(out HumanRole _);

        /// <summary>
        /// Gets a value indicating whether the player's <see cref="RoleType"/> is equal to <see cref="RoleType.Tutorial"/>.
        /// </summary>
        public bool IsTutorial => Role?.Type == RoleType.Tutorial;

        /// <summary>
        /// Gets or sets a value indicating whether the player's friendly fire is enabled.
        /// This property only determines if this player can deal damage to players on the same team;
        /// This player can be damaged by other players on their own team even if this property is <see langword="false"/>.
        /// </summary>
        /// <remarks>This property currently does not function, and is planned to be re-implemented in the future.</remarks>
        public bool IsFriendlyFireEnabled { get; set; } = false;

        /// <summary>
        /// Gets or sets the player's scale.
        /// </summary>
        public Vector3 Scale
        {
            get => ReferenceHub.transform.localScale;
            set
            {
                try
                {
                    ReferenceHub.transform.localScale = value;

                    foreach (Player target in List)
                        Server.SendSpawnMessage?.Invoke(null, new object[] { ReferenceHub.characterClassManager.netIdentity, target.Connection });
                }
                catch (Exception exception)
                {
                    Log.Error($"{nameof(Scale)} error: {exception}");
                }
            }
        }

        /// <summary>
        /// Gets or sets a value indicating whether or not the player's bypass mode is enabled.
        /// </summary>
        public bool IsBypassModeEnabled
        {
            get => ReferenceHub.serverRoles.BypassMode;
            set => ReferenceHub.serverRoles.BypassMode = value;
        }

        /// <summary>
        /// Gets or sets a value indicating whether or not the player is muted.
        /// </summary>
        /// <remarks>This property will NOT persistently mute and unmute the player. For persistent mutes, see <see cref="Mute(bool)"/> and <see cref="UnMute(bool)"/>.</remarks>
        public bool IsMuted
        {
            get => ReferenceHub.dissonanceUserSetup.AdministrativelyMuted;
            set => ReferenceHub.dissonanceUserSetup.AdministrativelyMuted = value;
        }

        /// <summary>
        /// Gets or sets the player's <see cref="Assets._Scripts.Dissonance.VoicechatMuteStatus"/>.
        /// </summary>
        public Assets._Scripts.Dissonance.VoicechatMuteStatus MuteStatus
        {
            get => ReferenceHub.dissonanceUserSetup.NetworkmuteStatus;
            set => ReferenceHub.dissonanceUserSetup.NetworkmuteStatus = value;
        }

        /// <summary>
        /// Gets or sets the player's <see cref="Assets._Scripts.Dissonance.SpeakingFlags"/>.
        /// </summary>
        /// <remarks>Voicechat channels are handled by the client, therefore any changes will be ignored.</remarks>
        public Assets._Scripts.Dissonance.SpeakingFlags SpeakingFlags
        {
            get => ReferenceHub.dissonanceUserSetup.NetworkspeakingFlags;
            set => ReferenceHub.dissonanceUserSetup.NetworkspeakingFlags = value;
        }

        /// <summary>
        /// Gets or sets a value indicating whether or not the player is intercom muted.
        /// </summary>
        /// <remarks>This property will NOT persistently mute and unmute the player. For persistent mutes, see <see cref="Mute(bool)"/> and <see cref="UnMute(bool)"/>.</remarks>
        public bool IsIntercomMuted
        {
            get => ReferenceHub.characterClassManager.NetworkIntercomMuted;
            set => ReferenceHub.characterClassManager.NetworkIntercomMuted = value;
        }

        /// <summary>
        /// Gets a value indicating whether or not the player is voice chatting.
        /// </summary>
        public bool IsVoiceChatting => ReferenceHub.radio.UsingVoiceChat;

        /// <summary>
        /// Gets a value indicating whether or not the player is transmitting on a Radio.
        /// </summary>
        public bool IsTransmitting => ReferenceHub.radio.UsingRadio;

        /// <summary>
        /// Gets or sets a value indicating whether or not the player has godmode enabled.
        /// </summary>
        public bool IsGodModeEnabled
        {
            get => ReferenceHub.characterClassManager.GodMode;
            set => ReferenceHub.characterClassManager.GodMode = value;
        }

        /// <summary>
        /// Gets or sets the player's unit name.
        /// </summary>
        public string UnitName
        {
            get => ReferenceHub.characterClassManager.NetworkCurUnitName;
            set => ReferenceHub.characterClassManager.NetworkCurUnitName = value;
        }

        /// <summary>
        /// Gets or sets the player's health.
        /// If the health is greater than the <see cref="MaxHealth"/>, the MaxHealth will also be changed to match the health.
        /// </summary>
        public float Health
        {
            get => healthStat.CurValue;
            set
            {
                healthStat.CurValue = value;

                if (value > MaxHealth)
                    MaxHealth = (int)value;
            }
        }

        /// <summary>
        /// Gets or sets the player's maximum health.
        /// </summary>
        public int MaxHealth
        {
            get => (int)healthStat.MaxValue;
            set => healthStat.CustomMaxValue = value;
        }

        /// <summary>
        /// Gets or sets the player's artificial health.
        /// If the health is greater than the <see cref="MaxArtificialHealth"/>, it will also be changed to match the artificial health.
        /// </summary>
        public float ArtificialHealth
        {
            get => ActiveArtificialHealthProcesses.FirstOrDefault()?.CurrentAmount ?? 0f;

            set
            {
                if (value > MaxArtificialHealth)
                    MaxArtificialHealth = value;

                ActiveArtificialHealthProcesses.First().CurrentAmount = value;
            }
        }

        /// <summary>
        /// Gets or sets the player's maximum artificial health.
        /// </summary>
        public float MaxArtificialHealth
        {
            get => ActiveArtificialHealthProcesses.FirstOrDefault()?.Limit ?? 0f;

            set
            {
                if (!ActiveArtificialHealthProcesses.Any())
                    AddAhp(value);

                ActiveArtificialHealthProcesses.First().Limit = value;
            }
        }

        /// <summary>
        /// Gets a <see cref="IEnumerable{T}"/> of all active Artificial Health processes on the player.
        /// </summary>
        public IEnumerable<AhpStat.AhpProcess> ActiveArtificialHealthProcesses => ((AhpStat)ReferenceHub.playerStats.StatModules[1])._activeProcesses;

        /// <summary>
        /// Gets or sets the player's current SCP.
        /// </summary>
        public PlayableScp CurrentScp
        {
            get => ReferenceHub.scpsController.CurrentScp;
            set => ReferenceHub.scpsController.CurrentScp = value;
        }

        /// <summary>
        /// Gets or sets the item in the player's hand, returns the default value if empty.
        /// </summary>
        public Item CurrentItem
        {
            get => Item.Get(Inventory.CurInstance);

            set
            {
                if (value is null || value.Type == ItemType.None)
                {
                    Inventory.ServerSelectItem(0);
                }
                else
                {
                    if (!Inventory.UserInventory.Items.TryGetValue(value.Serial, out _))
                    {
                        AddItem(value.Base);
                    }

                    Timing.CallDelayed(0.5f, () => Inventory.ServerSelectItem(value.Serial));
                }
            }
        }

        /// <summary>
        /// Gets the <see cref="global::Stamina"/> class.
        /// </summary>
        public Stamina Stamina => ReferenceHub.fpc.staminaController;

        /// <summary>
        /// Gets a value indicating whether the staff bypass is enabled.
        /// </summary>
        public bool IsStaffBypassEnabled => ReferenceHub.serverRoles.BypassStaff;

        /// <summary>
        /// Gets or sets the player's group name.
        /// </summary>
        public string GroupName
        {
            get => ServerStatic.PermissionsHandler._members.TryGetValue(UserId, out string groupName)
                ? groupName
                : null;
            set => ServerStatic.PermissionsHandler._members[UserId] = value;
        }

        /// <summary>
        /// Gets the current room the player is in.
        /// </summary>
        public Room CurrentRoom => Map.FindParentRoom(GameObject);

        /// <summary>
        /// Gets the current zone the player is in.
        /// </summary>
        public ZoneType Zone => CurrentRoom?.Zone ?? ZoneType.Unspecified;

        /// <summary>
        /// Gets all currently active <see cref="PlayerEffect">status effects</see>.
        /// </summary>
        public IEnumerable<PlayerEffect> ActiveEffects =>
            referenceHub.playerEffectsController.AllEffects.Values.Where(effect => effect.Intensity > 0);

        /// <summary>
        /// Gets or sets the player's group.
        /// </summary>
        public UserGroup Group
        {
            get => ReferenceHub.serverRoles.Group;
            set => ReferenceHub.serverRoles.SetGroup(value, false);
        }

        /// <summary>
        /// Gets or sets the player's rank color.
        /// </summary>
        public string RankColor
        {
            get => ReferenceHub.serverRoles.Network_myColor;
            set => ReferenceHub.serverRoles.SetColor(value);
        }

        /// <summary>
        /// Gets or sets the player's rank name.
        /// </summary>
        public string RankName
        {
            get => ReferenceHub.serverRoles.Network_myText;
            set => ReferenceHub.serverRoles.SetText(value);
        }

        /// <summary>
        /// Gets the global badge of the player, can be <see langword="null"/> if none.
        /// </summary>
        public Badge? GlobalBadge
        {
            get
            {
                if (string.IsNullOrEmpty(ReferenceHub.serverRoles.NetworkGlobalBadge))
                    return null;

                ServerRoles serverRoles = ReferenceHub.serverRoles;

                return new Badge(serverRoles._bgt, serverRoles._bgc, serverRoles.GlobalBadgeType, true);
            }
        }

        /// <summary>
        /// Gets or sets a value indicating whether or not the player's badge is hidden.
        /// </summary>
        public bool BadgeHidden
        {
            get => !string.IsNullOrEmpty(ReferenceHub.serverRoles.HiddenBadge);
            set
            {
                if (value)
                    ReferenceHub.characterClassManager.UserCode_CmdRequestHideTag();
                else
                    ReferenceHub.characterClassManager.UserCode_CmdRequestShowTag(false);
            }
        }

        /// <summary>
        /// Gets a value indicating whether or not a player is Northwood staff.
        /// </summary>
        public bool IsNorthwoodStaff => ReferenceHub.serverRoles.Staff;

        /// <summary>
        /// Gets a value indicating whether or not a player is a global moderator.
        /// </summary>
        public bool IsGlobalModerator => ReferenceHub.serverRoles.RaEverywhere;

        /// <summary>
        /// Gets a value indicating whether or not the player is in the pocket dimension.
        /// </summary>
        public bool IsInPocketDimension => Map.FindParentRoom(GameObject)?.Type == RoomType.Pocket;

        /// <summary>
        /// Gets or sets a value indicating whether or not the player should use stamina system.
        /// </summary>
        public bool IsUsingStamina { get; set; } = true;

        /// <summary>
        /// Gets the player's ping.
        /// </summary>
        public int Ping => LiteNetLib4MirrorServer.GetPing(Connection.connectionId);

        /// <summary>
        /// Gets the player's items.
        /// </summary>
        public IReadOnlyCollection<Item> Items => readOnlyItems;

        /// <summary>
        /// Gets a value indicating whether the player inventory is empty or not.
        /// </summary>
        public bool IsInventoryEmpty => Items.Count == 0;

        /// <summary>
        /// Gets a value indicating whether the player inventory is full.
        /// </summary>
        public bool IsInventoryFull => Items.Count >= 8;

        /// <summary>
        /// Gets or sets a value indicating whether or not the player can send inputs.
        /// </summary>
        public bool CanSendInputs
        {
            get => !ReferenceHub.fpc.NetworkforceStopInputs;
            set => ReferenceHub.fpc.NetworkforceStopInputs = !value;
        }

        /// <summary>
        /// Gets a <see cref="Player"/> <see cref="IEnumerable{T}"/> of spectators that are currently spectating this <see cref="Player"/>.
        /// </summary>
        public IEnumerable<Player> CurrentSpectatingPlayers
        {
            get
            {
                foreach (ReferenceHub referenceHub in ReferenceHub.spectatorManager.ServerCurrentSpectatingPlayers)
                {
                    Player spectator = Get(referenceHub);

                    if (spectator == this || spectator.IsDead)
                        yield return spectator;
                }
            }
        }

        /// <summary>
        /// Gets a <see cref="Dictionary{TKey, TValue}"/> which contains all player's preferences.
        /// </summary>
        public Dictionary<ItemType, AttachmentIdentifier[]> Preferences =>
            Firearm.PlayerPreferences.FirstOrDefault(kvp => kvp.Key == this).Value;

        /// <summary>
        /// Gets the player's <see cref="Footprinting.Footprint"/>.
        /// </summary>
        public Footprint Footprint => new(ReferenceHub);

        /// <summary>
        /// Gets or sets a value indicating whether the player is spawn protected.
        /// </summary>
        public bool IsSpawnProtected
        {
            get => ReferenceHub.characterClassManager.SpawnProtected;
            set => ReferenceHub.characterClassManager.SpawnProtected = value;
        }

        /// <summary>
        /// Gets a dictionary for storing player objects of connected but not yet verified players.
        /// </summary>
        internal static ConditionalWeakTable<ReferenceHub, Player> UnverifiedPlayers { get; } = new();

        /// <summary>
        /// Gets a <see cref="Player"/> <see cref="IEnumerable{T}"/> filtered by side. Can be empty.
        /// </summary>
        /// <param name="side">The players' side.</param>
        /// <returns>The filtered <see cref="IEnumerable{T}"/>.</returns>
        public static IEnumerable<Player> Get(Side side) => List.Where(player => player.Role.Side == side);

        /// <summary>
        /// Gets a <see cref="Player"/> <see cref="IEnumerable{T}"/> filtered by team. Can be empty.
        /// </summary>
        /// <param name="team">The players' team.</param>
        /// <returns>The filtered <see cref="IEnumerable{T}"/>.</returns>
        public static IEnumerable<Player> Get(Team team) => List.Where(player => player.Role.Team == team);

        /// <summary>
        /// Gets a <see cref="Player"/> <see cref="IEnumerable{T}"/> filtered by role. Can be empty.
        /// </summary>
        /// <param name="role">The players' role.</param>
        /// <returns>The filtered <see cref="IEnumerable{T}"/>.</returns>
        public static IEnumerable<Player> Get(RoleType role) => List.Where(player => player.Role == role);

        /// <summary>
        /// Gets a <see cref="IEnumerable{T}"/> of <see cref="Player"/> filtered based on a predicate.
        /// </summary>
        /// <param name="predicate">The condition to satify.</param>
        /// <returns>A <see cref="IEnumerable{T}"/> of <see cref="Player"/> which contains elements that satify the condition.</returns>
        public static IEnumerable<Player> Get(Func<Player, bool> predicate) => List.Where(predicate);

        /// <summary>
        /// Gets the <see cref="Player"/> belonging to the <see cref="CommandSystem.ICommandSender"/>, if any.
        /// </summary>
        /// <param name="sender">The command sender.</param>
        /// <returns>A <see cref="Player"/> or <see langword="null"/> if not found.</returns>
        public static Player Get(CommandSystem.ICommandSender sender) => Get(sender as CommandSender);

        /// <summary>
        /// Gets the <see cref="Player"/> belonging to the <see cref="CommandSender"/>, if any.
        /// </summary>
        /// <param name="sender">The command sender.</param>
        /// <returns>A <see cref="Player"/> or <see langword="null"/> if not found.</returns>
        public static Player Get(CommandSender sender) => Get(sender.SenderId);

        /// <summary>
        /// Gets the <see cref="Player"/> belonging to the <see cref="global::ReferenceHub"/>, if any.
        /// </summary>
        /// <param name="referenceHub">The player's <see cref="global::ReferenceHub"/>.</param>
        /// <returns>A <see cref="Player"/> or <see langword="null"/> if not found.</returns>
        public static Player Get(ReferenceHub referenceHub) =>
            referenceHub is null ? null : Get(referenceHub.gameObject);

        /// <summary>
        /// Gets the <see cref="Player"/> belonging to a specific netId, if any.
        /// </summary>
        /// <param name="netId">The player's <see cref="NetworkIdentity.netId"/>.</param>
        /// <returns>The <see cref="Player"/> owning the netId, or <see langword="null"/> if not found.</returns>
        public static Player Get(uint netId) =>
            ReferenceHub.TryGetHubNetID(netId, out ReferenceHub hub) ? Get(hub) : null;

        /// <summary>
        /// Gets the <see cref="Player"/> belonging to a specific <see cref="Mirror.NetworkIdentity"/>, if any.
        /// </summary>
        /// <param name="netIdentity">The player's <see cref="Mirror.NetworkIdentity"/>.</param>
        /// <returns>The <see cref="Player"/> owning the <see cref="Mirror.NetworkIdentity"/>, or <see langword="null"/> if not found.</returns>
        public static Player Get(NetworkIdentity netIdentity) => Get(netIdentity.netId);

        /// <summary>
        /// Gets the <see cref="Player"/> belonging to a specific <see cref="NetworkConnection"/>, if any.
        /// </summary>
        /// <param name="conn">The player's <see cref="NetworkConnection"/>.</param>
        /// <returns>The <see cref="Player"/> owning the <see cref="NetworkConnection"/>, or <see langword="null"/> if not found.</returns>
        public static Player Get(NetworkConnection conn) => Get(conn.identity);

        /// <summary>
        /// Gets the <see cref="Player"/> belonging to the <see cref="UnityEngine.GameObject"/>, if any.
        /// </summary>
        /// <param name="gameObject">The player's <see cref="UnityEngine.GameObject"/>.</param>
        /// <returns>A <see cref="Player"/> or <see langword="null"/> if not found.</returns>
        public static Player Get(GameObject gameObject)
        {
            if (gameObject is null)
                return null;

            Dictionary.TryGetValue(gameObject, out Player player);

            return player;
        }

        /// <summary>
        /// Gets the player belonging to the specified id.
        /// </summary>
        /// <param name="id">The player id.</param>
        /// <returns>Returns the player found or <see langword="null"/> if not found.</returns>
        public static Player Get(int id)
        {
            if (IdsCache.TryGetValue(id, out Player player) && player?.ReferenceHub is not null)
                return player;

            foreach (Player playerFound in Dictionary.Values)
            {
                if (playerFound.Id != id)
                    continue;

                IdsCache[id] = playerFound;

                return playerFound;
            }

            return null;
        }

        /// <summary>
        /// Gets the player by identifier.
        /// </summary>
        /// <param name="args">The player's nickname, ID, steamID64 or Discord ID.</param>
        /// <returns>Returns the player found or <see langword="null"/> if not found.</returns>
        public static Player Get(string args)
        {
            try
            {
                if (string.IsNullOrWhiteSpace(args))
                    return null;

                if (UserIdsCache.TryGetValue(args, out Player playerFound) && playerFound?.ReferenceHub is not null)
                    return playerFound;

                if (int.TryParse(args, out int id))
                    return Get(id);

                if (args.EndsWith("@steam") || args.EndsWith("@discord") || args.EndsWith("@northwood") ||
                    args.EndsWith("@patreon"))
                {
                    foreach (Player player in Dictionary.Values)
                    {
                        if (player.UserId == args)
                        {
                            playerFound = player;
                            break;
                        }
                    }
                }
                else
                {
                    int lastnameDifference = 31;
                    string firstString = args.ToLower();

                    foreach (Player player in Dictionary.Values)
                    {
                        if (!player.IsVerified || player.Nickname is null)
                            continue;

                        if (!player.Nickname.Contains(args, StringComparison.OrdinalIgnoreCase))
                            continue;

                        string secondString = player.Nickname;

                        int nameDifference = secondString.Length - firstString.Length;
                        if (nameDifference < lastnameDifference)
                        {
                            lastnameDifference = nameDifference;
                            playerFound = player;
                        }
                    }
                }

                if (playerFound is not null)
                    UserIdsCache[args] = playerFound;

                return playerFound;
            }
            catch (Exception exception)
            {
                Log.Error($"{typeof(Player).FullName}.{nameof(Get)} error: {exception}");
                return null;
            }
        }

        /// <summary>
        /// Forces the player to reload their current weapon.
        /// </summary>
        /// <exception cref="InvalidOperationException">If the item is not a firearm.</exception>
        public void ReloadWeapon()
        {
            if (CurrentItem is Firearm firearm)
            {
                firearm.Base.AmmoManagerModule.ServerTryReload();
                Connection.Send(new RequestMessage(firearm.Serial, RequestType.Reload));
            }
            else
            {
                throw new InvalidOperationException("You may only reload weapons.");
            }
        }

        /// <summary>
        /// Tries to get an item from a player's inventory.
        /// </summary>
        /// <param name="serial">The unique identifier of the item.</param>
        /// <param name="item">The <see cref="ItemBase"/> found. <see langword="null"/> if it doesn't exist.</param>
        /// <returns><see langword="true"/> if the item is found, <see langword="false"/> otherwise.</returns>
        public bool TryGetItem(ushort serial, out ItemBase item) =>
            Inventory.UserInventory.Items.TryGetValue(serial, out item);

        /// <summary>
        /// Sets the player's rank.
        /// </summary>
        /// <param name="name">The rank name to be set.</param>
        /// <param name="group">The group to be set.</param>
        public void SetRank(string name, UserGroup group)
        {
            if (ServerStatic.GetPermissionsHandler()._groups.ContainsKey(name))
            {
                ServerStatic.GetPermissionsHandler()._groups[name].BadgeColor = group.BadgeColor;
                ServerStatic.GetPermissionsHandler()._groups[name].BadgeText = name;
                ServerStatic.GetPermissionsHandler()._groups[name].HiddenByDefault = !group.Cover;
                ServerStatic.GetPermissionsHandler()._groups[name].Cover = group.Cover;

                ReferenceHub.serverRoles.SetGroup(ServerStatic.GetPermissionsHandler()._groups[name], false, false, group.Cover);
            }
            else
            {
                ServerStatic.GetPermissionsHandler()._groups.Add(name, group);

                ReferenceHub.serverRoles.SetGroup(group, false, false, group.Cover);
            }

            if (ServerStatic.GetPermissionsHandler()._members.ContainsKey(UserId))
                ServerStatic.GetPermissionsHandler()._members[UserId] = name;
            else
                ServerStatic.GetPermissionsHandler()._members.Add(UserId, name);
        }

        /// <summary>
        /// Handcuff the player.
        /// </summary>
        /// <param name="cuffer">The cuffer player.</param>
        public void Handcuff(Player cuffer)
        {
            if (cuffer?.ReferenceHub is null)
                return;

            if (!IsCuffed && Vector3.Distance(Position, cuffer.Position) <= 130f)
            {
                Cuffer = cuffer;
            }
        }

        /// <summary>
        /// Removes handcuffs.
        /// </summary>
        public void RemoveHandcuffs()
        {
            Inventory.SetDisarmedStatus(null);
            new DisarmedPlayersListMessage(DisarmedPlayers.Entries).SendToAuthenticated();
        }

        /// <summary>
        /// Sets the player's <see cref="RoleType"/>.
        /// </summary>
        /// <param name="newRole">The new <see cref="RoleType"/> to be set.</param>
        /// <param name="reason">The <see cref="SpawnReason"/> defining why the player's role was changed.</param>
        /// <param name="lite">Indicates whether it should preserve the position and inventory after changing the role.</param>
        public void SetRole(RoleType newRole, SpawnReason reason = SpawnReason.ForceClass, bool lite = false)
        {
            ReferenceHub.characterClassManager.SetPlayersClass(newRole, GameObject, (CharacterClassManager.SpawnReason)reason, lite);
        }

        /// <summary>
        /// Broadcasts the given <see cref="Features.Broadcast"/> to the player.
        /// </summary>
        /// <param name="broadcast">The <see cref="Features.Broadcast"/> to be broadcasted.</param>
        /// <param name="shouldClearPrevious">Clears all player's broadcasts before sending the new one.</param>
        public void Broadcast(Broadcast broadcast, bool shouldClearPrevious = false)
        {
            if (broadcast.Show)
                Broadcast(broadcast.Duration, broadcast.Content, broadcast.Type, shouldClearPrevious);
        }

        /// <summary>
        /// Drops an item from the player's inventory.
        /// </summary>
        /// <param name="item">The item to be dropped.</param>
        public void DropItem(Item item) => Inventory.ServerDropItem(item.Serial);

        /// <summary>
        /// Drops the held item.
        /// </summary>
        public void DropHeldItem() => DropItem(CurrentItem);

        /// <summary>
        /// Indicates whether the player has an item.
        /// </summary>
        /// <param name="item">The item to search for.</param>
        /// <returns><see langword="true"/>, if the player has it; otherwise, <see langword="false"/>.</returns>
        public bool HasItem(Item item) => Inventory.UserInventory.Items.ContainsValue(item.Base);

        /// <summary>
        /// Indicates whether the player has an item type.
        /// </summary>
        /// <param name="type">The type to search for.</param>
        /// <returns><see langword="true"/>, if the player has it; otherwise, <see langword="false"/>.</returns>
        public bool HasItem(ItemType type) =>
            Inventory.UserInventory.Items.Any(tempItem => tempItem.Value.ItemTypeId == type);

        /// <summary>
        /// Counts how many items of a certain <see cref="ItemType"/> a player has.
        /// </summary>
        /// <param name="item">The item to search for.</param>
        /// <returns>How many items of that <see cref="ItemType"/> the player has.</returns>
        public int CountItem(ItemType item) =>
            Inventory.UserInventory.Items.Count(tempItem => tempItem.Value.ItemTypeId == item);

        /// <summary>
        /// Removes an <see cref="Item"/> from the player's inventory.
        /// </summary>
        /// <param name="item">The <see cref="Item"/> to remove.</param>
        /// <param name="destroy">Whether or not to destroy the item.</param>
        /// <returns>A value indicating whether the <see cref="Item"/> was removed.</returns>
        public bool RemoveItem(Item item, bool destroy = true)
        {
            if (!ItemsValue.Contains(item))
            {
                return false;
            }

            if (!Inventory.UserInventory.Items.ContainsKey(item.Serial))
            {
                ItemsValue.Remove(item);
                return false;
            }

            if (destroy)
            {
                Inventory.ServerRemoveItem(item.Serial, null);
            }
            else
            {
                if (CurrentItem is not null && CurrentItem.Serial == item.Serial)
                    Inventory.NetworkCurItem = ItemIdentifier.None;

                Inventory.UserInventory.Items.Remove(item.Serial);
                ItemsValue.Remove(item);
                Inventory.SendItemsNextFrame = true;
            }

            return true;
        }

        /// <summary>
        /// Removes the held <see cref="ItemBase"/> from the player's inventory.
        /// </summary>
        /// <returns>Returns a value indicating whether the <see cref="ItemBase"/> was removed.</returns>
        public bool RemoveHeldItem() => RemoveItem(CurrentItem);

        /// <summary>
        /// Sends a console message to the player's console.
        /// </summary>
        /// <param name="message">The message to be sent.</param>
        /// <param name="color">The message color.</param>
        public void SendConsoleMessage(string message, string color) => SendConsoleMessage(this, message, color);

        /// <summary>
        /// Sends a console message to a <see cref="Player"/>.
        /// </summary>
        /// <param name="target">The message target.</param>
        /// <param name="message">The message to be sent.</param>
        /// <param name="color">The message color.</param>
        public void SendConsoleMessage(Player target, string message, string color) =>
            ReferenceHub.characterClassManager.TargetConsolePrint(target.Connection, message, color);

        /// <summary>
        /// Disconnects the player.
        /// </summary>
        /// <param name="reason">The disconnection reason.</param>
        public void Disconnect(string reason = null) =>
            ServerConsole.Disconnect(GameObject, string.IsNullOrEmpty(reason) ? string.Empty : reason);

        /// <summary>
        /// Resets the player's stamina.
        /// </summary>
        public void ResetStamina() => ReferenceHub.fpc.ResetStamina();

        /// <summary>
        /// Hurts the player.
        /// </summary>
        /// <param name="damageHandlerBase">The <see cref="DamageHandlerBase"/> used to deal damage.</param>
        public void Hurt(DamageHandlerBase damageHandlerBase) => ReferenceHub.playerStats.DealDamage(damageHandlerBase);

        /// <summary>
        /// Hurts the player.
        /// </summary>
        /// <param name="attacker">The <see cref="Player"/> attacking player.</param>
        /// <param name="amount">The <see langword="float"/> amount of damage to deal.</param>
        /// <param name="damageType">The <see cref="DamageType"/> of the damage dealt.</param>
        /// <param name="cassieAnnouncement">The <see cref="CustomHandlerBase.CassieAnnouncement"/> cassie announcement to make if the damage kills the player.</param>
        public void Hurt(Player attacker, float amount, DamageType damageType = DamageType.Unknown, CustomHandlerBase.CassieAnnouncement cassieAnnouncement = null) =>
            Hurt(new CustomDamageHandler(this, attacker, amount, damageType, cassieAnnouncement));

        /// <summary>
        /// Hurts the player.
        /// </summary>
        /// <param name="attacker">The <see cref="Player"/> attacking player.</param>
        /// <param name="damage">The <see langword="float"/> amount of damage to deal.</param>
        /// <param name="force">The throw force.</param>
        /// <param name="armorPenetration">The armor penetration amount.</param>
        public void Hurt(Player attacker, float damage, Vector3 force = default, int armorPenetration = 0) =>
            Hurt(new ExplosionDamageHandler(attacker.Footprint, force, damage, armorPenetration));

        /// <summary>
        /// Hurts the player.
        /// </summary>
        /// <param name="amount">The <see langword="float"/> amount of damage to deal.</param>
        /// <param name="damageType">The <see cref="DamageType"/> of the damage dealt.</param>
        /// <param name="cassieAnnouncement">The <see langword="string"/> cassie announcement to make if the damage kills the player.</param>
        public void Hurt(float amount, DamageType damageType = DamageType.Unknown, string cassieAnnouncement = "") =>
            Hurt(new CustomReasonDamageHandler(DamageTypeExtensions.TranslationConversion.FirstOrDefault(k => k.Value == damageType).Key.LogLabel, amount, cassieAnnouncement));

        /// <summary>
        /// Hurts the player.
        /// </summary>
        /// <param name="damage">The amount of damage to deal.</param>
        /// <param name="damageReason"> The reason for the damage being dealt.</param>
        /// <param name="cassieAnnouncement">The cassie announcement to make.</param>
        public void Hurt(float damage, string damageReason, string cassieAnnouncement = "") =>
            Hurt(new CustomReasonDamageHandler(damageReason, damage, cassieAnnouncement));

        /// <summary>
        /// Heals the player.
        /// </summary>
        /// <param name="amount">The amount of health to heal.</param>
        /// <param name="overrideMaxHealth">Whether healing should exceed their max health.</param>
        public void Heal(float amount, bool overrideMaxHealth = false)
        {
            if (!overrideMaxHealth)
                ((HealthStat)ReferenceHub.playerStats.StatModules[0]).ServerHeal(amount);
            else
                Health += amount;
        }

        /// <summary>
        /// Kills the player.
        /// </summary>
        /// <param name="damageType">The <see cref="DamageType"/> the player has been killed.</param>
        /// <param name="cassieAnnouncement">The cassie announcement to make upon death.</param>
        public void Kill(DamageType damageType, string cassieAnnouncement = "")
        {
            if (Role.Side != Side.Scp && !string.IsNullOrEmpty(cassieAnnouncement))
                Cassie.Message(cassieAnnouncement);

            ReferenceHub.playerStats.KillPlayer(new CustomReasonDamageHandler(DamageTypeExtensions.TranslationConversion.FirstOrDefault(k => k.Value == damageType).Key.LogLabel, float.MaxValue, cassieAnnouncement));
        }

        /// <summary>
        /// Kills the player.
        /// </summary>
        /// <param name="deathReason">The reason the player has been killed.</param>
        /// <param name="cassieAnnouncement">The cassie announcement to make upon death.</param>
        public void Kill(string deathReason, string cassieAnnouncement = "")
        {
            if (Role.Side != Side.Scp && !string.IsNullOrEmpty(cassieAnnouncement))
                Cassie.Message(cassieAnnouncement);

            ReferenceHub.playerStats.KillPlayer(new CustomReasonDamageHandler(deathReason, float.MaxValue, cassieAnnouncement));
        }

        /// <summary>
        /// Bans the player.
        /// </summary>
        /// <param name="duration">The ban duration.</param>
        /// <param name="reason">The ban reason.</param>
        /// <param name="issuer">The ban issuer nickname.</param>
        public void Ban(int duration, string reason, string issuer = "Console") =>
            Server.BanPlayer.BanUser(GameObject, duration, reason, issuer, false);

        /// <summary>
        /// Kicks the player.
        /// </summary>
        /// <param name="reason">The kick reason.</param>
        /// <param name="issuer">The kick issuer nickname.</param>
        public void Kick(string reason, string issuer = "Console") => Ban(0, reason, issuer);

        /// <summary>
        /// Persistently mutes the player. For temporary mutes, see <see cref="Player.IsMuted"/> and <see cref="Player.IsIntercomMuted"/>.
        /// </summary>
        /// <param name="intercom">Whether or not this mute is for the intercom only.</param>
        public void Mute(bool intercom = false) =>
            MuteHandler.IssuePersistentMute(intercom ? ("ICOM-" + UserId) : UserId);

        /// <summary>
        /// Revokes a persistent mute. For temporary mutes, see <see cref="Player.IsMuted"/> and <see cref="Player.IsIntercomMuted"/>.
        /// </summary>
        /// <param name="intercom">Whether or not this un-mute is for the intercom only.</param>
        public void UnMute(bool intercom = false) =>
            MuteHandler.RevokePersistentMute(intercom ? ("ICOM-" + UserId) : UserId);

        /// <summary>
        /// Blink the player's tag.
        /// </summary>
        /// <returns>Used to wait.</returns>
        public IEnumerator<float> BlinkTag()
        {
            yield return Timing.WaitForOneFrame;

            BadgeHidden = !BadgeHidden;

            yield return Timing.WaitForOneFrame;

            BadgeHidden = !BadgeHidden;
        }

        /// <summary>
        /// Sends a message to the player's Remote Admin console.
        /// </summary>
        /// <param name="message">The message to be sent.</param>
        /// <param name="success">Indicates whether the message should be highlighted as success.</param>
        /// <param name="pluginName">The plugin name.</param>
        public void RemoteAdminMessage(string message, bool success = true, string pluginName = null)
        {
            Sender.RaReply((pluginName ?? Assembly.GetCallingAssembly().GetName().Name) + "#" + message, success, true, string.Empty);
        }

        /// <summary>
        /// Shows a broadcast to the player. Doesn't get logged to the console and can be monospaced.
        /// </summary>
        /// <param name="duration">The broadcast duration.</param>
        /// <param name="message">The message to be broadcasted.</param>
        /// <param name="type">The broadcast type.</param>
        /// <param name="shouldClearPrevious">Clears all player's broadcasts before sending the new one.</param>
        public void Broadcast(ushort duration, string message, global::Broadcast.BroadcastFlags type = global::Broadcast.BroadcastFlags.Normal, bool shouldClearPrevious = false)
        {
            if (shouldClearPrevious)
                ClearBroadcasts();

            Server.Broadcast.TargetAddElement(Connection, message, duration, type);
        }

        /// <summary>
        /// Clears the player's brodcast. Doesn't get logged to the console.
        /// </summary>
        public void ClearBroadcasts() => Server.Broadcast.TargetClearElements(Connection);

        /// <summary>
        /// Adds the amount of a specified <see cref="AmmoType">ammo type</see> to the player's inventory.
        /// </summary>
        /// <param name="ammoType">The <see cref="AmmoType"/> to be added.</param>
        /// <param name="amount">The amount of ammo to be added.</param>
        public void AddAmmo(AmmoType ammoType, ushort amount) =>
            Inventory.ServerAddAmmo(ammoType.GetItemType(), amount);

        /// <summary>
        /// Adds the amount of a weapon's <see cref="AmmoType">ammo type</see> to the player's inventory.
        /// </summary>
        /// <param name="weaponType">The <see cref="ItemType"/> of the weapon.</param>
        /// <param name="amount">The amount of ammo to be added.</param>
        public void AddAmmo(ItemType weaponType, ushort amount) => AddAmmo(weaponType.GetWeaponAmmoType(), amount);

        /// <summary>
        /// Sets the amount of a specified <see cref="AmmoType">ammo type</see> to the player's inventory.
        /// </summary>
        /// <param name="ammoType">The <see cref="AmmoType"/> to be set.</param>
        /// <param name="amount">The amount of ammo to be set.</param>
        public void SetAmmo(AmmoType ammoType, ushort amount) =>
            Inventory.ServerSetAmmo(ammoType.GetItemType(), amount);

        /// <summary>
        /// Gets the ammo count of a specified <see cref="AmmoType">ammo type</see> in a player's inventory.
        /// </summary>
        /// <param name="ammoType">The <see cref="AmmoType"/> to be searched for in the player's inventory.</param>
        /// <returns>The specified <see cref="AmmoType">ammo</see> count.</returns>
        public ushort GetAmmo(AmmoType ammoType) => Inventory.GetCurAmmo(ammoType.GetItemType());

        /// <summary>
        /// Drops a specific <see cref="AmmoType"/> out of the player's inventory.
        /// </summary>
        /// <param name="ammoType">The <see cref="AmmoType"/> that will be dropped.</param>
        /// <param name="amount">The amount of ammo that will be dropped.</param>
        /// <param name="checkMinimals">Whether ammo limits will be taken into consideration.</param>
        /// <returns><see langword="true"/> if ammo was dropped; otherwise, <see langword="false"/>.</returns>
        public bool DropAmmo(AmmoType ammoType, ushort amount, bool checkMinimals = false) =>
            Inventory.ServerDropAmmo(ammoType.GetItemType(), amount, checkMinimals);

        /// <summary>
        /// Gets the maximum amount of ammo the player can hold, given the ammo <see cref="AmmoType"/>.
        /// This method factors in the armor the player is wearing, as well as server configuration.
        /// For the maximum amount of ammo that can be given regardless of worn armor and server configuration, see <see cref="Ammo.AmmoLimit"/>.
        /// </summary>
        /// <param name="type">The <see cref="AmmoType"/> of the ammo to check.</param>
        /// <returns>The maximum amount of ammo this player can carry. Guaranteed to be between <c>0</c> and <see cref="Ammo.AmmoLimit"/>.</returns>
        public int GetAmmoLimit(AmmoType type) =>
            InventorySystem.Configs.InventoryLimits.GetAmmoLimit(type.GetItemType(), referenceHub);

        /// <summary>
        /// Gets the maximum amount of an <see cref="ItemCategory"/> the player can hold, based on the armor the player is wearing, as well as server configuration.
        /// </summary>
        /// <param name="category">The <see cref="ItemCategory"/> to check.</param>
        /// <returns>The maximum amount of items in the category that the player can hold.</returns>
        public int GetCategoryLimit(ItemCategory category) =>
            InventorySystem.Configs.InventoryLimits.GetCategoryLimit(category, referenceHub);

        /// <summary>
        /// Add an item of the specified type with default durability(ammo/charge) and no mods to the player's inventory.
        /// </summary>
        /// <param name="itemType">The item to be added.</param>
        /// <param name="identifiers">The attachments to be added to the item.</param>
        /// <returns>The <see cref="Item"/> given to the player.</returns>
        public Item AddItem(ItemType itemType, IEnumerable<AttachmentIdentifier> identifiers = null)
        {
            Item item = Item.Get(Inventory.ServerAddItem(itemType));
            if (item is Firearm firearm)
            {
                if (identifiers is not null)
                {
                    firearm.AddAttachment(identifiers);
                }
                else if (Preferences.TryGetValue(itemType, out AttachmentIdentifier[] attachments))
                {
                    firearm.Base.ApplyAttachmentsCode(attachments.GetAttachmentsCode(), true);
                }

                FirearmStatusFlags flags = FirearmStatusFlags.MagazineInserted;
                if (firearm.Attachments.Any(a => a.Name == AttachmentName.Flashlight))
                    flags |= FirearmStatusFlags.FlashlightEnabled;
                firearm.Base.Status =
                    new FirearmStatus(firearm.MaxAmmo, flags, firearm.Base.GetCurrentAttachmentsCode());
            }

            return item;
        }

        /// <summary>
        /// Add the amount of items of the specified type with default durability(ammo/charge) and no mods to the player's inventory.
        /// </summary>
        /// <param name="itemType">The item to be added.</param>
        /// <param name="amount">The amount of items to be added.</param>
        /// <returns>An <see cref="IEnumerable{Item}"/> containing the items given.</returns>
        public IEnumerable<Item> AddItem(ItemType itemType, int amount)
        {
            List<Item> items = new(amount > 0 ? amount : 0);
            if (amount > 0)
            {
                for (int i = 0; i < amount; i++)
                    items.Add(AddItem(itemType));
            }

            return items;
        }

        /// <summary>
        /// Add the amount of items of the specified type with default durability(ammo/charge) and no mods to the player's inventory.
        /// </summary>
        /// <param name="itemType">The item to be added.</param>
        /// <param name="amount">The amount of items to be added.</param>
        /// <param name="identifiers">The attachments to be added to the item.</param>
        /// <returns>An <see cref="IEnumerable{Item}"/> containing the items given.</returns>
        public IEnumerable<Item> AddItem(ItemType itemType, int amount, IEnumerable<AttachmentIdentifier> identifiers)
        {
            List<Item> items = new(amount > 0 ? amount : 0);
            if (amount > 0)
            {
                IEnumerable<AttachmentIdentifier> attachmentIdentifiers = identifiers.ToList();
                for (int i = 0; i < amount; i++)
                {
                    items.Add(AddItem(itemType, attachmentIdentifiers));
                }
            }

            return items;
        }

        /// <summary>
        /// Add the list of items of the specified type with default durability(ammo/charge) and no mods to the player's inventory.
        /// </summary>
        /// <param name="items">The list of items to be added.</param>
        /// <returns>An <see cref="IEnumerable{Item}"/> containing the items given.</returns>
        public IEnumerable<Item> AddItem(IEnumerable<ItemType> items)
        {
            List<ItemType> enumeratedItems = new(items);
            List<Item> returnedItems = new(enumeratedItems.Count);

            foreach (ItemType type in enumeratedItems)
                returnedItems.Add(AddItem(type));

            return returnedItems;
        }

        /// <summary>
        /// Add the list of items of the specified type with default durability(ammo/charge) and no mods to the player's inventory.
        /// </summary>
        /// <param name="items">The <see cref="Dictionary{TKey, TValue}"/> of <see cref="ItemType"/> and <see cref="IEnumerable{T}"/> of <see cref="AttachmentIdentifier"/> to be added.</param>
        /// <returns>An <see cref="IEnumerable{Item}"/> containing the items given.</returns>
        public IEnumerable<Item> AddItem(Dictionary<ItemType, IEnumerable<AttachmentIdentifier>> items)
        {
            List<Item> returnedItems = new(items.Count);

            foreach (KeyValuePair<ItemType, IEnumerable<AttachmentIdentifier>> item in items)
                returnedItems.Add(AddItem(item.Key, item.Value));

            return returnedItems;
        }

        /// <summary>
        /// Add an item to the player's inventory.
        /// </summary>
        /// <param name="item">The item to be added.</param>
        public void AddItem(Item item)
        {
            try
            {
                if (item.Base is null)
                    item = new Item(item.Type);

                AddItem(item.Base, item);
            }
            catch (Exception e)
            {
                Log.Error($"{nameof(Player)}.{nameof(AddItem)}(Item): {e}");
            }
        }

        /// <summary>
        /// Add an item to the player's inventory.
        /// </summary>
        /// <param name="item">The item to be added.</param>
        /// <param name="identifiers">The attachments to be added to the item.</param>
        public void AddItem(Item item, IEnumerable<AttachmentIdentifier> identifiers)
        {
            try
            {
                if (item.Base is null)
                    item = new Item(item.Type);

                if (item is Firearm firearm && identifiers is not null)
                    firearm.AddAttachment(identifiers);

                AddItem(item.Base, item);
            }
            catch (Exception e)
            {
                Log.Error($"{nameof(Player)}.{nameof(AddItem)}(Item): {e}");
            }
        }

        /// <summary>
        /// Adds an item to the player's inventory.
        /// </summary>
        /// <param name="pickup">The <see cref="Pickup"/> of the item to be added.</param>
        /// <returns>The <see cref="Item"/> that was added.</returns>
        public Item AddItem(Pickup pickup) =>
            Item.Get(Inventory.ServerAddItem(pickup.Type, pickup.Serial, pickup.Base));

        /// <summary>
        /// Adds an item to the player's inventory.
        /// </summary>
        /// <param name="pickup">The <see cref="Pickup"/> of the item to be added.</param>
        /// <param name="identifiers">The attachments to be added to <see cref="Pickup"/> of the item.</param>
        /// <returns>The <see cref="Item"/> that was added.</returns>
        public Item AddItem(Pickup pickup, IEnumerable<AttachmentIdentifier> identifiers)
        {
            Item item = Item.Get(Inventory.ServerAddItem(pickup.Type, pickup.Serial, pickup.Base));

            if (item is Firearm firearm && identifiers is not null)
                firearm.AddAttachment(identifiers);

            return item;
        }

        /// <summary>
        /// Add an item to the player's inventory.
        /// </summary>
        /// <param name="itemBase">The item to be added.</param>
        /// <param name="item">The <see cref="Item"/> object of the item.</param>
        /// <returns>The item that was added.</returns>
        public Item AddItem(ItemBase itemBase, Item item = null)
        {
            try
            {
                if (item is null)
                    item = Item.Get(itemBase);

                int ammo = -1;
                if (item is Firearm firearm1)
                {
                    ammo = firearm1.Ammo;
                }

                itemBase.Owner = ReferenceHub;
                Inventory.UserInventory.Items[item.Serial] = itemBase;
                if (itemBase.PickupDropModel is not null)
                {
                    itemBase.OnAdded(itemBase.PickupDropModel);
                }

                if (itemBase is InventorySystem.Items.Firearms.Firearm firearm)
                {
                    if (Preferences.TryGetValue(firearm.ItemTypeId, out AttachmentIdentifier[] attachments))
                    {
                        firearm.ApplyAttachmentsCode(attachments.GetAttachmentsCode(), true);
                    }

                    FirearmStatusFlags flags = FirearmStatusFlags.MagazineInserted;
                    if (firearm.Attachments.Any(a => a.Name == AttachmentName.Flashlight))
                        flags |= FirearmStatusFlags.FlashlightEnabled;
                    firearm.Status = new FirearmStatus(ammo > -1 ? (byte)ammo : firearm.AmmoManagerModule.MaxAmmo, flags, firearm.GetCurrentAttachmentsCode());
                }

                if (itemBase is IAcquisitionConfirmationTrigger acquisitionConfirmationTrigger)
                {
                    acquisitionConfirmationTrigger.ServerConfirmAcqusition();
                }

                ItemsValue.Add(item);

                Inventory.SendItemsNextFrame = true;
                return item;
            }
            catch (Exception e)
            {
                Log.Error($"{nameof(Player)}.{nameof(AddItem)}(ItemBase, [Item]): {e}");
            }

            return null;
        }

        /// <summary>
        /// Add the amount of items to the player's inventory.
        /// </summary>
        /// <param name="item">The item to be added.</param>
        /// <param name="amount">The amount of items to be added.</param>
        public void AddItem(Item item, int amount)
        {
            if (amount > 0)
            {
                for (int i = 0; i < amount; i++)
                    AddItem(item);
            }
        }

        /// <summary>
        /// Add the amount of items to the player's inventory.
        /// </summary>
        /// <param name="item">The item to be added.</param>
        /// <param name="amount">The amount of items to be added.</param>
        /// <param name="identifiers">The attachments to be added to the item.</param>
        public void AddItem(Item item, int amount, IEnumerable<AttachmentIdentifier> identifiers)
        {
            if (amount > 0)
            {
                for (int i = 0; i < amount; i++)
                    AddItem(item, identifiers);
            }
        }

        /// <summary>
        /// Add the list of items to the player's inventory.
        /// </summary>
        /// <param name="items">The list of items to be added.</param>
        public void AddItem(IEnumerable<Item> items)
        {
            IEnumerable<Item> enumerable = items.ToList();
            if (enumerable.Any())
            {
                for (int i = 0; i < enumerable.Count(); i++)
                    AddItem(enumerable.ElementAt(i));
            }
        }

        /// <summary>
        /// Add the list of items to the player's inventory.
        /// </summary>
        /// <param name="items">The <see cref="Dictionary{TKey, TValue}"/> of <see cref="Item"/> and <see cref="IEnumerable{T}"/> of <see cref="AttachmentIdentifier"/> to be added.</param>
        public void AddItem(Dictionary<Item, IEnumerable<AttachmentIdentifier>> items)
        {
            if (items.Count > 0)
            {
                foreach (KeyValuePair<Item, IEnumerable<AttachmentIdentifier>> item in items)
                    AddItem(item.Key, item.Value);
            }
        }

        /// <summary>
        /// Gives the player a specific candy. Will give the player a bag if they do not already have one.
        /// </summary>
        /// <param name="candyType">The <see cref="CandyKindID"/> to give.</param>
        /// <returns><see langword="true"/> if a candy was given.</returns>
        public bool TryAddCandy(CandyKindID candyType)
        {
            bool flag = false;
            if (Scp330Bag.TryGetBag(ReferenceHub, out Scp330Bag bag))
            {
                flag = bag.TryAddSpecific(candyType);
                if (flag)
                    bag.ServerRefreshBag();
                return flag;
            }

            if (Items.Count > 7)
                return false;

            Scp330 scp330 = (Scp330)AddItem(ItemType.SCP330);
            Timing.CallDelayed(0.02f, () =>
            {
                scp330.Base.Candies.Clear();
                scp330.AddCandy(candyType);
            });

            return true;
        }

        /// <summary>
        /// Resets the player's inventory to the provided list of items, clearing any items it already possess.
        /// </summary>
        /// <param name="newItems">The new items that have to be added to the inventory.</param>
        public void ResetInventory(IEnumerable<ItemType> newItems)
        {
            ClearInventory();

            Timing.CallDelayed(0.5f, () =>
            {
                if (!newItems.Any())
                    return;

                foreach (ItemType item in newItems)
                    AddItem(item);
            });
        }

        /// <summary>
        /// Resets the player's inventory to the provided list of items, clearing any items it already possess.
        /// </summary>
        /// <param name="newItems">The new items that have to be added to the inventory.</param>
        public void ResetInventory(IEnumerable<Item> newItems)
        {
            ClearInventory();

            if (newItems.Any())
            {
                foreach (Item item in newItems)
                {
                    AddItem(item.Base is null ? new Item(item.Type) : item);
                }
            }
        }

        /// <summary>
        /// Clears the player's inventory, including all ammo and items.
        /// </summary>
        /// <param name="destroy">Whether or not to fully destroy the old items.</param>
        public void ClearInventory(bool destroy = true)
        {
            while (Items.Count > 0)
                RemoveItem(Items.ElementAt(0), destroy);
        }

        /// <summary>
        /// Drops all items in the player's inventory, including all ammo and items.
        /// </summary>
        public void DropItems() => Inventory.ServerDropEverything();

        /// <summary>
        /// Causes the player to throw a grenade.
        /// </summary>
        /// <param name="type">The <see cref="GrenadeType"/> to be thrown.</param>
        /// <param name="fullForce">Whether to throw with full or half force.</param>
        /// <returns>The <see cref="Throwable"/> item that was spawned.</returns>
        public Throwable ThrowGrenade(GrenadeType type, bool fullForce = true)
        {
            Throwable throwable = type switch
            {
                GrenadeType.Flashbang => new FlashGrenade(),
                _ => new ExplosiveGrenade(type.GetItemType()),
            };
            ThrowItem(throwable, fullForce);
            return throwable;
        }

        /// <summary>
        /// Throw an item.
        /// </summary>
        /// <param name="throwable">The <see cref="Throwable"/> to be thrown.</param>
        /// <param name="fullForce">Whether to throw with full or half force.</param>
        public void ThrowItem(Throwable throwable, bool fullForce = true)
        {
            throwable.Base.Owner = ReferenceHub;
            throwable.Throw(fullForce);
        }

        /// <summary>
        /// Show a hint to the player.
        /// </summary>
        /// <param name="message">The message to be shown.</param>
        /// <param name="duration">The duration the text will be on screen.</param>
        public void ShowHint(string message, float duration = 3f)
        {
            HintParameter[] parameters = new HintParameter[]
            {
                new StringHintParameter(message),
            };

            HintDisplay.Show(new TextHint(message, parameters, null, duration));
        }

        /// <summary>
        /// Sends a HitMarker to the player.
        /// </summary>
        /// <param name="size">The size of the hitmarker (Do not exceed <see cref="Hitmarker.MaxSize"/>).</param>
        public void ShowHitMarker(float size = 1f) =>
            Hitmarker.SendHitmarker(Connection, size > Hitmarker.MaxSize ? Hitmarker.MaxSize : size);

        /// <summary>
        /// Safely gets an <see cref="object"/> from <see cref="SessionVariables"/>, then casts it to <typeparamref name="T"/>.
        /// </summary>
        /// <typeparam name="T">The returned object type.</typeparam>
        /// <param name="key">The key of the object to get.</param>
        /// <param name="result">When this method returns, contains the value associated with the specified key, if the key is found; otherwise, the default value for the type of the value parameter is used.</param>
        /// <returns><see langword="true"/> if the SessionVariables contains an element with the specified key; otherwise, <see langword="false"/>.</returns>
        public bool TryGetSessionVariable<T>(string key, out T result)
        {
            if (SessionVariables.TryGetValue(key, out object value) && value is T type)
            {
                result = type;
                return true;
            }

            result = default;
            return false;
        }

        /// <summary>
        /// Gets a <see cref="StatBase"/> module from the player's <see cref="PlayerStats"/> component.
        /// </summary>
        /// <typeparam name="T">The returned object type.</typeparam>
        /// <returns>The <typeparamref name="T"/> module that was requested.</returns>
        public T GetModule<T>()
            where T : StatBase
            => ReferenceHub.playerStats.GetModule<T>();

        /// <summary>
        /// Gets a <see cref="bool"/> describing whether the given <see cref="PlayerEffect">status effect</see> is currently enabled.
        /// </summary>
        /// <typeparam name="T">The <see cref="PlayerEffect"/> to check.</typeparam>
        /// <returns>A <see cref="bool"/> determining whether the player effect is active.</returns>
        public bool GetEffectActive<T>()
            where T : PlayerEffect
        {
            if (ReferenceHub.playerEffectsController.AllEffects.TryGetValue(typeof(T), out PlayerEffect playerEffect))
                return playerEffect.IsEnabled;

            return false;
        }

        /// <summary>
        /// Disables all currently active <see cref="PlayerEffect">status effects</see>.
        /// </summary>
        public void DisableAllEffects()
        {
            foreach (KeyValuePair<Type, PlayerEffect> effect in ReferenceHub.playerEffectsController.AllEffects)
                effect.Value.IsEnabled = false;
        }

        /// <summary>
        /// Disables a specific <see cref="PlayerEffect">status effect</see> on the player.
        /// </summary>
        /// <typeparam name="T">The <see cref="PlayerEffect"/> to disable.</typeparam>
        public void DisableEffect<T>()
            where T : PlayerEffect => ReferenceHub.playerEffectsController.DisableEffect<T>();

        /// <summary>
        /// Disables a specific <see cref="EffectType">status effect</see> on the player.
        /// </summary>
        /// <param name="effect">The <see cref="EffectType"/> to disable.</param>
        public void DisableEffect(EffectType effect)
        {
            if (TryGetEffect(effect, out PlayerEffect playerEffect))
                playerEffect.IsEnabled = false;
        }

        /// <summary>
        /// Disables a <see cref="IEnumerable{T}"/> of <see cref="EffectType"/> on the player.
        /// </summary>
        /// <param name="effects">The <see cref="IEnumerable{T}"/> of <see cref="EffectType"/> to disable.</param>
        public void DisableEffects(IEnumerable<EffectType> effects)
        {
            foreach (EffectType effect in effects)
                DisableEffect(effect);
        }

        /// <summary>
        /// Enables a <see cref="PlayerEffect">status effect</see> on the player.
        /// </summary>
        /// <typeparam name="T">The <see cref="PlayerEffect"/> to enable.</typeparam>
        /// <param name="duration">The amount of time the effect will be active for.</param>
        /// <param name="addDurationIfActive">If the effect is already active, setting to <see langword="true"/> will add this duration onto the effect.</param>
        public void EnableEffect<T>(float duration = 0f, bool addDurationIfActive = false)
            where T : PlayerEffect =>
            ReferenceHub.playerEffectsController.EnableEffect<T>(duration, addDurationIfActive);

        /// <summary>
        /// Enables a <see cref="PlayerEffect">status effect</see> on the player.
        /// </summary>
        /// <param name="effect">The name of the <see cref="PlayerEffect"/> to enable.</param>
        /// <param name="duration">The amount of time the effect will be active for.</param>
        /// <param name="addDurationIfActive">If the effect is already active, setting to <see langword="true"/> will add this duration onto the effect.</param>
        public void EnableEffect(PlayerEffect effect, float duration = 0f, bool addDurationIfActive = false)
            => ReferenceHub.playerEffectsController.EnableEffect(effect, duration, addDurationIfActive);

        /// <summary>
        /// Enables a <see cref="PlayerEffect">status effect</see> on the player.
        /// </summary>
        /// <param name="effect">The name of the <see cref="PlayerEffect"/> to enable.</param>
        /// <param name="duration">The amount of time the effect will be active for.</param>
        /// <param name="addDurationIfActive">If the effect is already active, setting to <see langword="true"/> will add this duration onto the effect.</param>
        /// <returns>A bool indicating whether the effect was valid and successfully enabled.</returns>
        public bool EnableEffect(string effect, float duration = 0f, bool addDurationIfActive = false)
            => ReferenceHub.playerEffectsController.EnableByString(effect, duration, addDurationIfActive);

        /// <summary>
        /// Enables a <see cref="EffectType">status effect</see> on the player.
        /// </summary>
        /// <param name="effect">The <see cref="EffectType"/> to enable.</param>
        /// <param name="duration">The amount of time the effect will be active for.</param>
        /// <param name="addDurationIfActive">If the effect is already active, setting to <see langword="true"/> will add this duration onto the effect.</param>
        public void EnableEffect(EffectType effect, float duration = 0f, bool addDurationIfActive = false)
        {
            if (TryGetEffect(effect, out PlayerEffect pEffect))
                ReferenceHub.playerEffectsController.EnableEffect(pEffect, duration, addDurationIfActive);
        }

        /// <summary>
        /// Enables a random <see cref="EffectType"/> on the player.
        /// </summary>
        /// <param name="duration">The amount of time the effect will be active for.</param>
        /// <param name="addDurationIfActive">If the effect is already active, setting to <see langword="true"/> will add this duration onto the effect.</param>
        /// <returns>A <see cref="EffectType"/> that was given to the player.</returns>
        public EffectType ApplyRandomEffect(float duration = 0f, bool addDurationIfActive = false)
        {
            EffectType effectType = (EffectType)Enum.GetValues(typeof(EffectType)).GetValue(Random.Range(0, Enum.GetValues(typeof(EffectType)).Length));
            EnableEffect(effectType, duration, addDurationIfActive);
            return effectType;
        }

        /// <summary>
        /// Enables a <see cref="IEnumerable{T}"/> of <see cref="EffectType"/> on the player.
        /// </summary>
        /// <param name="effects">The <see cref="IEnumerable{T}"/> of <see cref="EffectType"/> to enable.</param>
        /// <param name="duration">The amount of time the effects will be active for.</param>
        /// <param name="addDurationIfActive">If an effect is already active, setting to <see langword="true"/> will add this duration onto the effect.</param>
        public void EnableEffects(IEnumerable<EffectType> effects, float duration = 0f, bool addDurationIfActive = false)
        {
            foreach (EffectType effect in effects)
            {
                if (TryGetEffect(effect, out PlayerEffect pEffect))
                    EnableEffect(pEffect, duration, addDurationIfActive);
            }
        }

        /// <summary>
        /// Gets an instance of <see cref="PlayerEffect"/> by <see cref="EffectType"/>.
        /// </summary>
        /// <param name="effect">The <see cref="EffectType"/>.</param>
        /// <returns>The <see cref="PlayerEffect"/>.</returns>
        public PlayerEffect GetEffect(EffectType effect)
        {
            ReferenceHub.playerEffectsController.AllEffects.TryGetValue(effect.Type(), out PlayerEffect playerEffect);

            return playerEffect;
        }

        /// <summary>
        /// Tries to get an instance of <see cref="PlayerEffect"/> by <see cref="EffectType"/>.
        /// </summary>
        /// <param name="effect">The <see cref="EffectType"/>.</param>
        /// <param name="playerEffect">The <see cref="PlayerEffect"/>.</param>
        /// <returns>A bool indicating whether the <paramref name="playerEffect"/> was successfully gotten.</returns>
        public bool TryGetEffect(EffectType effect, out PlayerEffect playerEffect)
        {
            playerEffect = GetEffect(effect);

            return playerEffect is not null;
        }

        /// <summary>
        /// Gets a <see cref="byte"/> indicating the intensity of the given <see cref="PlayerEffect">status effect</see>.
        /// </summary>
        /// <typeparam name="T">The <see cref="PlayerEffect"/> to check.</typeparam>
        /// <exception cref="ArgumentException">Thrown if the given type is not a valid <see cref="PlayerEffect"/>.</exception>
        /// <returns>The intensity of the effect.</returns>
        public byte GetEffectIntensity<T>()
            where T : PlayerEffect
        {
            if (ReferenceHub.playerEffectsController.AllEffects.TryGetValue(typeof(T), out PlayerEffect playerEffect))
                return playerEffect.Intensity;

            throw new ArgumentException("The given type is invalid.");
        }

        /// <summary>
        /// Changes the intensity of a <see cref="PlayerEffect">status effect</see>.
        /// </summary>
        /// <typeparam name="T">The <see cref="PlayerEffect"/> to change the intensity of.</typeparam>
        /// <param name="intensity">The intensity of the effect.</param>
        public void ChangeEffectIntensity<T>(byte intensity)
            where T : PlayerEffect => ReferenceHub.playerEffectsController.ChangeEffectIntensity<T>(intensity);

        /// <summary>
        /// Changes the intensity of a <see cref="PlayerEffect"/>.
        /// </summary>
        /// <param name="type">The <see cref="EffectType"/> to change.</param>
        /// <param name="intensity">The new intensity to use.</param>
        /// <param name="duration">The new duration to add to the effect.</param>
        public void ChangeEffectIntensity(EffectType type, byte intensity, float duration = 0)
        {
            if (TryGetEffect(type, out PlayerEffect pEffect))
            {
                pEffect.Intensity = intensity;
                pEffect.ServerChangeDuration(duration, true);
            }
        }

        /// <summary>
        /// Changes the intensity of a <see cref="PlayerEffect">status effect</see>.
        /// </summary>
        /// <param name="effect">The name of the <see cref="PlayerEffect"/> to enable.</param>
        /// <param name="intensity">The intensity of the effect.</param>
        /// <param name="duration">The new length of the effect. Defaults to infinite length.</param>
        public void ChangeEffectIntensity(string effect, byte intensity, float duration = 0) =>
            ReferenceHub.playerEffectsController.ChangeByString(effect, intensity, duration);

        /// <summary>
        /// Opens the report window.
        /// </summary>
        /// <param name="text">The text to send.</param>
        public void OpenReportWindow(string text) => SendConsoleMessage($"[REPORTING] {text}", "white");

        /// <summary>
        /// Places a Tantrum (SCP-173's ability) under the player.
        /// </summary>
        /// <returns>The tantrum's <see cref="GameObject"/>.</returns>
        public GameObject PlaceTantrum() => Map.PlaceTantrum(Position);

        /// <summary>
        /// Gives a new <see cref="AhpStat">to the player</see>.
        /// </summary>
        /// <param name="amount">The amount to give the player.</param>
        /// <param name="limit">The maximum AHP for this stat.</param>
        /// <param name="decay">How much value is lost per second.</param>
        /// <param name="efficacy">Percent of incoming damage absorbed by this stat.</param>
        /// <param name="sustain">The number of seconds to delay the start of the decay.</param>
        /// <param name="persistant">Whether or not the process is removed when the value hits 0.</param>
        public void AddAhp(float amount, float limit = 75f, float decay = 1.2f, float efficacy = 0.7f, float sustain = 0f, bool persistant = false)
        {
            ReferenceHub.playerStats.GetModule<AhpStat>()
                .ServerAddProcess(amount, limit, decay, efficacy, sustain, persistant);
        }

        /// <summary>
        /// Makes noise given a specified distance intensity.
        /// </summary>
        /// <param name="distanceIntensity">The distance from which is able to hear the noise.</param>
        public void MakeNoise(float distanceIntensity) =>
            ReferenceHub.footstepSync._visionController.MakeNoise(distanceIntensity);

        /// <summary>
        /// Reconnects player to the server. Can be used to redirect them to another server on a different port but same IP.
        /// </summary>
        /// <param name="newPort">New port.</param>
        /// <param name="delay">Player reconnection delay.</param>
        /// <param name="reconnect">Whether or not player should be reconnected.</param>
        /// <param name="roundRestartType">Type of round restart.</param>
        public void Reconnect(ushort newPort = 0, float delay = 5, bool reconnect = true, RoundRestartType roundRestartType = RoundRestartType.FullRestart)
        {
            if (newPort != 0)
            {
                if (newPort == Server.Port && roundRestartType == RoundRestartType.RedirectRestart)
                    roundRestartType = RoundRestartType.FullRestart;
                else
                    roundRestartType = RoundRestartType.RedirectRestart;
            }

            Connection.Send(new RoundRestartMessage(roundRestartType, delay, newPort, reconnect, false));
        }

        /// <inheritdoc cref="MirrorExtensions.PlayGunSound(Player, Vector3, ItemType, byte, byte)"/>
        public void PlayGunSound(ItemType type, byte volume, byte audioClipId = 0) =>
            MirrorExtensions.PlayGunSound(this, Position, type, volume, audioClipId);

        /// <inheritdoc cref="Map.PlaceBlood(Vector3, BloodType, float)"/>
        public void PlaceBlood(BloodType type, float multiplier = 1f) => Map.PlaceBlood(Position, type, multiplier);

        /// <inheritdoc cref="Map.GetNearCameras(Vector3, float)"/>
        public IEnumerable<Camera> GetNearCameras(float toleration = 15f) => Map.GetNearCameras(Position, toleration);

        /// <summary>
        /// Teleports the player to the given <see cref="Vector3"/> coordinates.
        /// </summary>
        /// <param name="position">The <see cref="Vector3"/> coordinates to move the player to.</param>
        public void Teleport(Vector3 position) => Position = position;

        /// <summary>
        /// Teleports the player to the given object.
        /// </summary>
        /// <param name="obj">The object to teleport the player to.</param>
        public void Teleport(object obj)
        {
            switch (obj)
            {
                case Door door:
                    Teleport(door.Position + Vector3.up);
                    break;
                case Room room:
                    Teleport(room.Position + Vector3.up);
                    break;
                case TeslaGate teslaGate:
                    Teleport((teslaGate.Position + Vector3.up) +
                             (teslaGate.Room.Transform.rotation == new Quaternion(0f, 0f, 0f, 1f)
                                 ? new Vector3(3, 0, 0)
                                 : new Vector3(0, 0, 3)));
                    break;
                case Scp914Controller scp914:
                    Teleport(scp914._knobTransform.position + Vector3.up);
                    break;
                case Player player:
                    Teleport(player.Position);
                    break;
                case Pickup pickup:
                    Teleport(pickup.Position + Vector3.up);
                    break;
                case Ragdoll ragdoll:
                    Teleport(ragdoll.Position + Vector3.up);
                    break;
                case Locker locker:
                    Teleport(locker.transform.position + Vector3.up);
                    break;
                case LockerChamber chamber:
                    Teleport(chamber._spawnpoint.position + Vector3.up);
                    break;
                case Generator generator:
                    Teleport(generator.Position + Vector3.up);
                    break;
            }
        }

        /// <summary>
        /// Teleports player to a random object of a specific type.
        /// </summary>
        /// <param name="type">Object for teleport.</param>
        public void RandomTeleport(Type type)
        {
            object randomObject = type.Name switch
            {
                nameof(Door) => Door.DoorsValue[Random.Range(0, Door.DoorsValue.Count)],
                nameof(Room) => Room.RoomsValue[Random.Range(0, Room.RoomsValue.Count)],
                nameof(TeslaGate) => TeslaGate.TeslasValue[Random.Range(0, TeslaGate.TeslasValue.Count)],
                nameof(Player) => Dictionary.Values.ElementAt(Random.Range(0, Dictionary.Count)),
                nameof(Pickup) => Map.Pickups[Random.Range(0, Map.Pickups.Count)],
                nameof(Ragdoll) => Map.RagdollsValue[Random.Range(0, Map.RagdollsValue.Count)],
                nameof(Locker) => Map.GetRandomLocker(),
                nameof(Generator) => Generator.GeneratorValues[Random.Range(0, Generator.GeneratorValues.Count)],
                nameof(LockerChamber) => new Func<LockerChamber>(delegate
                {
                    LockerChamber[] chambers = Map.GetRandomLocker().Chambers;
                    return chambers[Random.Range(0, chambers.Length)];
                }),
                _ => null,
            };

            switch (randomObject)
            {
                case null:
                    Log.Warn($"{nameof(RandomTeleport)}: {Assembly.GetCallingAssembly().GetName().Name}: Invalid type declared: {type}");
                    return;
                case Func<LockerChamber> func:
                    randomObject = func.Target;
                    break;
            }

            Teleport(randomObject);
        }

        /// <summary>
<<<<<<< HEAD
        /// Adds a component to the player.
        /// </summary>
        /// <typeparam name="T">The <typeparamref name="T"/> <see cref="EActor"/> to be added.</typeparam>
        /// <returns>The added <see cref="EActor"/> component.</returns>
        public T AddComponent<T>()
            where T : EActor
        {
            T component = EObject.CreateDefaultSubobject<T>(GameObject);

            if (component is null)
                return null;

            components.Add(component);
            return component;
        }

        /// <summary>
        /// Adds a component to the player.
        /// </summary>
        /// <param name="type">The <see cref="Type"/> of the <see cref="EActor"/> to be added.</param>
        /// <returns>The added <see cref="EActor"/> component.</returns>
        public EActor AddComponent(Type type)
        {
            EActor component = EObject.CreateDefaultSubobject(type, GameObject).Cast<EActor>();

            if (component is null)
                return null;

            components.Add(component);
            return component;
        }

        /// <summary>
        /// Adds a component to the player.
        /// </summary>
        /// <typeparam name="T">The <typeparamref name="T"/> cast <see cref="EActor"/> type.</typeparam>
        /// <param name="type">The <see cref="Type"/> of the <see cref="EActor"/> to be added.</param>
        /// <returns>The added <see cref="EActor"/> component.</returns>
        public T AddComponent<T>(Type type)
            where T : EActor
        {
            T component = EObject.CreateDefaultSubobject<T>(type, GameObject);
            if (component is null)
                return null;

            components.Add(component);
            return component;
        }

        /// <summary>
        /// Gets a component to the player.
        /// </summary>
        /// <typeparam name="T">The <typeparamref name="T"/> <see cref="EActor"/> to look for.</typeparam>
        /// <returns>The <see cref="EActor"/> component.</returns>
        public T GetComponent<T>()
            where T : EActor => components.FirstOrDefault(comp => typeof(T) == comp.GetType()).Cast<T>();

        /// <summary>
        /// Gets a component from the player.
        /// </summary>
        /// <typeparam name="T">The cast <typeparamref name="T"/> <see cref="EActor"/>.</typeparam>
        /// <param name="type">The <see cref="Type"/> of the <see cref="EActor"/> to look for.</param>
        /// <returns>The <see cref="EActor"/> component.</returns>
        public T GetComponent<T>(Type type)
            where T : EActor => components.FirstOrDefault(comp => type == comp.GetType()).Cast<T>();

        /// <summary>
        /// Gets a component from the player.
        /// </summary>
        /// <param name="type">The <see cref="Type"/> of the <see cref="EActor"/> to look for.</param>
        /// <returns>The <see cref="EActor"/> component.</returns>
        public EActor GetComponent(Type type) => components.FirstOrDefault(comp => type == comp.GetType());

        /// <summary>
        /// Tries to get a component from the player.
        /// </summary>
        /// <typeparam name="T">The <typeparamref name="T"/> <see cref="EActor"/> to look for.</typeparam>
        /// <param name="component">The <typeparamref name="T"/> <see cref="EActor"/>.</param>
        /// <returns><see langword="true"/> if the component was found; otherwise, <see langword="false"/>.</returns>
        public bool TryGetComponent<T>(out T component)
            where T : EActor
        {
            component = GetComponent<T>();

            return component is not null;
        }

        /// <summary>
        /// Tries to get a component from the player.
        /// </summary>
        /// <param name="type">The <see cref="Type"/> of the <see cref="EActor"/> to get.</param>
        /// <param name="component">The found component.</param>
        /// <returns><see langword="true"/> if the component was found; otherwise, <see langword="false"/>.</returns>
        public bool TryGetComponent(Type type, out EActor component)
        {
            component = GetComponent(type);

            return component is not null;
        }

        /// <summary>
        /// Tries to get a component from the player.
        /// </summary>
        /// <typeparam name="T">The cast <typeparamref name="T"/> <see cref="EActor"/>.</typeparam>
        /// <param name="type">The <see cref="Type"/> of the <see cref="EActor"/> to get.</param>
        /// <param name="component">The found component.</param>
        /// <returns><see langword="true"/> if the component was found; otherwise, <see langword="false"/>.</returns>
        public bool TryGetComponent<T>(Type type, out T component)
            where T : EActor
        {
            component = GetComponent<T>(type);

            return component is not null;
        }

        /// <summary>
        /// Checks if the player has an active component.
        /// </summary>
        /// <typeparam name="T">The <see cref="EActor"/> to look for.</typeparam>
        /// <param name="depthInheritance">A value indicating whether subclasses should be considered.</param>
        /// <returns><see langword="true"/> if the component was found; otherwise, <see langword="false"/>.</returns>
        public bool HasComponent<T>(bool depthInheritance = false)
            where T : EActor => depthInheritance
                ? components.Any(comp => typeof(T).IsSubclassOf(comp.GetType()))
                : components.Any(comp => typeof(T) == comp.GetType());

        /// <summary>
        /// Checks if the player has an active component.
        /// </summary>
        /// <param name="type">The <see cref="EActor"/> to look for.</param>
        /// <param name="depthInheritance">A value indicating whether subclasses should be considered.</param>
        /// <returns><see langword="true"/> if the component was found; otherwise, <see langword="false"/>.</returns>
        public bool HasComponent(Type type, bool depthInheritance = false) => depthInheritance
                ? components.Any(comp => type.IsSubclassOf(comp.GetType()))
                : components.Any(comp => type == comp.GetType());

        /// <summary>
        /// Converts the player in a human-readable format.
=======
        /// Teleports the player to a random object.
        /// </summary>
        /// <param name="types">The list of object types to choose from.</param>
        public void RandomTeleport(IEnumerable<Type> types)
        {
            Type[] array = types as Type[] ?? types.ToArray();
            if (array.Length == 0)
                return;
            RandomTeleport(array.ElementAt(Random.Range(0, array.Length)));
        }

        /// <summary>
        /// Returns the player in a human-readable format.
>>>>>>> 9d74b17e
        /// </summary>
        /// <returns>A string containing Player-related data.</returns>
        public override string ToString() =>
            $"{Id} {Nickname} {UserId} {(Role is null ? "No role" : Role.ToString())} {Role?.Team}";
    }
}<|MERGE_RESOLUTION|>--- conflicted
+++ resolved
@@ -2323,7 +2323,6 @@
         }
 
         /// <summary>
-<<<<<<< HEAD
         /// Adds a component to the player.
         /// </summary>
         /// <typeparam name="T">The <typeparamref name="T"/> <see cref="EActor"/> to be added.</typeparam>
@@ -2460,9 +2459,6 @@
                 ? components.Any(comp => type.IsSubclassOf(comp.GetType()))
                 : components.Any(comp => type == comp.GetType());
 
-        /// <summary>
-        /// Converts the player in a human-readable format.
-=======
         /// Teleports the player to a random object.
         /// </summary>
         /// <param name="types">The list of object types to choose from.</param>
@@ -2475,8 +2471,7 @@
         }
 
         /// <summary>
-        /// Returns the player in a human-readable format.
->>>>>>> 9d74b17e
+        /// Converts the player in a human-readable format.
         /// </summary>
         /// <returns>A string containing Player-related data.</returns>
         public override string ToString() =>
